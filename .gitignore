# Byte-compiled / optimized / DLL files
__pycache__/
_cache/
*.py[cod]
*$py.class

# C extensions
*.so

# Distribution / packaging
.Python
env/
build/
develop-eggs/
dist/
downloads/
eggs/
.eggs/
lib/
lib64/
parts/
sdist/
var/
*.egg-info/
.installed.cfg
*.egg

# pycharm directory
.idea/

# PyInstaller
#  Usually these files are written by a python script from a template
#  before PyInstaller builds the exe, so as to inject date/other infos into it.
*.manifest
*.spec

# Installer logs
pip-log.txt
pip-delete-this-directory.txt

# Unit test / coverage reports
htmlcov/
.tox/
.coverage
.coverage.*
.cache
nosetests.xml
coverage.xml
*,cover
.hypothesis/

# Translations
*.mo
*.pot

# Django stuff:
*.log
local_settings.py

# Flask stuff:
instance/
.webassets-cache

# Scrapy stuff:
.scrapy

# Sphinx documentation
#docs/_build/

# PyBuilder
target/

# IPython Notebook
.ipynb_checkpoints

# pyenv
.python-version

# celery beat schedule file
celerybeat-schedule

# dotenv
.env

# virtualenv
venv/
ENV/

# Spyder project settings
.spyderproject

# Rope project settings
.ropeproject

# .bak files
*.bak

# Output from test / development directory
test_dev/out

# Private and development folders
test_dev/private
notebooks/dev


# Private and output folders
private
_dev
dev_input_others
pyaerocom/io/TEMP
dev_scripts/out/
pyaerocom.egg-info

# test cache
.pytest_cache/

# development modules
pyaerocom/helpers_DEV.py

# development notebooks
notebooks/_*.ipynb

# files that include OLD in their filename
*OLD*

# Documentation HTML pages
docs/_build

# Sorted out directory
pyaerocom/_sorted_out

# Issues directory
<<<<<<< HEAD
issues/

# Tutorials output for docs
docs/**/*.png
docs/tut0*.rst
docs/add*.rst
docs/tut1*.rst
=======
issues/
>>>>>>> 27f4f4d3
<|MERGE_RESOLUTION|>--- conflicted
+++ resolved
@@ -130,7 +130,6 @@
 pyaerocom/_sorted_out
 
 # Issues directory
-<<<<<<< HEAD
 issues/
 
 # Tutorials output for docs
@@ -138,6 +137,7 @@
 docs/tut0*.rst
 docs/add*.rst
 docs/tut1*.rst
-=======
-issues/
->>>>>>> 27f4f4d3
+
+
+# Issues directory
+issues/