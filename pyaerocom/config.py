################################################################
# config.py
#
# configuration class for the aerocom python tools 
#
# this file is part of the aerocom_pt package
#
#################################################################
# Created 20171106 by Jan Griesfeller for Met Norway
#
# Last changed: See git log
#################################################################

#Copyright (C) 2017 met.no
#Contact information:
#Norwegian Meteorological Institute
#Box 43 Blindern
#0313 OSLO
#NORWAY
#E-mail: jan.griesfeller@met.no
#This program is free software; you can redistribute it and/or modify
#it under the terms of the GNU General Public License as published by
#the Free Software Foundation; either version 3 of the License, or
#(at your option) any later version.
#This program is distributed in the hope that it will be useful,
#but WITHOUT ANY WARRANTY; without even the implied warranty of
#MERCHANTABILITY or FITNESS FOR A PARTICULAR PURPOSE. See the
#GNU General Public License for more details.
#You should have received a copy of the GNU General Public License
#along with this program; if not, write to the Free Software
#Foundation, Inc., 51 Franklin Street, Fifth Floor, Boston,
#MA 02110-1301, USA

"""
Provides access to pyaerocom specific configuration values
"""

import numpy as np
import os
import getpass
from collections import OrderedDict as od
import pyaerocom.obs_io as obs_io
from pyaerocom.grid_io import GridIO
from pyaerocom._lowlevel_helpers import (list_to_shortstr, 
                                         chk_make_subdir,
                                         check_dir_access,
                                         check_write_access)
from pyaerocom.variable import VarCollection
try:
    from ConfigParser import ConfigParser
except: 
    from configparser import ConfigParser
    

class Config(object):
    """Class containing relevant paths for read and write routines
    
    TODO: write docstring
    """
    
    # NAMES
    # default names of the different obs networks
    # might get overwritten from paths.ini see func read_config
    
    #: Aeronet Sun V2 access names
    AERONET_SUN_V2L15_AOD_DAILY_NAME = 'AeronetSunV2Lev1.5.daily'
    AERONET_SUN_V2L15_AOD_ALL_POINTS_NAME = 'AeronetSun_2.0_NRT'
    AERONET_SUN_V2L2_AOD_DAILY_NAME = 'AeronetSunV2Lev2.daily'
    AERONET_SUN_V2L2_AOD_ALL_POINTS_NAME = 'AeronetSunV2Lev2.AP'
    
    #: Aeronet SDA V2 access names
    AERONET_SUN_V2L2_SDA_DAILY_NAME = 'AeronetSDAV2Lev2.daily'
    AERONET_SUN_V2L2_SDA_ALL_POINTS_NAME = 'AeronetSDAV2Lev2.AP'
    
    # Aeronet V2 inversion products
    AERONET_INV_V2L15_DAILY_NAME = 'AeronetInvV2Lev1.5.daily'
    AERONET_INV_V2L15_ALL_POINTS_NAME = 'AeronetInvV2Lev1.5.AP'
    AERONET_INV_V2L2_DAILY_NAME = 'AeronetInvV2Lev2.daily'
    AERONET_INV_V2L2_ALL_POINTS_NAME = 'AeronetInvV2Lev2.AP'
    
    #: Aeronet Sun V3 access names
    AERONET_SUN_V3L15_AOD_DAILY_NAME = 'AeronetSunV3Lev1.5.daily'
    AERONET_SUN_V3L15_AOD_ALL_POINTS_NAME = 'AeronetSunV3Lev1.5.AP'
    AERONET_SUN_V3L2_AOD_DAILY_NAME = 'AeronetSunV3Lev2.daily'
    AERONET_SUN_V3L2_AOD_ALL_POINTS_NAME = 'AeronetSunV3Lev2.AP'
    
    #: Aeronet SDA V3 access names
    AERONET_SUN_V3L15_SDA_DAILY_NAME = 'AeronetSDAV3Lev1.5.daily'
    AERONET_SUN_V3L15_SDA_ALL_POINTS_NAME = 'AeronetSDAV3Lev1.5.AP'
    AERONET_SUN_V3L2_SDA_DAILY_NAME = 'AeronetSDAV3Lev2.daily'
    AERONET_SUN_V3L2_SDA_ALL_POINTS_NAME = 'AeronetSDAV3Lev2.AP'

    #: Aeronet V3 inversions
    AERONET_INV_V3L15_DAILY_NAME = 'AeronetInvV3Lev1.5.daily'
    AERONET_INV_V3L2_DAILY_NAME = 'AeronetInvV3Lev2.daily'
    
    #: EBAS name
    EBAS_MULTICOLUMN_NAME = 'EBASMC'
    
    #: EEA nmea
    EEA_NAME = 'EEAAQeRep'

    #: Earlinet access name;
    EARLINET_NAME = 'EARLINET'

    #: GAW TAD subset aas et al paper
    GAWTADSUBSETAASETAL_NAME = 'GAWTADsubsetAasEtAl'

    #: DMS
    DMS_AMS_CVO_NAME = 'DMS_AMS_CVO'

    #: Lowest possible year in data
    MIN_YEAR = 0
    #: Highest possible year in data
    MAX_YEAR = 20000

    #: standard names for coordinates
    STANDARD_COORD_NAMES = ['latitude',
                            'longitude',
                            'altitude']
    #: Information specifying default vertical grid for post processing of
    #: profile data. The values are in units of m.
    DEFAULT_VERT_GRID_DEF = od(lower = 0,
                               upper = 15000,
                               step  = 250)
    #: maximum allowed RH to be considered dry
    RH_MAX_PERCENT_DRY = 40
    
    #: If True, then whenever applicable the time resampling constraints
    #: definted below (OBS_MIN_NUM_RESMAMPLE) are applied to observations when 
    #: resampling in StationData and thus colocation routines. Requires that 
    #: original obs_data is available in a certain regular resolution (or at
    #: least has ts_type assigned to it)
    OBS_APPLY_TIME_RESAMPLE_CONSTRAINTS = True
    
    #: Time resample strategies for certain cominations, first level refers
    #: to TO, second to FROM and values are minimum number of observations
    OBS_MIN_NUM_RESAMPLE = dict(yearly      =   dict(monthly    = 3),
                                monthly     =   dict(daily      = 7),
                                daily       =   dict(hourly     = 6),
                                hourly      =   dict(minutely   = 15))
    
    #: This boolean can be used to enable / disable the former (i.e. use
    #: available wavelengths of variable in a certain range around variable
    #: wavelength).
    OBS_ALLOW_ALT_WAVELENGTHS = obs_io.OBS_ALLOW_ALT_WAVELENGTHS
    
    #: Wavelength tolerance for observations imports
    OBS_WAVELENGTH_TOL_NM = obs_io.OBS_WAVELENGTH_TOL_NM
    
    #: not used at the moment
    GCOSPERCENTCRIT =   np.float(0.1)
    GCOSABSCRIT     =   np.float(0.04)
    
    #names of the different obs networks
    OBSNET_NONE = 'NONE'
    NOMODELNAME = 'OBSERVATIONS-ONLY'

    # names for the satellite data sets
    SENTINEL5P_NAME = 'Sentinel5P'
    AEOLUS_NAME = 'AeolusL2A'
    
    DEFAULT_REGIONS = ['EUROPE', 'WORLD', 'ASIA', 'AUSTRALIA', 'CHINA', 
                       'INDIA', 'NAFRICA', 'SAFRICA', 'SAMERICA', 'NAMERICA']
    
    HTAP_REGIONS = ['PANhtap', 'EAShtap', 'NAFhtap', 'MDEhtap', 'LANDhtap', 
                    'SAShtap', 'SPOhtap', 'OCNhtap',  'SEAhtap', 'RBUhtap', 
                    'EEUROPEhtap', 'NAMhtap', 'WEUROPEhtap', 'SAFhtap', 
                    'USAhtap', 'SAMhtap', 'EURhtap', 'NPOhtap', 'MCAhtap']
    
    RM_CACHE_OUTDATED = True

    #: Name of the file containing the revision string of an obs data network
    REVISION_FILE = 'Revision.txt'
    
    #: timeout to check if one of the supported server locations can be 
    #: accessed
    SERVER_CHECK_TIMEOUT = 1 #0.1 #s
    
    _outhomename = 'MyPyaerocom'
    
    from pyaerocom import __dir__
    _config_ini = os.path.join(__dir__, 'data', 'paths.ini')
    _config_ini_user_server = os.path.join(__dir__, 'data', 'paths_user_server.ini')
    _config_ini_testdata = os.path.join(__dir__, 'data', 'paths_testdata.ini')
    
    # this dictionary links environment ID's with corresponding ini files
    _config_files = {
            'metno'            : _config_ini_lustre,
            'users-db'         : _config_ini_user_server,
            'testdata'         : _config_ini_testdata
    }
    
    # this dictionary links environment ID's with corresponding subdirectory
    # names that are required to exist in order to load this environment
    _check_subdirs_cfg = {
            'metno'       : 'aerocom1',
            'users-db'    : 'AMAP',
            'testdata'    : 'modeldata',
    }
    
    
    _var_info_file = os.path.join(__dir__, 'data', 'variables.ini')
    _coords_info_file = os.path.join(__dir__, 'data', 'coords.ini')
    
<<<<<<< HEAD
    _mask_location = '/home/hannas/Desktop/htap/' 
    # todo update to ~/MyPyaerocom/htap_masks/' ask jonas
    
=======
    # these are searched in preferred order both in root and home
    _DB_SEARCH_SUBDIRS = od()
    _DB_SEARCH_SUBDIRS['lustre/storeA/project/aerocom'] = 'metno'
    #_DB_SEARCH_SUBDIRS['lustre/storeB/project/aerocom'] = 'metno'
    _DB_SEARCH_SUBDIRS['metno/aerocom_users_database'] = 'users-db'
    _DB_SEARCH_SUBDIRS['pyaerocom-testdata/'] = 'testdata'
    _DB_SEARCH_SUBDIRS['MyPyaerocom/pyaerocom-testdata'] = 'testdata'
                
>>>>>>> 255d18f3
    DONOTCACHEFILE = None
    
    _LUSTRE_CHECK_PATH = '/project/aerocom/aerocom1/'
    def __init__(self, basedir=None, 
                 output_dir=None, config_file=None, 
                 cache_dir=None, colocateddata_dir=None,
                 write_fileio_err_log=True, 
                 activate_caching=True):
        
        # Loggers
        from pyaerocom import print_log, logger
        self.print_log = print_log
        self.logger = logger
        
        # Directories
        self._modelbasedir = None
        self._obsbasedir = None
        self._cachedir = cache_dir
        self._outputdir = output_dir
        
        self._colocateddatadir = colocateddata_dir
        
        # Options
        self._caching_active = activate_caching
        
        self._var_param = None
        self._coords = None
        
        # Attributes that are used to store search directories
        self.OBSCONFIG = od()
        self.SUPPLDIRS = od()
        self.MODELDIRS = []
        
        self.WRITE_FILEIO_ERR_LOG = write_fileio_err_log
        
        self.last_config_file = None
        self._ebas_flag_info = None
        
        #: Settings for reading and writing of gridded data
        self.GRID_IO = GridIO()
        self.logger.info('Initiating pyaerocom configuration')
        
        # If this is False and a config_file is specified and / or can be 
        # inferred, then existing base directories are ignored, else they are
        # kept (cf. method read_config)
        keep_basedirs = False
        
        # checks and validates / invalidates input basedir and config_file
        # if both are 
        (basedir, 
         config_file) = self._check_input_basedir_and_config_file(basedir, 
                                                                  config_file)
        
        if not isinstance(config_file, str) or not os.path.exists(config_file):
            self.logger.info('Checking database access...')
            try:
                _basedir, config_file = self.infer_basedir_and_config()
            except FileNotFoundError:
                _basedir = None
            if basedir is None:
                basedir = _basedir
            
        if basedir is not None: # it passed the check and exists
            self._modelbasedir = basedir
            self._obsbasedir = basedir
            keep_basedirs = True
           
        
        if config_file is not None:
            try:
                self.read_config(config_file, keep_basedirs)
            except Exception as e:
                self.print_log.warning("Failed to read config. Error: {}"
                                       .format(repr(e)))
        # create MyPyaerocom directory
        chk_make_subdir(self.HOMEDIR, self._outhomename)
    
    def _check_input_basedir_and_config_file(self, basedir, config_file):
        if config_file is not None and not os.path.exists(config_file):
            self.print_log.warning('Ignoring input config_file {} since it '
                                   'does not exist'.format(config_file))
            config_file = None
            
        if basedir is not None:
            if not self._check_access(basedir):
                self.print_log.warning('Failed to establish access to input '
                                       'basedir={}'.format(basedir))
                basedir=None
            else:
                if config_file is None:
                    try:
                        config_file, _ = self._infer_config_from_basedir(basedir)
                    except FileNotFoundError:
                        basedir=None # config_file is None and basedir is None
        
        return basedir, config_file
                        
    @property 
    def _config_ini(self):
        # for backwards compatibility
        return self._config_ini_lustre
    
    def _check_access(self, loc):
        """Uses multiprocessing approach to check if location can be accessed
        
        Parameters
        ----------
        loc : str
            path that is supposed to be checked
        
        Returns
        -------
        bool
            True, if location is accessible, else False
        """
        
        
        self.logger.info('Checking access to: {}'.format(loc))
        return check_dir_access(loc, timeout=self.SERVER_CHECK_TIMEOUT)
    
    def _basedirs_search_db(self):
        return [self.ROOTDIR, self.HOMEDIR]
    
    def _check_env_access(self, basedir, env_id):
        if not os.path.exists(basedir):
            raise FileNotFoundError('Location not found: {}'.format(basedir))
        if not env_id in self._check_subdirs_cfg:
            raise ValueError('No such environment with ID {}. Choose from {}'
                             .format(env_id, 
                                     list(self._check_subdirs_cfg.keys())))
        return self._check_access(os.path.join(basedir, 
                                               self._check_subdirs_cfg[env_id]))
    
    def _infer_config_from_basedir(self, basedir):
        for env_id, chk_sub in self._check_subdirs_cfg.items():
            chkdir =  os.path.join(basedir, chk_sub)
            if self._check_access(chkdir):
                return (self._config_files[env_id], env_id)
        raise FileNotFoundError('Could not infer environment configuration '
                                'for input directory: {}'.format(basedir))
        
    def infer_basedir_and_config(self):
        """Boolean specifying whether the lustre database can be accessed"""
        for sub_envdir, cfg_id in self._DB_SEARCH_SUBDIRS.items():
            for sdir in self._basedirs_search_db():
                basedir = os.path.join(sdir, sub_envdir)
                if self._check_access(basedir):
                    _chk_dir = os.path.join(basedir, 
                                            self._check_subdirs_cfg[cfg_id])
                
                    if self._check_access(_chk_dir):
                        
                        return (basedir, self._config_files[cfg_id])
        raise FileNotFoundError('Could not find base directory for lustre')
        
    @property
    def has_access_lustre(self):
        """Boolean specifying whether MetNO AeroCom server is accessible"""
        for path in self.MODELDIRS:
            if self._LUSTRE_CHECK_PATH in path and self._check_access(path):
                return True
        return False
    @property
    def ALL_DATABASE_IDS(self):
        '''ID's of available database configurations'''
        return list(self._config_files.keys())
    
    @property
    def ROOTDIR(self):
        """Local root directory"""
        return os.path.abspath(os.sep)
    
    @property
    def HOMEDIR(self):
        """Home directory of user"""
        return os.path.expanduser("~") + '/'
    
    @property
    def OUTPUTDIR(self):
        """Default output directory"""
        if not check_write_access(self._outputdir):
            self._outputdir = chk_make_subdir(self.HOMEDIR, self._outhomename)
        return self._outputdir
    
    @property
    def COLOCATEDDATADIR(self):
        """Directory for accessing and saving colocated data objects"""
        if not check_write_access(self._colocateddatadir):
            outdir = self.OUTPUTDIR
            self._colocateddatadir = chk_make_subdir(outdir, 'colocated_data')
        return self._colocateddatadir
    
    @property
    def CACHEDIR(self):
        """Cache directory for UngriddedData objects"""
        if not check_write_access(self._cachedir):
            outdir = self.OUTPUTDIR
            self._cachedir = chk_make_subdir(outdir, '_cache')
        try:
            return chk_make_subdir(self._cachedir, getpass.getuser())
        except Exception as e:
            self.print_log.warning('Failed to access CACHEDIR: {}\n'
                                   'Deactivating caching'.format(repr(e)))
            self._caching_active = False
            
    @CACHEDIR.setter
    def CACHEDIR(self, val):
        """Cache directory"""
        if not check_write_access(val):
            raise ValueError('Cannot set cache directory. Input directory {} '
                             'does not exist or write '
                             'permission is not granted'.format(val))
        self._cachedir = val
        
    @property
    def CACHING(self):
        """Activate writing of and reading from cache files"""
        return self._caching_active
    
    @CACHING.setter
    def CACHING(self, val):
        self._caching_active = bool(val)
        
    @property
    def VAR_PARAM(self):
        """Deprecated name, please use :attr:`VARS` instead"""
        self.print_log.warning('Deprecated (but still functional) name '
                               'VARS. Please use VARS')
        return self.VARS
    
    @property
    def VARS(self):
        """Instance of class VarCollection (for default variable information)"""
        if self._var_param is None: #has not been accessed before
            self._var_param = VarCollection(self._var_info_file)
        return self._var_param
    
    @property
    def COORDINFO(self):
        """Instance of :class:`VarCollection` containing coordinate info"""
        if self._coords is None:
            self._coords = VarCollection(self._coords_info_file)
        return self._coords
    
    @property
    def LOGFILESDIR(self):
        """Directory where logfiles are stored"""
        try:
            logdir = chk_make_subdir(self.OUTPUTDIR, '_log')
            return logdir
        except Exception as e:
            self.print_log.info('Failed to access LOGFILESDIR: {}'
                           'Deactivating file logging'.format(repr(e)))
            self.WRITE_FILEIO_ERR_LOG = False
            
       
    @property
    def MODELBASEDIR(self):
        """Base directory of model data
        
        If changed, all relevant subdirectories are updated as well.
        """
        return self._modelbasedir
    
    @MODELBASEDIR.setter
    def MODELBASEDIR(self, value):
        if not os.path.exists(value):
            raise IOError('Input directory does not exist')
        self._modelbasedir = value
        self.reload()
    
    @property
    def OBSBASEDIR(self):
        """Base directory of model data"""
        return self._obsbasedir
    
    @OBSBASEDIR.setter
    def OBSBASEDIR(self, value):
        if not os.path.exists(value):
            raise IOError('Input directory does not exist')
        self._obsbasedir = value
        self.reload() 
    
    @property 
    def BASEDIR(self):
        """Base directory of data
        
        Note
        ----
        If this attribute is changed it changes both, :attr:`MODELBASEDIR` and
        :attr:`OBSBASEDIR`.
        """
        return self._modelbasedir
    
    @BASEDIR.setter
    def BASEDIR(self, value):
        if not self._check_access(value):
            raise FileNotFoundError('Cannot change data base directory. '
                                    'Input directory does not exist')
            
        self._obsbasedir = value
        self._modelbasedir = value
        
        try:
            config_file, env_id = self._infer_config_from_basedir(value)
            self.print_log.info('Adding paths for {} with root at {}'
                                .format(env_id, value))
            self.read_config(config_file, keep_basedirs=True)
        except FileNotFoundError:
            self.print_log.warning('Failed to infer path environment for '
                                   'input dir {}. No search paths will be added'
                                   .format(value))
    @property
    def DIR_INI_FILES(self):
        """Directory containing configuration files"""
        from pyaerocom import __dir__
        return os.path.join(__dir__, 'data')
    
    @property
    def EBASMC_SQL_DATABASE(self):
        """Path to EBAS SQL database"""
        return os.path.join(self.OBSCONFIG["EBASMC"]["PATH"], 
                                'ebas_file_index.sqlite3')
        
    @property
    def EBASMC_DATA_DIR(self):
        """Data directory of EBAS multicolumn files"""
        return os.path.join(self.OBSCONFIG["EBASMC"]["PATH"], 'data/')
    
    @property
    def EBAS_FLAGS_FILE(self):
        from pyaerocom import __dir__
        return os.path.join(__dir__, 'data', 'ebas_flags.csv')
    
    @property
    def OBSDIRS(self):
        """Direcories of observation networks"""
        return [x["PATH"] for x in self.OBSCONFIG.values()]
    
    @property 
    def OBS_START_YEARS(self):
        """Start years of observation networks"""
        return [x["START_YEAR"] for x in self.OBSCONFIG.values()]
    
    @property
    def OBS_IDS(self):
        """List of all IDs of observations"""
        return [x for x in self.OBSCONFIG.keys()]
    
    def make_default_vert_grid(self):
        """Makes default vertical grid for resampling of profile data"""
        step = self.DEFAULT_VERT_GRID_DEF['step']
        offs = int(step/2)
        return np.arange(self.DEFAULT_VERT_GRID_DEF['lower'] + offs,
                         self.DEFAULT_VERT_GRID_DEF['upper'] - offs,
                         step)
        
    def add_data_search_dir(self, loc):
        """Add new search directory for database browsing"""
        if not self._check_access(loc):
            raise FileNotFoundError('Input location {} could not be accessed'
                                    .format(loc))
        self.MODELDIRS.append(loc)
        
    def change_database(self, database_name='metno', keep_root=False):
        '''Changes the path setup for a specific data environment
        
        Parameters
        ----------
        database_name : str
            name of path environment for database. To see available database
            ID's use :attr:`ALL_DATABASE_IDS`
        keep_root : bool
            if True, :attr:`BASEDIR` remains unchanged and paths in
            corresponding ini files are set relative to current :attr:`BASEDIR`.
            Else, :attr:`BASEDIR` is updated using the specifications 
            provided in the corresponding ini file.
        '''
        if not database_name in self.ALL_DATABASE_IDS:
            raise ValueError('Unkown database name {}. Please choose from '
                             '{}'.format(database_name, self.ALL_DATABASE_IDS))
        self.read_config(self._config_files[database_name], 
                         keep_basedirs=keep_root)
        
    

    @property    
    def EBAS_FLAG_INFO(self):
        """Information about EBAS flags
        
        Dictionary containing 3 dictionaries (keys: ```valid, values, info```) 
        that contain information about validity of each flag (```valid```), 
        their actual values (```values```, e.g. V, M, I)
        """
        if self._ebas_flag_info is None:
            from pyaerocom.io.helpers import read_ebas_flags_file
            self._ebas_flag_info = read_ebas_flags_file(self.EBAS_FLAGS_FILE)
        return self._ebas_flag_info
    
    def reload(self, keep_basedirs=True):
        """Reload config file (for details see :func:`read_config`)"""
        self.read_config(self.last_config_file, keep_basedirs)
        
    def read_config(self, config_file, keep_basedirs=True,
                    init_obs_locations=False,
                    init_model_locations=False):
        """Read and import paths from ini file"""
        if not os.path.isfile(config_file):
            raise IOError("Configuration file paths.ini at %s does not exist "
                          "or is not a file"
                          %config_file)
            
        if init_obs_locations:
            self.OBSCONFIG = od()
        if init_model_locations:
            self.MODELDIRS = []
            
        cr = ConfigParser()
        cr.read(config_file)
        #init base directories for Model data
        if cr.has_section('modelfolders'):
            mcfg = cr['modelfolders']
            # check and update model base directory if applicable
            if 'BASEDIR' in mcfg:
                if not keep_basedirs or not self._check_access(self._modelbasedir):
                    _dir = mcfg['BASEDIR']
                    if '$HOME' in _dir:
                        _dir = _dir.replace('$HOME', os.path.expanduser('~'))
                    
                    self._modelbasedir = _dir
                
            # load model paths if applicable
            if self._check_access(self._modelbasedir) and 'dir' in mcfg:
                mdirs = (mcfg['dir'].
                         replace('${BASEDIR}', self._modelbasedir).
                         replace('\n','').split(','))
                for mdir in mdirs:
                    # make sure to not add multiple times the same location
                    if not mdir in self.MODELDIRS:
                        self.MODELDIRS.append(mdir)
                
        if cr.has_section('outputfolders'):
            self._init_output_folders_from_cfg(cr['outputfolders'],
                                               keep_basedirs)
                    
        if cr.has_section('supplfolders'):
            for name, path in cr['supplfolders'].items():
                self.SUPPLDIRS[name] = path
        
        #Read directories for observation location
        if cr.has_section('obsfolders'):
            ocfg = cr['obsfolders']
            if 'BASEDIR' in ocfg:
                if not keep_basedirs or not self._check_access(self._obsbasedir):
                    _dir = cr['obsfolders']['BASEDIR']
                    if '$HOME' in _dir:
                        _dir = _dir.replace('$HOME', os.path.expanduser('~'))
                    self._obsbasedir = _dir
        try:
            self._init_obsconfig(cr)
        except Exception as e:
            self.print_log.exception('Failed to initiate obs config. '
                                     'Error: {}'.format(repr(e)))
        cr.clear()
        self.GRID_IO.load_aerocom_default()
        self.last_config_file = config_file
    
    def _init_output_folders_from_cfg(self, cfg, keep_basedirs):
        if 'CACHEDIR' in cfg: 
            if not keep_basedirs or not self._check_access(self._cachedir):
                self._cachedir = cfg['CACHEDIR']
        
        if 'OUTPUTDIR' in cfg:
            if not keep_basedirs or not self._check_access(self._outputdir):
                self._outputdir = cfg['OUTPUTDIR']
        
        if 'COLOCATEDDATADIR' in cfg: 
            if not keep_basedirs or not self._check_access(self._colocateddatadir):
                self._colocateddatadir = cfg['COLOCATEDDATADIR']
                
        if 'LOCALTMPDIR' in cfg:
            _dir = cfg['LOCALTMPDIR']
            # expand $HOME
            if '$HOME' in _dir:
                _dir = _dir.replace('$HOME', os.path.expanduser('~'))
            if '${USER}' in _dir:
                _dir = _dir.replace('${USER}', getpass.getuser())
            local_tmp_dir = _dir

            self.LOCAL_TMP_DIR = local_tmp_dir

    def _add_obsname(self, name):
        name_str = '{}_NAME'.format(name.upper())
        self[name_str] =  name
        return name_str
        
    def _add_obsnames_config(self, cr):
        names_cfg = []
        if cr.has_section('obsnames'):
            for obsname, ID in cr['obsnames'].items():
                name_str = '{}_NAME'.format(obsname.upper())
                self[name_str] =  ID
                names_cfg.append(name_str)
        return names_cfg
            
    def _init_obsconfig(self, cr):
        
        names_cfg = self._add_obsnames_config(cr)
        
        OBSCONFIG = self.OBSCONFIG
        if cr.has_section('obsfolders'):
            for obsname, path in cr['obsfolders'].items():
                if obsname.lower() == 'basedir':
                    continue
                name_str = '{}_NAME'.format(obsname.upper())
                if name_str in names_cfg:
                    ID = self.__dict__[name_str]    
                else:
                    ID = self._add_obsname(obsname)
                OBSCONFIG[ID] = {}
                p = path.replace('${BASEDIR}', self._obsbasedir)
                p = p.replace('$HOME', os.path.expanduser('~'))
                OBSCONFIG[ID]['PATH'] = p
        
        if cr.has_section('obsstartyears'):
            for obsname, year in cr['obsstartyears'].items():
                NAME = '{}_NAME'.format(obsname.upper())
                if NAME in self.__dict__:
                    ID = self.__dict__[NAME]
                    if ID in OBSCONFIG.keys():
                        OBSCONFIG[ID]['START_YEAR'] = year
            
        self.OBSCONFIG = OBSCONFIG
    
    def add_data_source(self, data_dir, name=None):
        """Add a network to the data search structure
        
        Parameters
        ----------
        name : str
            name of network 
        data_dir : str
            directory where data files are stored
        
        Raises
        ------
        AttributeError
            if the network name is already reserved 
        ValueError
            if the data directory does not exist
        """
        raise NotImplementedError('Coming soon... need some refactoring before')
        name_str = '{}_NAME'.format(name.upper())
        if name_str in self.__dict__.keys():
            raise AttributeError('Network with ID {} does already exist'.format(name_str))
        elif not os.path.exists(data_dir):
            raise ValueError('Input data directory does not exist')
        self[name_str] =  name
        self.OBSCONFIG[name] = {'PATH' : data_dir}
        
    def short_str(self):
        """Deprecated method"""
        return self.__str__()    
    
    def __setitem__(self, key, val):
        self.__dict__[key] = val
        
    def __str__(self):
        head = "Pyaerocom {}".format(type(self).__name__)
        s = "\n{}\n{}\n".format(head, len(head)*"-")
        for k, v in self.__dict__.items():
            if k.startswith('_'):
                pass
            if k=='VARS':
                s += '\n{}\n{}'.format(k, list_to_shortstr(v.all_vars))
            elif isinstance(v, dict):
                s += "\n%s (dict)" %k
            elif isinstance(v, list):
                s += "\n%s (list)" %k
                s += list_to_shortstr(v)
            else:
                s += "\n%s: %s" %(k, v)
        return s
    
    @property
    def OUT_BASEDIR(self):
        msg = 'Attribute OUT_BASEDIR is deprecated. Please use OUTPUTDIR instead'
        self.print_log.warning(DeprecationWarning(msg))
        return self.OUTPUTDIR
    
    @property
    def OBSDATACACHEDIR(self):
        """Cache directory for UngriddedData objects (deprecated)"""
        msg=('Attr. was renamed (but still works). Please us CACHEDIR instead')
        self.print_log.warning(DeprecationWarning(msg))
        return self.CACHEDIR
    
if __name__=="__main__":
    import pyaerocom as pya
    
    print(pya.const.OUTPUTDIR)
    print(pya.const.COLOCATEDDATADIR)
    print(pya.const.CACHEDIR)
    
    pya.const.BASEDIR = '/home/jonasg/'
    pya.const.BASEDIR = '/home/jonasg/MyPyaerocom/pyaerocom-testdata/'
    
    print(pya.const.has_access_lustre)
          <|MERGE_RESOLUTION|>--- conflicted
+++ resolved
@@ -172,13 +172,13 @@
 
     #: Name of the file containing the revision string of an obs data network
     REVISION_FILE = 'Revision.txt'
-    
+
     #: timeout to check if one of the supported server locations can be 
     #: accessed
     SERVER_CHECK_TIMEOUT = 1 #0.1 #s
     
     _outhomename = 'MyPyaerocom'
-    
+
     from pyaerocom import __dir__
     _config_ini = os.path.join(__dir__, 'data', 'paths.ini')
     _config_ini_user_server = os.path.join(__dir__, 'data', 'paths_user_server.ini')
@@ -190,7 +190,7 @@
             'users-db'         : _config_ini_user_server,
             'testdata'         : _config_ini_testdata
     }
-    
+
     # this dictionary links environment ID's with corresponding subdirectory
     # names that are required to exist in order to load this environment
     _check_subdirs_cfg = {
@@ -198,16 +198,14 @@
             'users-db'    : 'AMAP',
             'testdata'    : 'modeldata',
     }
-    
+
     
     _var_info_file = os.path.join(__dir__, 'data', 'variables.ini')
     _coords_info_file = os.path.join(__dir__, 'data', 'coords.ini')
     
-<<<<<<< HEAD
-    _mask_location = '/home/hannas/Desktop/htap/' 
+    _mask_location = '/home/hannas/Desktop/htap/'
     # todo update to ~/MyPyaerocom/htap_masks/' ask jonas
-    
-=======
+
     # these are searched in preferred order both in root and home
     _DB_SEARCH_SUBDIRS = od()
     _DB_SEARCH_SUBDIRS['lustre/storeA/project/aerocom'] = 'metno'
@@ -215,12 +213,11 @@
     _DB_SEARCH_SUBDIRS['metno/aerocom_users_database'] = 'users-db'
     _DB_SEARCH_SUBDIRS['pyaerocom-testdata/'] = 'testdata'
     _DB_SEARCH_SUBDIRS['MyPyaerocom/pyaerocom-testdata'] = 'testdata'
-                
->>>>>>> 255d18f3
+
     DONOTCACHEFILE = None
-    
+
     _LUSTRE_CHECK_PATH = '/project/aerocom/aerocom1/'
-    def __init__(self, basedir=None, 
+    def __init__(self, basedir=None,
                  output_dir=None, config_file=None, 
                  cache_dir=None, colocateddata_dir=None,
                  write_fileio_err_log=True, 
@@ -236,12 +233,12 @@
         self._obsbasedir = None
         self._cachedir = cache_dir
         self._outputdir = output_dir
-        
+
         self._colocateddatadir = colocateddata_dir
         
         # Options
         self._caching_active = activate_caching
-        
+
         self._var_param = None
         self._coords = None
         
@@ -258,18 +255,18 @@
         #: Settings for reading and writing of gridded data
         self.GRID_IO = GridIO()
         self.logger.info('Initiating pyaerocom configuration')
-        
-        # If this is False and a config_file is specified and / or can be 
+
+        # If this is False and a config_file is specified and / or can be
         # inferred, then existing base directories are ignored, else they are
         # kept (cf. method read_config)
         keep_basedirs = False
-        
+
         # checks and validates / invalidates input basedir and config_file
-        # if both are 
-        (basedir, 
-         config_file) = self._check_input_basedir_and_config_file(basedir, 
+        # if both are
+        (basedir,
+         config_file) = self._check_input_basedir_and_config_file(basedir,
                                                                   config_file)
-        
+
         if not isinstance(config_file, str) or not os.path.exists(config_file):
             self.logger.info('Checking database access...')
             try:
@@ -278,13 +275,13 @@
                 _basedir = None
             if basedir is None:
                 basedir = _basedir
-            
+
         if basedir is not None: # it passed the check and exists
             self._modelbasedir = basedir
             self._obsbasedir = basedir
             keep_basedirs = True
-           
-        
+
+
         if config_file is not None:
             try:
                 self.read_config(config_file, keep_basedirs)
@@ -293,13 +290,13 @@
                                        .format(repr(e)))
         # create MyPyaerocom directory
         chk_make_subdir(self.HOMEDIR, self._outhomename)
-    
+
     def _check_input_basedir_and_config_file(self, basedir, config_file):
         if config_file is not None and not os.path.exists(config_file):
             self.print_log.warning('Ignoring input config_file {} since it '
                                    'does not exist'.format(config_file))
             config_file = None
-            
+
         if basedir is not None:
             if not self._check_access(basedir):
                 self.print_log.warning('Failed to establish access to input '
@@ -311,17 +308,17 @@
                         config_file, _ = self._infer_config_from_basedir(basedir)
                     except FileNotFoundError:
                         basedir=None # config_file is None and basedir is None
-        
+
         return basedir, config_file
-                        
-    @property 
+
+    @property
     def _config_ini(self):
         # for backwards compatibility
         return self._config_ini_lustre
     
     def _check_access(self, loc):
         """Uses multiprocessing approach to check if location can be accessed
-        
+
         Parameters
         ----------
         loc : str
@@ -339,17 +336,17 @@
     
     def _basedirs_search_db(self):
         return [self.ROOTDIR, self.HOMEDIR]
-    
+
     def _check_env_access(self, basedir, env_id):
         if not os.path.exists(basedir):
             raise FileNotFoundError('Location not found: {}'.format(basedir))
         if not env_id in self._check_subdirs_cfg:
             raise ValueError('No such environment with ID {}. Choose from {}'
-                             .format(env_id, 
+                             .format(env_id,
                                      list(self._check_subdirs_cfg.keys())))
-        return self._check_access(os.path.join(basedir, 
+        return self._check_access(os.path.join(basedir,
                                                self._check_subdirs_cfg[env_id]))
-    
+
     def _infer_config_from_basedir(self, basedir):
         for env_id, chk_sub in self._check_subdirs_cfg.items():
             chkdir =  os.path.join(basedir, chk_sub)
@@ -364,14 +361,14 @@
             for sdir in self._basedirs_search_db():
                 basedir = os.path.join(sdir, sub_envdir)
                 if self._check_access(basedir):
-                    _chk_dir = os.path.join(basedir, 
+                    _chk_dir = os.path.join(basedir,
                                             self._check_subdirs_cfg[cfg_id])
-                
+
                     if self._check_access(_chk_dir):
-                        
+
                         return (basedir, self._config_files[cfg_id])
         raise FileNotFoundError('Could not find base directory for lustre')
-        
+
     @property
     def has_access_lustre(self):
         """Boolean specifying whether MetNO AeroCom server is accessible"""
@@ -393,7 +390,7 @@
     def HOMEDIR(self):
         """Home directory of user"""
         return os.path.expanduser("~") + '/'
-    
+
     @property
     def OUTPUTDIR(self):
         """Default output directory"""
@@ -408,7 +405,7 @@
             outdir = self.OUTPUTDIR
             self._colocateddatadir = chk_make_subdir(outdir, 'colocated_data')
         return self._colocateddatadir
-    
+
     @property
     def CACHEDIR(self):
         """Cache directory for UngriddedData objects"""
@@ -435,11 +432,11 @@
     def CACHING(self):
         """Activate writing of and reading from cache files"""
         return self._caching_active
-    
+
     @CACHING.setter
     def CACHING(self, val):
         self._caching_active = bool(val)
-        
+
     @property
     def VAR_PARAM(self):
         """Deprecated name, please use :attr:`VARS` instead"""
@@ -498,7 +495,7 @@
         if not os.path.exists(value):
             raise IOError('Input directory does not exist')
         self._obsbasedir = value
-        self.reload() 
+        self.reload()
     
     @property 
     def BASEDIR(self):
@@ -601,7 +598,7 @@
         self.read_config(self._config_files[database_name], 
                          keep_basedirs=keep_root)
         
-    
+
 
     @property    
     def EBAS_FLAG_INFO(self):
@@ -628,12 +625,12 @@
             raise IOError("Configuration file paths.ini at %s does not exist "
                           "or is not a file"
                           %config_file)
-            
+
         if init_obs_locations:
             self.OBSCONFIG = od()
         if init_model_locations:
             self.MODELDIRS = []
-            
+
         cr = ConfigParser()
         cr.read(config_file)
         #init base directories for Model data
@@ -645,9 +642,9 @@
                     _dir = mcfg['BASEDIR']
                     if '$HOME' in _dir:
                         _dir = _dir.replace('$HOME', os.path.expanduser('~'))
-                    
+
                     self._modelbasedir = _dir
-                
+
             # load model paths if applicable
             if self._check_access(self._modelbasedir) and 'dir' in mcfg:
                 mdirs = (mcfg['dir'].
@@ -657,15 +654,15 @@
                     # make sure to not add multiple times the same location
                     if not mdir in self.MODELDIRS:
                         self.MODELDIRS.append(mdir)
-                
+
         if cr.has_section('outputfolders'):
             self._init_output_folders_from_cfg(cr['outputfolders'],
                                                keep_basedirs)
-                    
+
         if cr.has_section('supplfolders'):
             for name, path in cr['supplfolders'].items():
                 self.SUPPLDIRS[name] = path
-        
+
         #Read directories for observation location
         if cr.has_section('obsfolders'):
             ocfg = cr['obsfolders']
@@ -685,18 +682,18 @@
         self.last_config_file = config_file
     
     def _init_output_folders_from_cfg(self, cfg, keep_basedirs):
-        if 'CACHEDIR' in cfg: 
+        if 'CACHEDIR' in cfg:
             if not keep_basedirs or not self._check_access(self._cachedir):
                 self._cachedir = cfg['CACHEDIR']
-        
+
         if 'OUTPUTDIR' in cfg:
             if not keep_basedirs or not self._check_access(self._outputdir):
                 self._outputdir = cfg['OUTPUTDIR']
-        
-        if 'COLOCATEDDATADIR' in cfg: 
+
+        if 'COLOCATEDDATADIR' in cfg:
             if not keep_basedirs or not self._check_access(self._colocateddatadir):
                 self._colocateddatadir = cfg['COLOCATEDDATADIR']
-                
+
         if 'LOCALTMPDIR' in cfg:
             _dir = cfg['LOCALTMPDIR']
             # expand $HOME
@@ -733,14 +730,14 @@
                     continue
                 name_str = '{}_NAME'.format(obsname.upper())
                 if name_str in names_cfg:
-                    ID = self.__dict__[name_str]    
+                    ID = self.__dict__[name_str]
                 else:
                     ID = self._add_obsname(obsname)
                 OBSCONFIG[ID] = {}
                 p = path.replace('${BASEDIR}', self._obsbasedir)
                 p = p.replace('$HOME', os.path.expanduser('~'))
                 OBSCONFIG[ID]['PATH'] = p
-        
+
         if cr.has_section('obsstartyears'):
             for obsname, year in cr['obsstartyears'].items():
                 NAME = '{}_NAME'.format(obsname.upper())
@@ -748,7 +745,7 @@
                     ID = self.__dict__[NAME]
                     if ID in OBSCONFIG.keys():
                         OBSCONFIG[ID]['START_YEAR'] = year
-            
+
         self.OBSCONFIG = OBSCONFIG
     
     def add_data_source(self, data_dir, name=None):
@@ -800,29 +797,28 @@
             else:
                 s += "\n%s: %s" %(k, v)
         return s
-    
+
     @property
     def OUT_BASEDIR(self):
         msg = 'Attribute OUT_BASEDIR is deprecated. Please use OUTPUTDIR instead'
         self.print_log.warning(DeprecationWarning(msg))
         return self.OUTPUTDIR
-    
+
     @property
     def OBSDATACACHEDIR(self):
         """Cache directory for UngriddedData objects (deprecated)"""
         msg=('Attr. was renamed (but still works). Please us CACHEDIR instead')
         self.print_log.warning(DeprecationWarning(msg))
         return self.CACHEDIR
-    
+
 if __name__=="__main__":
     import pyaerocom as pya
-    
+
     print(pya.const.OUTPUTDIR)
     print(pya.const.COLOCATEDDATADIR)
     print(pya.const.CACHEDIR)
-    
+
     pya.const.BASEDIR = '/home/jonasg/'
     pya.const.BASEDIR = '/home/jonasg/MyPyaerocom/pyaerocom-testdata/'
     
-    print(pya.const.has_access_lustre)
-          +    print(pya.const.has_access_lustre)