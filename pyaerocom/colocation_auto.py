#!/usr/bin/env python3
# -*- coding: utf-8 -*-
"""
High level module containing analysis classes and methods to perform
colocation.

NOTE
----

This module will be deprecated soon but most of the code will be refactored
into colocation.py module.
"""
from datetime import datetime
import numpy as np
import os
import traceback

from pyaerocom._lowlevel_helpers import BrowseDict, chk_make_subdir
from pyaerocom import const, print_log
from pyaerocom.helpers import (to_pandas_timestamp, to_datestring_YYYYMMDD,
                               get_lowest_resolution, start_stop,
                               varlist_aerocom)
from pyaerocom.io.helpers import get_all_supported_ids_ungridded
from pyaerocom.colocation import (colocate_gridded_gridded,
                                  colocate_gridded_ungridded,
                                  correct_model_stp_coldata)
from pyaerocom.colocateddata import ColocatedData

from pyaerocom.filter import Filter
from pyaerocom.io import ReadUngridded, ReadGridded, ReadEMEP
from pyaerocom.tstype import TsType
from pyaerocom.exceptions import (DataCoverageError,
                                  TemporalResolutionError)

class ColocationSetup(BrowseDict):
    """Setup class for model / obs intercomparison

    An instance of this setup class can be used to run a colocation analysis
    between a model and an observation network and will create a number of
    :class:`pya.ColocatedData` instances and save them as netCDF file.

    Note
    ----
    This is a very first draft and will likely undergo significant changes

    Attributes
    ----------
    model_id : str
        ID of model to be used
    obs_id : str
        ID of observation network to be used
    obs_vars : :obj:`str` or :obj:`list`, optional
        variables to be analysed. If any of the provided variables to be
        analysed in the model data is not available in obsdata, the obsdata
        will be checked against potential alternative variables which are
        specified in :attr:`model_use_vars` and which can be specified in form of a
        dictionary for each . If None, all
        variables are analysed that are available both in model and obsdata.
    ts_type
        string specifying colocation frequency
    start
        start time. Input can be anything that can be converted into
        :class:`pandas.Timestamp` using
        :func:`pyaerocom.helpers.to_pandas_timestamp`. If None, than the first
        available date in the model data is used.
    stop
        stop time. Anything that can be converted into
        :class:`pandas.Timestamp` using
        :func:`pyaerocom.helpers.to_pandas_timestamp` or None. If None and if
        ``start`` is on resolution of year (e.g. ``start=2010``) then ``stop``
        will be automatically set to the end of that year. Else, it will be
        set to the last available timestamp in the model data.
    filter_name : str
        name of filter to be applied. If None, AeroCom default is used
        (i.e. `pyaerocom.const.DEFAULT_REG_FILTER`)
    regrid_res_deg : :obj:`int`, optional
        resolution in degrees for regridding of model grid (done before
        colocation)
    remove_outliers : bool
        if True, outliers are removed from model and obs data before colocation,
        else not.
    vert_scheme : :obj:`str`, optional
        vertical scheme used for colocation
    harmonise_units : bool
        if True, units are attempted to be harmonised (note: raises Exception
        if True and units cannot be harmonised).
    model_use_vars : :obj:`dict`, optional
        dictionary that specifies mapping of model variables. Keys are
        observation variables, values are the corresponding model variables
        (e.g. model_use_vars=dict(od550aer='od550csaer')). Example: your
        observation has var *od550aer* but your model model uses a different
        variable name for that variable, say *od550*. Then, you can specify
        this via `model_use_vars = {'od550aer' : 'od550'}. NOTE: in this case,
        a model variable *od550aer* will be ignored, even if it exists
        (cf :attr:`model_add_vars`).
    model_read_aux : :obj:`dict`, optional
        may be used to specify additional computation methods of variables from
        models. Keys are obs variables, values are dictionaries with keys
        `vars_required` (list of required variables for computation of var
        and `fun` (method that takes list of read data objects and computes
        and returns var)
    read_opts_ungridded : :obj:`dict`, optional
        dictionary that specifies reading constraints for ungridded reading
        (c.g. :class:`pyaerocom.io.ReadUngridded`).
    obs_vert_type : str or dict, optional
        Aerocom vertical code encoded in the model filenames (only AeroCom 3
        and later). Specifies which model file should be read in case there are
        multiple options (e.g. surface level data can be read from a
        *Surface*.nc file as well as from a *ModelLevel*.nc file). If input is
        string (e.g. 'Surface'), then the corresponding vertical type code is
        used for reading of all variables that are colocated (i.e. that are
        specified in :attr:`obs_vars`). Else (if input is dictionary, e.g.
        `obs_vert_type=dict(od550aer='Column', ec550aer='ModelLevel')`),
        information is extracted variable specific, for those who are defined
        in the dictionary, for all others, `None` is used.
    model_vert_type_alt : str or dict, optional
        like :attr:`obs_vert_type` but is used in case of exception cases, i.e.
        where the `obs_vert_type` is not available in the models.
    var_outlier_ranges : :obj:`dict`, optional
        dictionary specifying outlier ranges for individual variables.
        (e.g. dict(od550aer = [-0.05, 10], ang4487aer=[0,4]))
    model_ts_type_read : :obj:`str` or :obj:`dict`, optional
        may be specified to explicitly define the reading frequency of the
        model data. Not to be confused with :attr:`ts_type`, which specifies
        the frequency used for colocation. Can be specified variable specific
        by providing a dictionary.
    obs_ts_type_read : :obj:`str` or :obj:`dict`, optional
        may be specified to explicitly define the reading frequency of the
        observation data (so far, this does only apply to gridded obsdata such
        as satellites). For ungridded reading, the frequency may be specified
        via :attr:`obs_id`, where applicable (e.g. AeronetSunV3Lev2.daily).
        Not to be confused with :attr:`ts_type`, which specifies the
        frequency used for colocation. Can be specified variable specific in
        form of dictionary.
    flex_ts_type_gridded : bool
        boolean specifying whether reading frequency of gridded data is
        allowed to be flexible. This includes all gridded data, whether it is
        model or gridded observation (e.g. satellites). Defaults to True.
    apply_time_resampling_constraints : bool, optional
        if True, then time resampling constraints are applied as provided via
        :attr:`min_num_obs` or if that one is unspecified, as defined in
        :attr:`pyaerocom.const.OBS_MIN_NUM_RESAMPLE`. If None, than
        :attr:`pyaerocom.const.OBS_APPLY_TIME_RESAMPLE_CONSTRAINTS` is used
        (which defaults to True !!).
    min_num_obs : dict or int, optional
        time resampling constraints applied if input arg
        `apply_time_resampling_constraints` is True - or None, in which case
        :attr:`pyaerocom.const.OBS_APPLY_TIME_RESAMPLE_CONSTRAINTS` is used.
    resample_how : str or dict
        string specifying how data should be aggregated when resampling in time.
        Default is "mean". Can also be a nested dictionary, e.g.
        resample_how={'conco3': 'daily': {'hourly' : 'max'}}} would use the
        maximum value to aggregate from hourly to daily for variable conco3,
        rather than the mean.
    model_keep_outliers : bool
        if True, no outliers are removed from model data
    obs_keep_outliers : bool
        if True, no outliers are removed from obs / reference data
    obs_use_climatology : bool
        BETA if True, pyaerocom default climatology is computed from observation
        stations (so far only possible for unrgidded / gridded colocation)
    colocate_time : bool
        if True and if obs and model sampling frequency (e.g. daily) are higher
        than input colocation frequency (e.g. monthly), then the datasets are
        first colocated in time (e.g. on a daily basis), before the monthly
        averages are calculated. Default is False.
    basedir_coldata : str
        base directory for storing of colocated data files
    obs_name : str, optional
        if provided, this string will be used in colocated data filename to
        specify obsnetwork, else obs_id will be used
    model_name : str, optional
        if provided, this string will be used in colocated data filename to
        specify model, else obs_id will be used
    save_coldata : bool
        if True, colocated data objects are saved as NetCDF file.
    """
    #: Dictionary specifying alternative vertical types that may be used to
    #: read model data. E.g. consider the variable is  ec550aer,
    #: obs_vert_type='Surface' and obs_vert_type_alt=dict(Surface='ModelLevel').
    #: Now, if a model that is used for the analysis does not contain a data
    #: file for ec550aer at the surface ('*ec550aer*Surface*.nc'), then, the
    #: colocation routine will look for '*ec550aer*ModelLevel*.nc' and if this
    #: exists, it will load it and extract the surface level.
    OBS_VERT_TYPES_ALT = {'Surface'    :   'ModelLevel'}

    def __init__(self, model_id=None, obs_id=None, obs_vars=None,
                 ts_type=None, start=None, stop=None,
                 filter_name=None,
                 regrid_res_deg=None, remove_outliers=True,
                 vert_scheme=None, harmonise_units=False,
                 model_use_vars=None, model_add_vars=None,
                 model_read_aux=None, read_opts_ungridded=None,
                 obs_vert_type=None, model_vert_type_alt=None,
                 var_outlier_ranges=None, var_ref_outlier_ranges=None,
                 model_ts_type_read=None,
                 obs_ts_type_read=None, flex_ts_type_gridded=True,
                 apply_time_resampling_constraints=None, min_num_obs=None,
                 model_keep_outliers=True,
                 obs_keep_outliers=False,
                 obs_use_climatology=False,
                 colocate_time=False, basedir_coldata=None,
                 obs_name=None, model_name=None,
<<<<<<< HEAD
                 save_coldata=True,
                 gridded_reader_id='ReadGridded',
                 data_id=None, **kwargs):
=======
                 save_coldata=True, **kwargs):
>>>>>>> e2131c18

        if isinstance(obs_vars, str):
            obs_vars = [obs_vars]
        try:
            Filter(filter_name)
        except Exception:
            raise ValueError('Invalid input for filter_name {}'.format(filter_name))
        self.save_coldata = save_coldata
        if save_coldata:
            if basedir_coldata is None:
                basedir_coldata = const.COLOCATEDDATADIR
            if not os.path.exists(basedir_coldata):
                const.print_log.info('Creating directory: {}'.format(basedir_coldata))
                os.mkdir(basedir_coldata)

        self._obs_cache_only = False
        self.obs_vars = obs_vars
        self.obs_vert_type = obs_vert_type
        self.model_vert_type_alt = model_vert_type_alt
        self.read_opts_ungridded = read_opts_ungridded
        self.obs_ts_type_read = obs_ts_type_read
<<<<<<< HEAD
        self.gridded_reader_id = gridded_reader_id
        self.data_id = data_id
=======

>>>>>>> e2131c18
        self.model_use_vars = model_use_vars
        self.model_add_vars = model_add_vars
        self.model_keep_outliers = model_keep_outliers
        self.model_to_stp = False

        self.model_id = model_id
        self.model_name = model_name
        self.obs_id = obs_id
        self.obs_name = obs_name
        self.obs_keep_outliers = obs_keep_outliers
        self.obs_use_climatology = obs_use_climatology
        self.obs_add_meta = []

        self.start = start
        self.stop = stop

        self.ts_type = ts_type

        self.filter_name = filter_name

        self.remove_outliers = remove_outliers

        # OPtions related to time resampling
        self.apply_time_resampling_constraints=apply_time_resampling_constraints
        self.min_num_obs=min_num_obs
        self.resample_how=None

        self.var_outlier_ranges = var_outlier_ranges
        self.var_ref_outlier_ranges = var_ref_outlier_ranges

        self.harmonise_units = harmonise_units
        self.vert_scheme = vert_scheme
        self.regrid_res_deg = regrid_res_deg
        self.ignore_station_names = None

        self.basedir_coldata = basedir_coldata

        self.model_ts_type_read = model_ts_type_read
        self.model_read_aux = model_read_aux
        self.model_use_climatology = False

        self.colocate_time = colocate_time
        self.flex_ts_type_gridded = True
        #: If True, existing colocated data files will be re-computed and overwritten
        self.reanalyse_existing = False
        #: If True, the colocation routine will raise any Exception that may occur,
        #: else (False), expected expcetions will be ignored and logged.
        self.raise_exceptions = False

        self.update(**kwargs)

<<<<<<< HEAD



=======
>>>>>>> e2131c18
    @property
    def basedir_logfiles(self):
        """Base directory for storing logfiles"""
        p = chk_make_subdir(self.basedir_coldata, 'logfiles')
        return p

    @property
    def UNGRIDDED_IDS(self):
        """ID's of all supported ungridded datasets"""
        return get_all_supported_ids_ungridded()

    def __dir__(self):
        return self.keys()

    def update(self, **kwargs):
        for key, val in kwargs.items():
            if key in self and isinstance(self[key], dict):
                if not isinstance(val, dict):
                    raise ValueError('Cannot update dict {} with non-dict input {}'
                                     .format(key, val))
                self[key].update(val)
            else:
                self[key] = val
        sd = self.basedir_coldata
        if isinstance(sd, str) and not os.path.exists(sd):
            os.mkdir(sd)

class Colocator(ColocationSetup):
    """High level class for running colocation

    Note
    ----
    This object inherits from :class:`ColocationSetup` and is also instantiated
    as such. For attributes, please see base class.
    """

<<<<<<< HEAD

    SUPPORTED_GRIDDED_READERS = {
        'ReadGridded' : ReadGridded,
        'ReadEMEP' : ReadEMEP
    }


=======
>>>>>>> e2131c18
    def __init__(self, **kwargs):
        super(Colocator, self).__init__(**kwargs)

        self._log = None
        self.logging = True
        self.data = {}

        self.file_status = {}

    def _write_log(self, msg):
        if self.logging:
            try:
                self._log.write(msg)
            except Exception as e:
                const.print_log.warning('Deactivating logging in Colocator. Reason: {}'
                                        .format(repr(e)))

    def run(self, var_name=None, **opts):
        """Perform colocation for current setup

        The current setup comprises at least

        Parameters
        ----------
        **opts
            keyword args that may be specified to change the current setup
            before colocation

        """
        self.update(**opts)
        # ToDo: setting the defaults for time resampling here should be
        # unnecessary since this is done in TimeResampler. Ensure that and
        # remove here
        if self.apply_time_resampling_constraints is None:
            self.apply_time_resampling_constraints = const.OBS_APPLY_TIME_RESAMPLE_CONSTRAINTS

        if self.apply_time_resampling_constraints is True and self.min_num_obs is None:
            self.min_num_obs = const.OBS_MIN_NUM_RESAMPLE

        try:
            self._init_log()
        except Exception as e:
            const.print_log.warning('Deactivating logging in Colocator. Reason: {}'
                                    .format(repr(e)))
            self.logging = False

        self._write_log('\n\nModel: {}\n'.format(self.model_id))
        try:
            if self.obs_id in self.UNGRIDDED_IDS:
                self.data[self.model_id] = self._run_gridded_ungridded(var_name)
            else:
                self.data[self.model_id] = self._run_gridded_gridded(var_name)
        except Exception:
            msg = ('Failed to perform analysis: {}\n'
                   .format(traceback.format_exc()))
            const.print_log.warning(msg)
            self._write_log(msg)
            if self.raise_exceptions:
                self._close_log()
                raise Exception(traceback.format_exc())
        finally:
            self._close_log()

<<<<<<< HEAD
    def get_gridded_reader(self):
        """
        Returns the class of the reader used for model data.
        """
        try:
            reader = self.SUPPORTED_GRIDDED_READERS[self.gridded_reader_id]
        except KeyError as e:
            raise NotImplementedError('Reader {} is not supported: {}'.format(self.gridded_reader_id, e))
        return reader


    def instantiate_model_reader(self):
        """
        Create reader object based on reader id.
        """
        reader_class = self.get_gridded_reader()
        reader = reader_class(data_id=self.model_id)
        if hasattr(reader, 'filepath'):
            reader.filepath = self.filepath
        return reader



=======
>>>>>>> e2131c18
    @staticmethod
    def get_lowest_resolution(ts_type, *ts_types):
        """Get the lowest resolution ts_type of input ts_types"""
        return get_lowest_resolution(ts_type, *ts_types)

    def output_dir(self, task_name):
        """Output directory for colocated data"""
        return self._output_dirs[task_name]

    def _check_add_model_read_aux(self, model_var, model_reader):
        if not isinstance(self.model_read_aux, dict):
            return False
        if not model_var in self.model_read_aux:
            return False
        info = self.model_read_aux[model_var]
        if not isinstance(info, dict):
            raise ValueError('Invalid value for model_read_aux of variable '
                             '{}. Need dictionary, got {}'
                             .format(model_var, info))
        elif not all([x in info for x in ['vars_required', 'fun']]):
            raise ValueError('Invalid value for model_read_aux dict of variable '
                             '{}. Require keys vars_required and fun in dict, '
                             'got {}'.format(model_var, info))
        try:
            model_reader.add_aux_compute(var_name=model_var, **info)
        except DataCoverageError:
            return False
        return True

    def _find_var_matches_OLD(self, obs_vars, model_reader, var_name=None):
        """Find variable matches in model data for input obs variables"""
        if isinstance(obs_vars, str):
            obs_vars = [obs_vars]
        var_matches = {}

        muv, mav = {}, {}
        if isinstance(self.model_use_vars, dict):
            muv = self.model_use_vars

        if isinstance(self.model_add_vars, dict):
            mav = self.model_add_vars

        for obs_var in obs_vars:
            if obs_var in muv:
                model_var = muv[obs_var]
            else:
                model_var = obs_var

            self._check_add_model_read_aux(model_var, model_reader)

            if model_reader.has_var(model_var):
                var_matches[model_var] = obs_var

            if obs_var in mav: #observation variable
                model_add_var = mav[obs_var]
                self._check_add_model_read_aux(model_add_var, model_reader)
                if model_reader.has_var(model_add_var):
                    var_matches[model_add_var] = obs_var

        for obs_var, obs_var_altname in self.obs_vars_rename.items():
            if obs_var_altname in var_matches:
                raise AttributeError('{} match was already found for obs '
                                     'var to be renamed {}...'
                                     .format(obs_var_altname, obs_var))
            if model_reader.has_var(obs_var_altname):
                var_matches[obs_var_altname] = obs_var

        if var_name is not None:
            if isinstance(var_name, str):
                var_name = [var_name]
            if not isinstance(var_name, list):
                raise ValueError('Invalid input for var_name. Need str or '
                                 'list, got {}'.format(var_name))
            _var_matches = {}
            for mvar, ovar in var_matches.items():
                if mvar in var_name or ovar in var_name:
                    _var_matches[mvar] = ovar
            var_matches = _var_matches

<<<<<<< HEAD

=======
>>>>>>> e2131c18
        if len(var_matches) == 0:

            raise DataCoverageError('No variable matches between '
                                    '{} and {} for input vars: {}'
                                    .format(self.model_id,
                                            self.obs_id,
                                            self.obs_vars))
        return var_matches

    def _check_model_add_var(self, var_name, model_reader, var_matches):
        if isinstance(self.model_add_vars, dict) and var_name in self.model_add_vars: #observation variable
            add_var = self.model_add_vars[var_name]
            self._check_add_model_read_aux(add_var, model_reader)
            if model_reader.has_var(add_var):
                var_matches[add_var] = var_name
        return var_matches

    def _find_var_matches(self, obs_vars, model_reader, var_name=None):
        """Find variable matches in model data for input obs variables"""
        if isinstance(obs_vars, str):
            obs_vars = [obs_vars]

        # dictionary that will map input variable names (values) with model
        # variables (keys)
        var_matches = {}

        muv = self.model_use_vars if isinstance(self.model_use_vars, dict) else {}

        for obs_var in obs_vars:
            if obs_var in muv:
                model_var = muv[obs_var]
            else:
                model_var = obs_var

            self._check_add_model_read_aux(model_var, model_reader)

            if model_reader.has_var(model_var):
                var_matches[model_var] = obs_var

            var_matches = self._check_model_add_var(obs_var, model_reader,
                                                    var_matches)

        if var_name is not None:
            _var_matches = {}
            for mvar, ovar in var_matches.items():
                if mvar in var_name or ovar in var_name:
                    _var_matches[mvar] = ovar
            var_matches = _var_matches

        if len(var_matches) == 0:

            raise DataCoverageError('No variable matches between '
                                    '{} and {} for input vars: {}'
                                    .format(self.model_id,
                                            self.obs_id,
                                            obs_vars))
        return var_matches

    def read_model_data(self, var_name, **kwargs):
        """Read model variable data based on colocation setup

        Parameters
        ----------
        var_name : str
            variable to be read

        Returns
        -------
        GriddedData
            variable data
        """
        use_input_var = False
        if 'use_input_var' in kwargs:
            use_input_var = kwargs.pop('use_input_var')

<<<<<<< HEAD
        reader = self.instantiate_model_reader()
=======
        reader = ReadGridded(self.model_id)
>>>>>>> e2131c18
        if use_input_var:
            var = var_name
        else:
            try:
                var_matches = self._find_var_matches(var_name, reader)
            except DataCoverageError:
                raise DataCoverageError('No match could be found in {} for '
                                        'variable {}'
                                        .format(self.model_id, var_name))
            var = list(var_matches.keys())[0]
        return self._read_gridded(reader, var,
                                  is_model=True,
                                  **kwargs)

<<<<<<< HEAD

=======
>>>>>>> e2131c18
    def read_ungridded(self, vars_to_read=None):
        obs_reader = ReadUngridded(self.obs_id)
        if vars_to_read is None:
            vars_to_read = self.obs_vars
        obs_vars = []
        for var in vars_to_read:
            if var in obs_reader.get_reader(self.obs_id).PROVIDES_VARIABLES:
                obs_vars.append(var)
            else:
                const.print_log.warn('Variable {} is not supported by {} '
                                     'and will be skipped'
                                     .format(var, self.obs_id))
        if len(obs_vars) == 0:
            raise DataCoverageError('No observation variable matches found for '
                                    '{}'.format(self.obs_id))

        if self.read_opts_ungridded is not None:
            ropts = self.read_opts_ungridded
        else:
            ropts = {}
        obs_data = obs_reader.read(datasets_to_read=self.obs_id,
                                   vars_to_retrieve=obs_vars,
                                   **ropts)
        if 'obs_filters' in self:
            remaining_filters = self._eval_obs_filters()
            obs_data = obs_data.apply_filters(**remaining_filters)

        if self.remove_outliers:
            #self._update_var_outlier_ranges(obs_vars=obs_vars)
            for var in obs_vars:
                low, high=None, None
                try:
                    low, high = self.var_ref_outlier_ranges[var]
                except Exception:
                    pass

                obs_data.remove_outliers(var, inplace=True,
                                         low=low, high=high)
        return obs_data
    # ToDo: cumbersome (together with _find_var_matches, review whole handling
    # of vertical codes for variable mappings...)
    def _read_gridded(self, reader, var_name, is_model=True, **kwargs):
        try:
            start = kwargs.pop('start')
        except KeyError:
            start = self.start

        try:
            stop = kwargs.pop('stop')
        except KeyError:
            stop = self.stop
        if is_model:
            vert_which = self.obs_vert_type
            ts_type_read = self.model_ts_type_read
            if self.model_use_climatology:
                start = 9999
                stop = None
        else:
            vert_which = None
            ts_type_read = self.obs_ts_type_read

        try:
            # set defaults if input was not specified explicitely
            if ts_type_read is None and not self.flex_ts_type_gridded:
                ts_type_read = self.ts_type
            if not 'vert_which' in kwargs:
                kwargs['vert_which'] = vert_which
            if not 'ts_type' in kwargs:
                kwargs['ts_type'] = ts_type_read

            return reader.read_var(var_name,
                                   start=start,
                                   stop=stop,
                                   flex_ts_type=self.flex_ts_type_gridded,
                                   **kwargs)
        except DataCoverageError:
            vt=None
            if is_model:
                if self.obs_vert_type in self.OBS_VERT_TYPES_ALT:
                    vt = self.OBS_VERT_TYPES_ALT[self.obs_vert_type]
                elif self.model_vert_type_alt is not None:
                    mva = self.model_vert_type_alt
                    if isinstance(mva, str):
                        vt = mva
                    elif isinstance(mva, dict) and var_name in mva:
                        vt = mva[var_name]

            if vt is None:
                raise DataCoverageError(('No data files available for dataset '
                                         '{} ({})'
                                         .format(reader.data_id, var_name)))

            return reader.read_var(var_name,
                                   start=start,
                                   stop=stop,
                                   ts_type=ts_type_read,
                                   flex_ts_type=self.flex_ts_type_gridded,
                                   vert_which=vt)

<<<<<<< HEAD

=======
>>>>>>> e2131c18
    def _eval_obs_filters(self):
        obs_filters = self['obs_filters']
        remaining = {}
        if not isinstance(obs_filters, dict):
            raise AttributeError('Detected obs_filters attribute in '
                                 'Colocator class, which is not a '
                                 'dictionary: {}'.format(obs_filters))
        for key, val in obs_filters.items():
            if key in self: # can be handled
                if isinstance(self[key], dict) and isinstance(val, dict):
                    self[key].update(val)
                else:
                    self[key] = val
            else:
                remaining[key] = val
        return remaining

<<<<<<< HEAD

=======
>>>>>>> e2131c18
    def _save_coldata(self, coldata, savename, out_dir, model_var, model_data,
                      obs_var):
        """Helper for saving colocateddata"""
        if model_var != model_data.var_name:
            coldata.rename_variable(model_data.var_name,
                                    model_var,
                                    model_data.data_id)
        if (isinstance(self.model_add_vars, dict) and
            obs_var in self.model_add_vars and
            self.model_add_vars[obs_var] == model_var):

            coldata.rename_variable(obs_var,
                                    model_var,
                                    self.obs_id)

        coldata.to_netcdf(out_dir, savename=savename)
        self.file_status[savename] = 'saved'
        if self._log:
            msg = 'WRITE: {}\n'.format(savename)
            self._write_log(msg)
            print_log.info(msg)

    def _eval_resample_how(self, model_var, obs_var):
        rshow = self.resample_how
        if not isinstance(rshow, dict):
            return rshow

        if obs_var in rshow:
            return rshow[obs_var]
        elif model_var in rshow:
            return rshow[model_var]
        else:
            return None

    def _run_gridded_ungridded(self, var_name=None):
        """Analysis method for gridded vs. ungridded data"""
        print_log.info('PREPARING colocation of {} vs. {}'
                       .format(self.model_id, self.obs_id))

<<<<<<< HEAD
        model_reader = self.instantiate_model_reader()
=======
        model_reader = ReadGridded(self.model_id)

>>>>>>> e2131c18
        obs_reader = ReadUngridded(self.obs_id)

        _oreader = obs_reader.get_reader(self.obs_id)

        obs_vars = []
        for var in varlist_aerocom(self.obs_vars):
            if _oreader.var_supported(var):
                obs_vars.append(var)

        #flist(np.intersect1d(self.obs_vars, obs_vars_supported))

        if len(obs_vars) == 0:
            raise DataCoverageError('No observation variable matches found for '
                                    '{}'.format(self.obs_id))

        var_matches = self._find_var_matches(obs_vars, model_reader,
                                             var_name)

        print_log.info('The following variable combinations will be colocated\n'
                       'MODEL-VAR\tOBS-VAR')
        for key, val in var_matches.items():
            print_log.info('{}\t{}'.format(key, val))

        # get list of unique observation variables
        obs_vars = np.unique(list(var_matches.values())).tolist()

        if self.remove_outliers:
            self._update_var_outlier_ranges(var_matches)

        if self.read_opts_ungridded is not None:
            ropts = self.read_opts_ungridded
        else:
            ropts = {}

<<<<<<< HEAD

=======
>>>>>>> e2131c18
        data_objs = {}
        start, stop = start_stop(self.start, self.stop)

        for model_var, obs_var in var_matches.items():
# =============================================================================
# @hansbrenna has changed the flow of this part of the method to work better
# with large observational data sets. I have moved the reading of the obs data
# after the check of whether the co-located data file already exists. If it
# exists and reanalyse_existing = False, the obs data will not be read for that
# obs-model combination. If the co-located data object is to be computed, only
# one observational variable will be loaded into the UngriddedData object at
# a time.
# =============================================================================

            # ToDo: consider removing outliers already here.
            #if 'obs_filters' in self:
<<<<<<< HEAD

            ts_type = self.ts_type
            print_log.info('Running {} / {} ({}, {})'.format(self.model_id,
                                                             self.obs_id,
                                                             model_var,
                                                             obs_var))
=======
>>>>>>> e2131c18

            ts_type = self.ts_type
            print_log.info('Running {} / {} ({}, {})'.format(self.model_id,
                                                             self.obs_id,
                                                             model_var,
                                                             obs_var))

            try:
                model_data = self._read_gridded(reader=model_reader,
                                                var_name=model_var,
                                                start=start,
                                                stop=stop,
<<<<<<< HEAD
                                                is_model=True,
                                                ts_type=self.ts_type)
=======
                                                is_model=True)
>>>>>>> e2131c18
            except Exception as e:

                msg = ('Failed to load gridded data: {} / {}. Reason {}'
                       .format(self.model_id, model_var, repr(e)))
                const.print_log.warning(msg)
                self._write_log(msg + '\n')

                if self.raise_exceptions:
                    self._close_log()
                    raise Exception(msg)
                else:
                    continue
            ts_type_src = model_data.ts_type
            rshow = self._eval_resample_how(model_var, obs_var)
            if ts_type is None:
                # if colocation frequency is not specified
                ts_type = ts_type_src

            #check if co-located data file already exists before reading observational
            #data sets
            # if self.save_coldata:
            #     savename = self._coldata_savename(model_data, start, stop,
            #                                       ts_type, var_name=model_var)

            #     file_exists = self._check_coldata_exists(model_data.data_id,
            #                                              savename)

# =============================================================================
#             if not model_data.ts_type in all_ts_types:
#                 raise TemporalResolutionError('Invalid temporal resolution {} '
#                                               'in model {}'.format(model_data.ts_type,
#                                                                    self.model_id))
# =============================================================================
            ignore_stats = None
            if self.ignore_station_names is not None:
                ignore_stats = self.ignore_station_names
                if isinstance(ignore_stats, dict):
                    if obs_var in ignore_stats:
                        ignore_stats = ignore_stats[obs_var]
                    else:
                        ignore_stats = None

            #ts_type_src = model_data.ts_type
            if TsType(ts_type_src) < TsType(ts_type):# < all_ts_types.index(ts_type_src):
                print_log.info('Updating ts_type from {} to {} (highest '
                               'available in model {})'.format(ts_type,
                                                               ts_type_src,
                                                               self.model_id))
                ts_type = ts_type_src

            really_do_reanalysis = True
            if self.save_coldata:
                really_do_reanalysis = False
                savename = self._coldata_savename(model_data, start, stop,
                                                  ts_type, var_name=model_var)

                file_exists = self._check_coldata_exists(model_data.data_id,
                                                         savename)

                out_dir = chk_make_subdir(self.basedir_coldata, self.model_id)
                if file_exists:
                    if not self.reanalyse_existing:
                        if self._log:
                            self._write_log('SKIP: {}\n'
                                            .format(savename))
                            print_log.info('Skip {} (file already '
                                           'exists)'.format(savename))
                            self.file_status[savename] = 'skipped'
                        continue
                    else:
                        really_do_reanalysis = True
                        print_log.info('Deleting and recomputing existing '
                               'colocated data file {}'.format(savename))
                        print_log.info('REMOVE: {}\n'.format(savename))
                        os.remove(os.path.join(out_dir, savename))
                else:
                    really_do_reanalysis = True

            if really_do_reanalysis:
                #Reading obs data only if the co-located data file does
                #not already exist.
                #This part of the method has been changed by @hansbrenna to work better with
                #large observational data sets. Only one variable is loaded into
                # the UngriddedData object at a time. Currently the variable is
                #re-read a lot of times, which is a weakness.
                obs_data = obs_reader.read(

                    datasets_to_read=self.obs_id,
                    vars_to_retrieve=obs_var,
                    only_cached=self._obs_cache_only,
                    **ropts)

                        # ToDo: consider removing outliers already here.
                if 'obs_filters' in self:
                    remaining_filters = self._eval_obs_filters()
                    obs_data = obs_data.apply_filters(**remaining_filters)

            try:
                try:
                    by=self.update_baseyear_gridded
                    stop=None
                except AttributeError:
                    by=None
                if self.model_use_climatology:
                    by=start.year
                coldata = colocate_gridded_ungridded(

                        gridded_data=model_data,
                        ungridded_data=obs_data,
                        ts_type=ts_type,
                        start=start, stop=stop,
                        var_ref=obs_var,
                        filter_name=self.filter_name,
                        regrid_res_deg=self.regrid_res_deg,
                        remove_outliers=self.remove_outliers,
                        vert_scheme=self.vert_scheme,
                        harmonise_units=self.harmonise_units,
                        var_outlier_ranges=self.var_outlier_ranges,
                        var_ref_outlier_ranges=self.var_ref_outlier_ranges,
                        update_baseyear_gridded=by,
                        ignore_station_names=ignore_stats,
                        apply_time_resampling_constraints=self.apply_time_resampling_constraints,
                        min_num_obs=self.min_num_obs,
                        colocate_time=self.colocate_time,
                        var_keep_outliers=self.model_keep_outliers,
                        var_ref_keep_outliers=self.obs_keep_outliers,
                        use_climatology_ref=self.obs_use_climatology,
                        resample_how=rshow)

                if self.model_to_stp:
                    coldata = correct_model_stp_coldata(coldata)
                if self.save_coldata:
                    self._save_coldata(coldata, savename, out_dir, model_var,
                                       model_data, obs_var)
                data_objs[model_var] = coldata
            except Exception as e:
                msg = ('Colocation between model {} / {} and obs {} / {} '
                       'failed: Reason {}'.format(self.model_id,
                                                  model_var,
                                                  self.obs_id,
                                                  obs_var,
                                                  repr(e)))
                const.print_log.warning(msg)
                self._write_log(msg + '\n')
                if self.raise_exceptions:
                    self._close_log()
                    raise Exception(msg)

        return data_objs

    def _run_gridded_gridded(self, var_name=None):

        start, stop = start_stop(self.start, self.stop)
        model_reader = self.instantiate_model_reader()
        obs_reader = ReadGridded(self.obs_id)

        if 'obs_filters' in self:
            remaining_filters = self._eval_obs_filters()
            if bool(remaining_filters):
                raise NotImplementedError('Cannot apply filters {} to gridded '
                                          'observation data.'.format(remaining_filters))

        obs_vars = self.obs_vars

# =============================================================================
#         obs_vars_avail =  obs_reader.vars_provided
#
#         for obs_var in obs_vars:
#             if not obs_var in obs_vars_avail:
#                 raise DataCoverageError('Variable {} is not supported by {}'
#                                         .format(obs_var, self.obs_id))
# =============================================================================

        var_matches = self._find_var_matches(obs_vars, model_reader, var_name)

        if self.remove_outliers:
            self._update_var_outlier_ranges(var_matches)

<<<<<<< HEAD

=======
>>>>>>> e2131c18
        all_ts_types = const.GRID_IO.TS_TYPES

        ts_type = self.ts_type

        data_objs = {}

        for model_var, obs_var in var_matches.items():

            print_log.info('Running {} / {} ({}, {})'.format(self.model_id,
                                                             self.obs_id,
                                                             model_var,
                                                             obs_var))
            try:
                model_data = self._read_gridded(reader=model_reader,
                                                var_name=model_var,
                                                start=start,
                                                stop=stop,
                                                is_model=True)
            except Exception as e:

                msg = ('Failed to load gridded data: {} / {}. Reason {}'
                       .format(self.model_id, model_var, repr(e)))
                const.print_log.warning(msg)
                self._write_log(msg + '\n')

                if self.raise_exceptions:
                    self._close_log()
                    raise Exception(msg)
                else:
                    continue

            if not model_data.ts_type in all_ts_types:
                raise TemporalResolutionError('Invalid temporal resolution {} '
                                              'in model {}'
                                              .format(model_data.ts_type,
                                                      self.model_id))

            if ts_type is None:
                ts_type = model_data.ts_type
            try:
                obs_data  = self._read_gridded(reader=obs_reader,
                                               var_name=obs_var,
                                               start=start,
                                               stop=stop,
                                               is_model=False)
            except Exception as e:

                msg = ('Failed to load gridded data: {} / {}. Reason {}'
                       .format(self.model_id, model_var, repr(e)))
                const.print_log.warning(msg)
                self._write_log(msg + '\n')

                if self.raise_exceptions:
                    self._close_log()
                    raise Exception(msg)
                else:
                    continue

            if not obs_data.ts_type in all_ts_types:
                raise TemporalResolutionError('Invalid temporal resolution {} '
                                              'in obs {}'.format(obs_data.ts_type,
                                                                 self.model_id))

            # update colocation ts_type, based on the available resolution in
            # model and obs.
            lowest = self.get_lowest_resolution(ts_type, model_data.ts_type,
                                                obs_data.ts_type)
            rshow = self._eval_resample_how(model_var, obs_var)
            if lowest != ts_type:
                print_log.info('Updating ts_type from {} to {} (highest '
                               'available in {} / {} combination)'
                               .format(ts_type, lowest, self.model_id,
                                       self.obs_id))
                ts_type = lowest

            if self.save_coldata:
                out_dir = chk_make_subdir(self.basedir_coldata,
                                          self.model_id)

                savename = self._coldata_savename(model_data,
                                                  start,
                                                  stop,
                                                  ts_type,
                                                  var_name=model_var)

                file_exists = self._check_coldata_exists(self.model_id,
                                                          savename)
                if file_exists:
                    if not self.reanalyse_existing:
                        if self._log:
                            self._write_log('SKIP: {}\n'.format(savename))
                            print_log.info('Skip {} (file already '
                                           'exists)'.format(savename))
                        continue
                    else:
                        os.remove(os.path.join(out_dir, savename))
            try:
                by=None
                if self.model_use_climatology:
                    by=to_pandas_timestamp(start).year
                coldata = colocate_gridded_gridded(
                        gridded_data=model_data,
                        gridded_data_ref=obs_data,
                        ts_type=ts_type,
                        start=start, stop=stop,
                        filter_name=self.filter_name,
                        regrid_res_deg=self.regrid_res_deg,
                        remove_outliers=self.remove_outliers,
                        vert_scheme=self.vert_scheme,
                        harmonise_units=self.harmonise_units,
                        var_outlier_ranges=self.var_outlier_ranges,
                        var_ref_outlier_ranges=self.var_ref_outlier_ranges,
                        update_baseyear_gridded=by,
                        apply_time_resampling_constraints=\
                            self.apply_time_resampling_constraints,
                        min_num_obs=self.min_num_obs,
                        colocate_time=self.colocate_time,
                        var_keep_outliers=self.model_keep_outliers,
                        var_ref_keep_outliers=self.obs_keep_outliers,
                        resample_how=rshow)
                if self.save_coldata:
                    self._save_coldata(coldata, savename, out_dir, model_var,
                                       model_data, obs_var)
                    #coldata.to_netcdf(out_dir, savename=savename)
                if self._log:
                    self._write_log('WRITE: {}\n'.format(savename))
                    print_log.info('Writing file {}'.format(savename))
                data_objs[model_var] = coldata
            except Exception as e:
                msg = ('Colocation between model {} / {} and obs {} / {} '
                       'failed: Reason {}'.format(self.model_id,
                                                  model_var,
                                                  self.obs_id,
                                                  obs_var,
                                                  repr(e)))
                const.print_log.warning(msg)
                self._write_log(msg)
                if self.raise_exceptions:
                    self._close_log()
                    raise Exception(msg)
        return data_objs

    def _init_log(self):
        logdir = chk_make_subdir(self.basedir_logfiles,
                                 self.model_id)

<<<<<<< HEAD

=======
>>>>>>> e2131c18
        fname = ('{}_{}.log'.format(self.obs_id, datetime.today().strftime('%Y%m%d')))
        self._log = log = open(os.path.join(logdir, fname), 'a+')
        log.write('\n------------------ NEW ----------------\n')
        log.write('Timestamp: {}\n\n'.format(datetime.today().strftime('%d-%m-%Y %H:%M')))
        log.write('Analysis configuration\n')
        for k, v in self.items():
            log.write('{}: {}\n'.format(k, v))

    def _close_log(self):
        if self._log is not None:
            self._log.close()
            self._log = None

    def _coldata_savename(self, model_data, start=None, stop=None,
                           ts_type=None, var_name=None):
        """Based on current setup, get savename of colocated data file
        """
        if start is None:
            start = model_data.start
        else:
            start = to_pandas_timestamp(start)
        if stop is None:
            stop = model_data.stop
        else:
            stop = to_pandas_timestamp(stop)
        if ts_type is None:
            ts_type = model_data.ts_type

        if var_name is None:
            var_name = model_data.var_name
        start_str = to_datestring_YYYYMMDD(start)
        stop_str = to_datestring_YYYYMMDD(stop)

        if isinstance(self.obs_name, str):
            obs_id = self.obs_name
        else:
            obs_id = self.obs_id

        if isinstance(self.model_name, str):
            model_id = self.model_name
        else:
            model_id = model_data.data_id

        col_data_name = ColocatedData._aerocom_savename(var_name=var_name,
                                                        obs_id=obs_id,
                                                        model_id=model_id,
                                                        start_str=start_str,
                                                        stop_str=stop_str,
                                                        ts_type=ts_type,
                                                        filter_name=self.filter_name)
        return col_data_name + '.nc'

<<<<<<< HEAD


=======
>>>>>>> e2131c18
    def _check_coldata_exists(self, model_id, coldata_savename):
        """Check if colocated data file exists"""
        folder = os.path.join(self.basedir_coldata,
                              model_id)
        if not os.path.exists(folder):
            return False
        files = os.listdir(folder)
        if coldata_savename in files:
            self.file_status[coldata_savename] = 'exists'
            return True
        self.file_status[coldata_savename] = 'exists_not'
        return False

    def _update_var_outlier_ranges(self, var_matches=None, obs_vars=None,
                                   mod_vars=None):
        if isinstance(var_matches, dict):
            obs_vars = list(var_matches.values())
            mod_vars = list(var_matches.keys())

        oor = self.var_ref_outlier_ranges
        mor = self.var_outlier_ranges

        if isinstance(mor, dict) and isinstance(mod_vars, list):
            for mvar in mod_vars:
                mname = const.VARS[mvar].var_name
                if mname != mvar and mvar in mor and not mname in mor:
                    self.var_outlier_ranges[mname] = mor[mvar]

        if isinstance(oor, dict) and isinstance(obs_vars, list):
            for ovar in obs_vars:
                oname = const.VARS[ovar].var_name
                if (oname != ovar and ovar in oor and not oname in oor):
                    self.var_ref_outlier_ranges[oname] = oor[ovar]
# =============================================================================
#         for mvar, ovar in var_matches.items():
#             if isinstance(oor, dict):
#                 oname = const.VARS[ovar].var_name
#                 if (oname != ovar and ovar in oor and not oname in oor):
#                         self.var_ref_outlier_ranges[oname] = oor[ovar]
#             if isinstance(mor, dict):
#                 mname = const.VARS[mvar].var_name
#                 if mname != mvar and mvar in mor and not mname in mor:
#                     self.var_outlier_ranges[mname] = mor[mvar]
# =============================================================================

    def __call__(self, **kwargs):
        raise NotImplementedError
        self.update(**kwargs)
        self.run()

if __name__ == '__main__':
    import matplotlib.pyplot as plt
    plt.close('all')

<<<<<<< HEAD

=======
>>>>>>> e2131c18
    MODEL_ID =  'CAM5.3-Oslo_AP3-CTRL2016-PD'
    col = Colocator(model_id = MODEL_ID,
                    obs_id='AeronetSunV3Lev2.daily',
                    obs_vars=['od550aer', 'ang4487aer'],
                    start=2010,
                    filter_name='WORLD-wMOUNTAINS',
                    model_use_vars=dict(od550aer = 'od550csaer'),
                    vert_scheme=dict(od550aer='Column'))

    col.raise_exceptions = True
    col.reanalyse_existing = True

    print(col)

<<<<<<< HEAD

=======
>>>>>>> e2131c18
    run = False
    if run:
        col.run()
        for model_id, vardict in col.data.items():
            for data in vardict.values():
                data.plot_scatter()<|MERGE_RESOLUTION|>--- conflicted
+++ resolved
@@ -201,13 +201,9 @@
                  obs_use_climatology=False,
                  colocate_time=False, basedir_coldata=None,
                  obs_name=None, model_name=None,
-<<<<<<< HEAD
                  save_coldata=True,
                  gridded_reader_id='ReadGridded',
                  data_id=None, **kwargs):
-=======
-                 save_coldata=True, **kwargs):
->>>>>>> e2131c18
 
         if isinstance(obs_vars, str):
             obs_vars = [obs_vars]
@@ -229,12 +225,8 @@
         self.model_vert_type_alt = model_vert_type_alt
         self.read_opts_ungridded = read_opts_ungridded
         self.obs_ts_type_read = obs_ts_type_read
-<<<<<<< HEAD
         self.gridded_reader_id = gridded_reader_id
         self.data_id = data_id
-=======
-
->>>>>>> e2131c18
         self.model_use_vars = model_use_vars
         self.model_add_vars = model_add_vars
         self.model_keep_outliers = model_keep_outliers
@@ -286,12 +278,6 @@
 
         self.update(**kwargs)
 
-<<<<<<< HEAD
-
-
-
-=======
->>>>>>> e2131c18
     @property
     def basedir_logfiles(self):
         """Base directory for storing logfiles"""
@@ -328,7 +314,6 @@
     as such. For attributes, please see base class.
     """
 
-<<<<<<< HEAD
 
     SUPPORTED_GRIDDED_READERS = {
         'ReadGridded' : ReadGridded,
@@ -336,8 +321,6 @@
     }
 
 
-=======
->>>>>>> e2131c18
     def __init__(self, **kwargs):
         super(Colocator, self).__init__(**kwargs)
 
@@ -401,7 +384,6 @@
         finally:
             self._close_log()
 
-<<<<<<< HEAD
     def get_gridded_reader(self):
         """
         Returns the class of the reader used for model data.
@@ -425,8 +407,6 @@
 
 
 
-=======
->>>>>>> e2131c18
     @staticmethod
     def get_lowest_resolution(ts_type, *ts_types):
         """Get the lowest resolution ts_type of input ts_types"""
@@ -506,10 +486,6 @@
                     _var_matches[mvar] = ovar
             var_matches = _var_matches
 
-<<<<<<< HEAD
-
-=======
->>>>>>> e2131c18
         if len(var_matches) == 0:
 
             raise DataCoverageError('No variable matches between '
@@ -585,11 +561,7 @@
         if 'use_input_var' in kwargs:
             use_input_var = kwargs.pop('use_input_var')
 
-<<<<<<< HEAD
         reader = self.instantiate_model_reader()
-=======
-        reader = ReadGridded(self.model_id)
->>>>>>> e2131c18
         if use_input_var:
             var = var_name
         else:
@@ -604,10 +576,6 @@
                                   is_model=True,
                                   **kwargs)
 
-<<<<<<< HEAD
-
-=======
->>>>>>> e2131c18
     def read_ungridded(self, vars_to_read=None):
         obs_reader = ReadUngridded(self.obs_id)
         if vars_to_read is None:
@@ -707,10 +675,6 @@
                                    flex_ts_type=self.flex_ts_type_gridded,
                                    vert_which=vt)
 
-<<<<<<< HEAD
-
-=======
->>>>>>> e2131c18
     def _eval_obs_filters(self):
         obs_filters = self['obs_filters']
         remaining = {}
@@ -728,10 +692,6 @@
                 remaining[key] = val
         return remaining
 
-<<<<<<< HEAD
-
-=======
->>>>>>> e2131c18
     def _save_coldata(self, coldata, savename, out_dir, model_var, model_data,
                       obs_var):
         """Helper for saving colocateddata"""
@@ -771,12 +731,7 @@
         print_log.info('PREPARING colocation of {} vs. {}'
                        .format(self.model_id, self.obs_id))
 
-<<<<<<< HEAD
         model_reader = self.instantiate_model_reader()
-=======
-        model_reader = ReadGridded(self.model_id)
-
->>>>>>> e2131c18
         obs_reader = ReadUngridded(self.obs_id)
 
         _oreader = obs_reader.get_reader(self.obs_id)
@@ -811,10 +766,6 @@
         else:
             ropts = {}
 
-<<<<<<< HEAD
-
-=======
->>>>>>> e2131c18
         data_objs = {}
         start, stop = start_stop(self.start, self.stop)
 
@@ -831,33 +782,20 @@
 
             # ToDo: consider removing outliers already here.
             #if 'obs_filters' in self:
-<<<<<<< HEAD
 
             ts_type = self.ts_type
             print_log.info('Running {} / {} ({}, {})'.format(self.model_id,
                                                              self.obs_id,
                                                              model_var,
                                                              obs_var))
-=======
->>>>>>> e2131c18
-
-            ts_type = self.ts_type
-            print_log.info('Running {} / {} ({}, {})'.format(self.model_id,
-                                                             self.obs_id,
-                                                             model_var,
-                                                             obs_var))
 
             try:
                 model_data = self._read_gridded(reader=model_reader,
                                                 var_name=model_var,
                                                 start=start,
                                                 stop=stop,
-<<<<<<< HEAD
                                                 is_model=True,
                                                 ts_type=self.ts_type)
-=======
-                                                is_model=True)
->>>>>>> e2131c18
             except Exception as e:
 
                 msg = ('Failed to load gridded data: {} / {}. Reason {}'
@@ -1036,10 +974,6 @@
         if self.remove_outliers:
             self._update_var_outlier_ranges(var_matches)
 
-<<<<<<< HEAD
-
-=======
->>>>>>> e2131c18
         all_ts_types = const.GRID_IO.TS_TYPES
 
         ts_type = self.ts_type
@@ -1186,10 +1120,6 @@
         logdir = chk_make_subdir(self.basedir_logfiles,
                                  self.model_id)
 
-<<<<<<< HEAD
-
-=======
->>>>>>> e2131c18
         fname = ('{}_{}.log'.format(self.obs_id, datetime.today().strftime('%Y%m%d')))
         self._log = log = open(os.path.join(logdir, fname), 'a+')
         log.write('\n------------------ NEW ----------------\n')
@@ -1242,11 +1172,6 @@
                                                         filter_name=self.filter_name)
         return col_data_name + '.nc'
 
-<<<<<<< HEAD
-
-
-=======
->>>>>>> e2131c18
     def _check_coldata_exists(self, model_id, coldata_savename):
         """Check if colocated data file exists"""
         folder = os.path.join(self.basedir_coldata,
@@ -1301,10 +1226,6 @@
     import matplotlib.pyplot as plt
     plt.close('all')
 
-<<<<<<< HEAD
-
-=======
->>>>>>> e2131c18
     MODEL_ID =  'CAM5.3-Oslo_AP3-CTRL2016-PD'
     col = Colocator(model_id = MODEL_ID,
                     obs_id='AeronetSunV3Lev2.daily',
@@ -1319,10 +1240,6 @@
 
     print(col)
 
-<<<<<<< HEAD
-
-=======
->>>>>>> e2131c18
     run = False
     if run:
         col.run()
