#!/usr/bin/env python3
# -*- coding: utf-8 -*-
"""
High level module containing analysis classes and methods to perform
colocation.

NOTE
----

This module will be deprecated soon but most of the code will be refactored
into colocation.py module.
"""
from datetime import datetime
import numpy as np
import os
import traceback

from pyaerocom._lowlevel_helpers import BrowseDict, chk_make_subdir
from pyaerocom import const, print_log
from pyaerocom.helpers import (to_pandas_timestamp, to_datestring_YYYYMMDD,
                               get_lowest_resolution, start_stop,
                               varlist_aerocom)
from pyaerocom.io.helpers import get_all_supported_ids_ungridded
from pyaerocom.colocation import (colocate_gridded_gridded,
                                  colocate_gridded_ungridded,
                                  correct_model_stp_coldata)
from pyaerocom.colocateddata import ColocatedData

from pyaerocom.filter import Filter
from pyaerocom.io import ReadUngridded, ReadGridded
from pyaerocom.tstype import TsType
from pyaerocom.exceptions import (DataCoverageError,
                                  TemporalResolutionError)

class ColocationSetup(BrowseDict):
    """Setup class for model / obs intercomparison

    An instance of this setup class can be used to run a colocation analysis
    between a model and an observation network and will create a number of
    :class:`pya.ColocatedData` instances and save them as netCDF file.

    Note
    ----
    This is a very first draft and will likely undergo significant changes

    Attributes
    ----------
    model_id : str
        ID of model to be used
    obs_id : str
        ID of observation network to be used
    obs_vars : :obj:`str` or :obj:`list`, optional
        variables to be analysed. If any of the provided variables to be
        analysed in the model data is not available in obsdata, the obsdata
        will be checked against potential alternative variables which are
        specified in :attr:`model_use_vars` and which can be specified in form of a
        dictionary for each . If None, all
        variables are analysed that are available both in model and obsdata.
    ts_type
        string specifying colocation frequency
    start
        start time. Input can be anything that can be converted into
        :class:`pandas.Timestamp` using
        :func:`pyaerocom.helpers.to_pandas_timestamp`. If None, than the first
        available date in the model data is used.
    stop
        stop time. Anything that can be converted into
        :class:`pandas.Timestamp` using
        :func:`pyaerocom.helpers.to_pandas_timestamp` or None. If None and if
        ``start`` is on resolution of year (e.g. ``start=2010``) then ``stop``
        will be automatically set to the end of that year. Else, it will be
        set to the last available timestamp in the model data.
    filter_name : str
        name of filter to be applied. If None, AeroCom default is used
        (i.e. `pyaerocom.const.DEFAULT_REG_FILTER`)
    regrid_res_deg : :obj:`int`, optional
        resolution in degrees for regridding of model grid (done before
        colocation)
    remove_outliers : bool
        if True, outliers are removed from model and obs data before colocation,
        else not.
    vert_scheme : :obj:`str`, optional
        vertical scheme used for colocation
    harmonise_units : bool
        if True, units are attempted to be harmonised (note: raises Exception
        if True and units cannot be harmonised).
    model_use_vars : :obj:`dict`, optional
        dictionary that specifies mapping of model variables. Keys are
        observation variables, values are the corresponding model variables
        (e.g. model_use_vars=dict(od550aer='od550csaer')). Example: your
        observation has var *od550aer* but your model model uses a different
        variable name for that variable, say *od550*. Then, you can specify
        this via `model_use_vars = {'od550aer' : 'od550'}. NOTE: in this case,
        a model variable *od550aer* will be ignored, even if it exists
        (cf :attr:`model_add_vars`).
    model_read_aux : :obj:`dict`, optional
        may be used to specify additional computation methods of variables from
        models. Keys are obs variables, values are dictionaries with keys
        `vars_required` (list of required variables for computation of var
        and `fun` (method that takes list of read data objects and computes
        and returns var)
    read_opts_ungridded : :obj:`dict`, optional
        dictionary that specifies reading constraints for ungridded reading
        (c.g. :class:`pyaerocom.io.ReadUngridded`).
    obs_vert_type : str or dict, optional
        Aerocom vertical code encoded in the model filenames (only AeroCom 3
        and later). Specifies which model file should be read in case there are
        multiple options (e.g. surface level data can be read from a
        *Surface*.nc file as well as from a *ModelLevel*.nc file). If input is
        string (e.g. 'Surface'), then the corresponding vertical type code is
        used for reading of all variables that are colocated (i.e. that are
        specified in :attr:`obs_vars`). Else (if input is dictionary, e.g.
        `obs_vert_type=dict(od550aer='Column', ec550aer='ModelLevel')`),
        information is extracted variable specific, for those who are defined
        in the dictionary, for all others, `None` is used.
    model_vert_type_alt : str or dict, optional
        like :attr:`obs_vert_type` but is used in case of exception cases, i.e.
        where the `obs_vert_type` is not available in the models.
    var_outlier_ranges : :obj:`dict`, optional
        dictionary specifying outlier ranges for individual variables.
        (e.g. dict(od550aer = [-0.05, 10], ang4487aer=[0,4]))
    model_ts_type_read : :obj:`str` or :obj:`dict`, optional
        may be specified to explicitly define the reading frequency of the
        model data. Not to be confused with :attr:`ts_type`, which specifies
        the frequency used for colocation. Can be specified variable specific
        by providing a dictionary.
    obs_ts_type_read : :obj:`str` or :obj:`dict`, optional
        may be specified to explicitly define the reading frequency of the
        observation data (so far, this does only apply to gridded obsdata such
        as satellites). For ungridded reading, the frequency may be specified
        via :attr:`obs_id`, where applicable (e.g. AeronetSunV3Lev2.daily).
        Not to be confused with :attr:`ts_type`, which specifies the
        frequency used for colocation. Can be specified variable specific in
        form of dictionary.
    flex_ts_type_gridded : bool
        boolean specifying whether reading frequency of gridded data is
        allowed to be flexible. This includes all gridded data, whether it is
        model or gridded observation (e.g. satellites). Defaults to True.
    apply_time_resampling_constraints : bool, optional
        if True, then time resampling constraints are applied as provided via
        :attr:`min_num_obs` or if that one is unspecified, as defined in
        :attr:`pyaerocom.const.OBS_MIN_NUM_RESAMPLE`. If None, than
        :attr:`pyaerocom.const.OBS_APPLY_TIME_RESAMPLE_CONSTRAINTS` is used
        (which defaults to True !!).
    min_num_obs : dict or int, optional
        time resampling constraints applied if input arg
        `apply_time_resampling_constraints` is True - or None, in which case
        :attr:`pyaerocom.const.OBS_APPLY_TIME_RESAMPLE_CONSTRAINTS` is used.
    resample_how : str or dict
        string specifying how data should be aggregated when resampling in time.
        Default is "mean". Can also be a nested dictionary, e.g.
        resample_how={'conco3': 'daily': {'hourly' : 'max'}}} would use the
        maximum value to aggregate from hourly to daily for variable conco3,
        rather than the mean.
    model_keep_outliers : bool
        if True, no outliers are removed from model data
    obs_keep_outliers : bool
        if True, no outliers are removed from obs / reference data
    obs_use_climatology : bool
        BETA if True, pyaerocom default climatology is computed from observation
        stations (so far only possible for unrgidded / gridded colocation)
    colocate_time : bool
        if True and if obs and model sampling frequency (e.g. daily) are higher
        than input colocation frequency (e.g. monthly), then the datasets are
        first colocated in time (e.g. on a daily basis), before the monthly
        averages are calculated. Default is False.
    basedir_coldata : str
        base directory for storing of colocated data files
    obs_name : str, optional
        if provided, this string will be used in colocated data filename to
        specify obsnetwork, else obs_id will be used
    model_name : str, optional
        if provided, this string will be used in colocated data filename to
        specify model, else obs_id will be used
    save_coldata : bool
        if True, colocated data objects are saved as NetCDF file.
    """
    #: Dictionary specifying alternative vertical types that may be used to
    #: read model data. E.g. consider the variable is  ec550aer,
    #: obs_vert_type='Surface' and obs_vert_type_alt=dict(Surface='ModelLevel').
    #: Now, if a model that is used for the analysis does not contain a data
    #: file for ec550aer at the surface ('*ec550aer*Surface*.nc'), then, the
    #: colocation routine will look for '*ec550aer*ModelLevel*.nc' and if this
    #: exists, it will load it and extract the surface level.
    OBS_VERT_TYPES_ALT = {'Surface'    :   'ModelLevel'}

    def __init__(self, model_id=None, obs_id=None, obs_vars=None,
                 ts_type=None, start=None, stop=None,
                 filter_name=None,
                 regrid_res_deg=None, remove_outliers=True,
                 vert_scheme=None, harmonise_units=False,
                 model_use_vars=None, model_add_vars=None,
                 model_read_aux=None, read_opts_ungridded=None,
                 obs_vert_type=None, model_vert_type_alt=None,
                 var_outlier_ranges=None, var_ref_outlier_ranges=None,
                 model_ts_type_read=None,
                 obs_ts_type_read=None, flex_ts_type_gridded=True,
                 apply_time_resampling_constraints=None, min_num_obs=None,
                 model_keep_outliers=True,
                 obs_keep_outliers=False,
                 obs_use_climatology=False,
                 colocate_time=False, basedir_coldata=None,
                 obs_name=None, model_name=None,
                 save_coldata=True, **kwargs):

        if isinstance(obs_vars, str):
            obs_vars = [obs_vars]
        try:
            Filter(filter_name)
        except Exception:
            raise ValueError('Invalid input for filter_name {}'.format(filter_name))
        self.save_coldata = save_coldata
        if save_coldata:
            if basedir_coldata is None:
                basedir_coldata = const.COLOCATEDDATADIR
            if not os.path.exists(basedir_coldata):
                const.print_log.info('Creating directory: {}'.format(basedir_coldata))
                os.mkdir(basedir_coldata)

        self._obs_cache_only = False
        self.obs_vars = obs_vars
        self.obs_vert_type = obs_vert_type
        self.model_vert_type_alt = model_vert_type_alt
        self.read_opts_ungridded = read_opts_ungridded
        self.obs_ts_type_read = obs_ts_type_read

        self.model_use_vars = model_use_vars
        self.model_add_vars = model_add_vars
        self.model_keep_outliers = model_keep_outliers
        self.model_to_stp = False

        self.model_id = model_id
        self.model_name = model_name
        self.obs_id = obs_id
        self.obs_name = obs_name
        self.obs_keep_outliers = obs_keep_outliers
        self.obs_use_climatology = obs_use_climatology
        self.obs_add_meta = []

        self.start = start
        self.stop = stop

        self.ts_type = ts_type

        self.filter_name = filter_name

        self.remove_outliers = remove_outliers

        # OPtions related to time resampling
        self.apply_time_resampling_constraints=apply_time_resampling_constraints
        self.min_num_obs=min_num_obs
        self.resample_how=None

        self.var_outlier_ranges = var_outlier_ranges
        self.var_ref_outlier_ranges = var_ref_outlier_ranges

        self.harmonise_units = harmonise_units
        self.vert_scheme = vert_scheme
        self.regrid_res_deg = regrid_res_deg
        self.ignore_station_names = None

        self.basedir_coldata = basedir_coldata

        self.model_ts_type_read = model_ts_type_read
        self.model_read_aux = model_read_aux
        self.model_use_climatology = False

        self.colocate_time = colocate_time
        self.flex_ts_type_gridded = True
        #: If True, existing colocated data files will be re-computed and overwritten
        self.reanalyse_existing = False
        #: If True, the colocation routine will raise any Exception that may occur,
        #: else (False), expected expcetions will be ignored and logged.
        self.raise_exceptions = False

        self.update(**kwargs)

    @property
    def basedir_logfiles(self):
        """Base directory for storing logfiles"""
        p = chk_make_subdir(self.basedir_coldata, 'logfiles')
        return p

    @property
    def UNGRIDDED_IDS(self):
        """ID's of all supported ungridded datasets"""
        return get_all_supported_ids_ungridded()

    def __dir__(self):
        return self.keys()

    def update(self, **kwargs):
        for key, val in kwargs.items():
            if key in self and isinstance(self[key], dict):
                if not isinstance(val, dict):
                    raise ValueError('Cannot update dict {} with non-dict input {}'
                                     .format(key, val))
                self[key].update(val)
            else:
                self[key] = val
        sd = self.basedir_coldata
        if isinstance(sd, str) and not os.path.exists(sd):
            os.mkdir(sd)

class Colocator(ColocationSetup):
    """High level class for running colocation

    Note
    ----
    This object inherits from :class:`ColocationSetup` and is also instantiated
    as such. For attributes, please see base class.
    """

    def __init__(self, **kwargs):
        super(Colocator, self).__init__(**kwargs)

        self._log = None
        self.logging = True
        self.data = {}

        self.file_status = {}

    def _write_log(self, msg):
        if self.logging:
            try:
                self._log.write(msg)
            except Exception as e:
                const.print_log.warning('Deactivating logging in Colocator. Reason: {}'
                                        .format(repr(e)))

    def run(self, var_name=None, **opts):
        """Perform colocation for current setup

        The current setup comprises at least

        Parameters
        ----------
        **opts
            keyword args that may be specified to change the current setup
            before colocation

        """
        self.update(**opts)
        # ToDo: setting the defaults for time resampling here should be
        # unnecessary since this is done in TimeResampler. Ensure that and
        # remove here
        if self.apply_time_resampling_constraints is None:
            self.apply_time_resampling_constraints = const.OBS_APPLY_TIME_RESAMPLE_CONSTRAINTS

        if self.apply_time_resampling_constraints is True and self.min_num_obs is None:
            self.min_num_obs = const.OBS_MIN_NUM_RESAMPLE

        try:
            self._init_log()
        except Exception as e:
            const.print_log.warning('Deactivating logging in Colocator. Reason: {}'
                                    .format(repr(e)))
            self.logging = False

        self._write_log('\n\nModel: {}\n'.format(self.model_id))
        try:
            if self.obs_id in self.UNGRIDDED_IDS:
                self.data[self.model_id] = self._run_gridded_ungridded(var_name)
            else:
                self.data[self.model_id] = self._run_gridded_gridded(var_name)
        except Exception:
            msg = ('Failed to perform analysis: {}\n'
                   .format(traceback.format_exc()))
            const.print_log.warning(msg)
            self._write_log(msg)
            if self.raise_exceptions:
                self._close_log()
                raise Exception(traceback.format_exc())
        finally:
            self._close_log()

    @staticmethod
    def get_lowest_resolution(ts_type, *ts_types):
        """Get the lowest resolution ts_type of input ts_types"""
        return get_lowest_resolution(ts_type, *ts_types)

    def _check_add_model_read_aux(self, model_var, model_reader):
        if not isinstance(self.model_read_aux, dict):
            return False
        if not model_var in self.model_read_aux:
            return False
        info = self.model_read_aux[model_var]
        if not isinstance(info, dict):
            raise ValueError('Invalid value for model_read_aux of variable '
                             '{}. Need dictionary, got {}'
                             .format(model_var, info))
        elif not all([x in info for x in ['vars_required', 'fun']]):
            raise ValueError('Invalid value for model_read_aux dict of variable '
                             '{}. Require keys vars_required and fun in dict, '
                             'got {}'.format(model_var, info))
        try:
            model_reader.add_aux_compute(var_name=model_var, **info)
        except DataCoverageError:
            return False
        return True

    def _check_model_add_var(self, var_name, model_reader, var_matches):
        if isinstance(self.model_add_vars, dict) and var_name in self.model_add_vars: #observation variable
            add_var = self.model_add_vars[var_name]
            self._check_add_model_read_aux(add_var, model_reader)
            if model_reader.has_var(add_var):
                var_matches[add_var] = var_name
        return var_matches

    def _find_var_matches(self, obs_vars, model_reader, var_name=None):
        """Find variable matches in model data for input obs variables"""
        if isinstance(obs_vars, str):
            obs_vars = [obs_vars]

        # dictionary that will map model variables (keys) with observation variables (values)
        var_matches = {}

        muv = self.model_use_vars if isinstance(self.model_use_vars, dict) else {}

        for obs_var in obs_vars:
            if obs_var in muv:
                model_var = muv[obs_var]
            else:
                model_var = obs_var

            self._check_add_model_read_aux(model_var, model_reader)

            if model_reader.has_var(model_var):
                var_matches[model_var] = obs_var

            var_matches = self._check_model_add_var(obs_var, model_reader,
                                                    var_matches)

        if var_name is not None:
            _var_matches = {}
            for mvar, ovar in var_matches.items():
                if mvar in var_name or ovar in var_name:
                    _var_matches[mvar] = ovar
            var_matches = _var_matches

        if len(var_matches) == 0:

            raise DataCoverageError('No variable matches between '
                                    '{} and {} for input vars: {}'
                                    .format(self.model_id,
                                            self.obs_id,
                                            obs_vars))
        return var_matches

    def read_model_data(self, var_name, **kwargs):
        """Read model variable data based on colocation setup

        Parameters
        ----------
        var_name : str
            variable to be read

        Returns
        -------
        GriddedData
            variable data
        """
        use_input_var = False
        if 'use_input_var' in kwargs:
            use_input_var = kwargs.pop('use_input_var')

        reader = ReadGridded(self.model_id)
        if use_input_var:
            var = var_name
        else:
            try:
                var_matches = self._find_var_matches(var_name, reader)
            except DataCoverageError:
                raise DataCoverageError('No match could be found in {} for '
                                        'variable {}'
                                        .format(self.model_id, var_name))
            var = list(var_matches.keys())[0]
        return self._read_gridded(reader, var,
                                  is_model=True,
                                  **kwargs)

    def read_ungridded(self, vars_to_read=None):
        obs_reader = ReadUngridded(self.obs_id)
        if vars_to_read is None:
            vars_to_read = self.obs_vars
        obs_vars = []
        for var in vars_to_read:
            if var in obs_reader.get_reader(self.obs_id).PROVIDES_VARIABLES:
                obs_vars.append(var)
            else:
                const.print_log.warning('Variable {} is not supported by {} '
                                     'and will be skipped'
                                     .format(var, self.obs_id))
        if len(obs_vars) == 0:
            raise DataCoverageError('No observation variable matches found for '
                                    '{}'.format(self.obs_id))

        if self.read_opts_ungridded is not None:
            ropts = self.read_opts_ungridded
        else:
            ropts = {}
        obs_data = obs_reader.read(datasets_to_read=self.obs_id,
                                   vars_to_retrieve=obs_vars,
                                   **ropts)
        if 'obs_filters' in self:
            remaining_filters = self._eval_obs_filters()
            obs_data = obs_data.apply_filters(**remaining_filters)

        if self.remove_outliers:
            #self._update_var_outlier_ranges(obs_vars=obs_vars)
            for var in obs_vars:
                low, high=None, None
                try:
                    low, high = self.var_ref_outlier_ranges[var]
                except Exception:
                    pass

                obs_data.remove_outliers(var, inplace=True,
                                         low=low, high=high)
        return obs_data
    # ToDo: cumbersome (together with _find_var_matches, review whole handling
    # of vertical codes for variable mappings...)
    def _read_gridded(self, reader, var_name, is_model=True, **kwargs):
        try:
            start = kwargs.pop('start')
        except KeyError:
            start = self.start

        try:
            stop = kwargs.pop('stop')
        except KeyError:
            stop = self.stop
        if is_model:
            vert_which = self.obs_vert_type
            ts_type_read = self.model_ts_type_read
            if self.model_use_climatology:
                start = 9999
                stop = None
        else:
            vert_which = None
            ts_type_read = self.obs_ts_type_read

        try:
            # set defaults if input was not specified explicitely
            if ts_type_read is None and not self.flex_ts_type_gridded:
                ts_type_read = self.ts_type
            if not 'vert_which' in kwargs:
                kwargs['vert_which'] = vert_which
            if not 'ts_type' in kwargs:
                kwargs['ts_type'] = ts_type_read

            return reader.read_var(var_name,
                                   start=start,
                                   stop=stop,
                                   flex_ts_type=self.flex_ts_type_gridded,
                                   **kwargs)
        except DataCoverageError:
            vt=None
            if is_model:
                if self.obs_vert_type in self.OBS_VERT_TYPES_ALT:
                    vt = self.OBS_VERT_TYPES_ALT[self.obs_vert_type]
                elif self.model_vert_type_alt is not None:
                    mva = self.model_vert_type_alt
                    if isinstance(mva, str):
                        vt = mva
                    elif isinstance(mva, dict) and var_name in mva:
                        vt = mva[var_name]

            if vt is None:
                raise DataCoverageError(('No data files available for dataset '
                                         '{} ({})'
                                         .format(reader.data_id, var_name)))

            return reader.read_var(var_name,
                                   start=start,
                                   stop=stop,
                                   ts_type=ts_type_read,
                                   flex_ts_type=self.flex_ts_type_gridded,
                                   vert_which=vt)

    def _eval_obs_filters(self):
        obs_filters = self['obs_filters']
        remaining = {}
        if not isinstance(obs_filters, dict):
            raise AttributeError('Detected obs_filters attribute in '
                                 'Colocator class, which is not a '
                                 'dictionary: {}'.format(obs_filters))
        for key, val in obs_filters.items():
            if key in self: # can be handled
                if isinstance(self[key], dict) and isinstance(val, dict):
                    self[key].update(val)
                else:
                    self[key] = val
            else:
                remaining[key] = val
        return remaining

    def _save_coldata(self, coldata, savename, out_dir, model_var, model_data,
                      obs_var):
        """Helper for saving colocateddata"""
        if model_var != model_data.var_name:
            coldata.rename_variable(model_data.var_name,
                                    model_var,
                                    model_data.data_id)
        if (isinstance(self.model_add_vars, dict) and
            obs_var in self.model_add_vars and
            self.model_add_vars[obs_var] == model_var):

            coldata.rename_variable(obs_var,
                                    model_var,
                                    self.obs_id)

        coldata.to_netcdf(out_dir, savename=savename)
        self.file_status[savename] = 'saved'
        if self._log:
            msg = 'WRITE: {}\n'.format(savename)
            self._write_log(msg)
            print_log.info(msg)

    def _eval_resample_how(self, model_var, obs_var):
        rshow = self.resample_how
        if not isinstance(rshow, dict):
            return rshow

        if obs_var in rshow:
            return rshow[obs_var]
        elif model_var in rshow:
            return rshow[model_var]
        else:
            return None

    def _run_gridded_ungridded(self, var_name=None):
        """Analysis method for gridded vs. ungridded data"""
        print_log.info('PREPARING colocation of {} vs. {}'
                       .format(self.model_id, self.obs_id))

        model_reader = ReadGridded(self.model_id)

        obs_reader = ReadUngridded(self.obs_id)

        _oreader = obs_reader.get_reader(self.obs_id)

        obs_vars = []
        for var in varlist_aerocom(self.obs_vars):
            if _oreader.var_supported(var):
                obs_vars.append(var)

        if len(obs_vars) == 0:
            raise DataCoverageError('No observation variable matches found for '
                                    '{}'.format(self.obs_id))

        var_matches = self._find_var_matches(obs_vars, model_reader,
                                             var_name)

        print_log.info('The following variable combinations will be colocated\n'
                       'MODEL-VAR\tOBS-VAR')
        for key, val in var_matches.items():
            print_log.info('{}\t{}'.format(key, val))

        # get list of unique observation variables
        obs_vars = np.unique(list(var_matches.values())).tolist()

        if self.remove_outliers:
            self._update_var_outlier_ranges(var_matches)

        if self.read_opts_ungridded is not None:
            ropts = self.read_opts_ungridded
        else:
            ropts = {}

        data_objs = {}
        start, stop = start_stop(self.start, self.stop)

        for model_var, obs_var in var_matches.items():

            # ToDo: consider removing outliers already here.
            #if 'obs_filters' in self:
            ts_type = self.ts_type
            print_log.info('Running {} / {} ({}, {})'.format(self.model_id,
                                                             self.obs_id,
                                                             model_var,
                                                             obs_var))

            try:
                model_data = self._read_gridded(reader=model_reader,
                                                var_name=model_var,
                                                start=start,
                                                stop=stop,
                                                is_model=True)
            except Exception as e:

                msg = ('Failed to load gridded data: {} / {}. Reason {}'
                       .format(self.model_id, model_var, repr(e)))
                const.print_log.warning(msg)
                self._write_log(msg + '\n')

                if self.raise_exceptions:
                    self._close_log()
                    raise Exception(msg)
                else:
                    continue
            ts_type_src = model_data.ts_type
            rshow = self._eval_resample_how(model_var, obs_var)
            if ts_type is None:
                # if colocation frequency is not specified
                ts_type = ts_type_src
<<<<<<< HEAD

=======
# =============================================================================
#             if not model_data.ts_type in all_ts_types:
#                 raise TemporalResolutionError('Invalid temporal resolution {} '
#                                               'in model {}'.format(model_data.ts_type,
#                                                                    self.model_id))
# =============================================================================
>>>>>>> 922beced
            ignore_stats = None
            if self.ignore_station_names is not None:
                ignore_stats = self.ignore_station_names
                if isinstance(ignore_stats, dict):
                    if obs_var in ignore_stats:
                        ignore_stats = ignore_stats[obs_var]
                    else:
                        ignore_stats = None

            #ts_type_src = model_data.ts_type
            if TsType(ts_type_src) < TsType(ts_type):# < all_ts_types.index(ts_type_src):
                print_log.info('Updating ts_type from {} to {} (highest '
                               'available in model {})'.format(ts_type,
                                                               ts_type_src,
                                                               self.model_id))
                ts_type = ts_type_src

            really_do_reanalysis = True
            if self.save_coldata:
                really_do_reanalysis = False
                savename = self._coldata_savename(model_data, start, stop,
                                                  ts_type, var_name=model_var)

                file_exists = self._check_coldata_exists(model_data.data_id,
                                                         savename)

                out_dir = chk_make_subdir(self.basedir_coldata, self.model_id)
                if file_exists:
                    if not self.reanalyse_existing:
                        if self._log:
                            self._write_log('SKIP: {}\n'
                                            .format(savename))
                            print_log.info('Skip {} (file already '
                                           'exists)'.format(savename))
                            self.file_status[savename] = 'skipped'
                        continue
                    else:
                        really_do_reanalysis = True
                        print_log.info('Deleting and recomputing existing '
                               'colocated data file {}'.format(savename))
                        print_log.info('REMOVE: {}\n'.format(savename))
                        os.remove(os.path.join(out_dir, savename))
                else:
                    really_do_reanalysis = True

            if really_do_reanalysis:
                #Reading obs data only if the co-located data file does
                #not already exist.
                #This part of the method has been changed by @hansbrenna to work better with
                #large observational data sets. Only one variable is loaded into
                # the UngriddedData object at a time. Currently the variable is
                #re-read a lot of times, which is a weakness.
                obs_data = obs_reader.read(

                    datasets_to_read=self.obs_id,
                    vars_to_retrieve=obs_var,
                    only_cached=self._obs_cache_only,
                    **ropts)

                        # ToDo: consider removing outliers already here.
                if 'obs_filters' in self:
                    remaining_filters = self._eval_obs_filters()
                    obs_data = obs_data.apply_filters(**remaining_filters)

            try:
                try:
                    by=self.update_baseyear_gridded
                    stop=None
                except AttributeError:
                    by=None
                if self.model_use_climatology:
                    by=start.year
                coldata = colocate_gridded_ungridded(

                        gridded_data=model_data,
                        ungridded_data=obs_data,
                        ts_type=ts_type,
                        start=start, stop=stop,
                        var_ref=obs_var,
                        filter_name=self.filter_name,
                        regrid_res_deg=self.regrid_res_deg,
                        remove_outliers=self.remove_outliers,
                        vert_scheme=self.vert_scheme,
                        harmonise_units=self.harmonise_units,
                        var_outlier_ranges=self.var_outlier_ranges,
                        var_ref_outlier_ranges=self.var_ref_outlier_ranges,
                        update_baseyear_gridded=by,
                        ignore_station_names=ignore_stats,
                        apply_time_resampling_constraints=self.apply_time_resampling_constraints,
                        min_num_obs=self.min_num_obs,
                        colocate_time=self.colocate_time,
                        var_keep_outliers=self.model_keep_outliers,
                        var_ref_keep_outliers=self.obs_keep_outliers,
                        use_climatology_ref=self.obs_use_climatology,
                        resample_how=rshow)

                if self.model_to_stp:
                    coldata = correct_model_stp_coldata(coldata)
                if self.save_coldata:
                    self._save_coldata(coldata, savename, out_dir, model_var,
                                       model_data, obs_var)
                data_objs[model_var] = coldata
            except Exception as e:
                msg = ('Colocation between model {} / {} and obs {} / {} '
                       'failed.\nTraceback:\n{}'.format(self.model_id,
                                                  model_var,
                                                  self.obs_id,
                                                  obs_var,
                                                  traceback.format_exc()))
                const.print_log.warning(msg)
                self._write_log(msg + '\n')
                if self.raise_exceptions:
                    self._close_log()
                    raise Exception(msg)

        return data_objs

    def _run_gridded_gridded(self, var_name=None):

        start, stop = start_stop(self.start, self.stop)
        model_reader = ReadGridded(self.model_id)
        obs_reader = ReadGridded(self.obs_id)

        if 'obs_filters' in self:
            obs_filters = self._eval_obs_filters()
        else:
            obs_filters = {}

        obs_vars = self.obs_vars
<<<<<<< HEAD

=======
>>>>>>> 922beced
        var_matches = self._find_var_matches(obs_vars, model_reader, var_name)

        if self.remove_outliers:
            self._update_var_outlier_ranges(var_matches)

        all_ts_types = const.GRID_IO.TS_TYPES

        ts_type = self.ts_type

        data_objs = {}

        for model_var, obs_var in var_matches.items():
            obs_filters_var = obs_filters[obs_var] if obs_var in obs_filters else {}
            print_log.info('Running {} / {} ({}, {})'.format(self.model_id,
                                                             self.obs_id,
                                                             model_var,
                                                             obs_var))
            try:
                model_data = self._read_gridded(reader=model_reader,
                                                var_name=model_var,
                                                start=start,
                                                stop=stop,
                                                is_model=True)
            except Exception as e:

                msg = ('Failed to load gridded data: {} / {}. Reason {}'
                       .format(self.model_id, model_var, repr(e)))
                const.print_log.warning(msg)
                self._write_log(msg + '\n')

                if self.raise_exceptions:
                    self._close_log()
                    raise Exception(msg)
                else:
                    continue

            if not model_data.ts_type in all_ts_types:
                raise TemporalResolutionError('Invalid temporal resolution {} '
                                              'in model {}'
                                              .format(model_data.ts_type,
                                                      self.model_id))

            if ts_type is None:
                ts_type = model_data.ts_type
            try:
                obs_data  = self._read_gridded(reader=obs_reader,
                                               var_name=obs_var,
                                               start=start,
                                               stop=stop,
                                               is_model=False,
                                               **obs_filters_var)
            except Exception as e:

                msg = ('Failed to load gridded data: {} / {}. Reason {}'
                       .format(self.model_id, model_var, repr(e)))
                const.print_log.warning(msg)
                self._write_log(msg + '\n')

                if self.raise_exceptions:
                    self._close_log()
                    raise Exception(msg)
                else:
                    continue

            if not obs_data.ts_type in all_ts_types:
                raise TemporalResolutionError('Invalid temporal resolution {} '
                                              'in obs {}'.format(obs_data.ts_type,
                                                                 self.model_id))

            # update colocation ts_type, based on the available resolution in
            # model and obs.
            lowest = self.get_lowest_resolution(ts_type, model_data.ts_type,
                                                obs_data.ts_type)
            rshow = self._eval_resample_how(model_var, obs_var)
            if lowest != ts_type:
                print_log.info('Updating ts_type from {} to {} (highest '
                               'available in {} / {} combination)'
                               .format(ts_type, lowest, self.model_id,
                                       self.obs_id))
                ts_type = lowest

            if self.save_coldata:
                out_dir = chk_make_subdir(self.basedir_coldata,
                                          self.model_id)

                savename = self._coldata_savename(model_data,
                                                  start,
                                                  stop,
                                                  ts_type,
                                                  var_name=model_var)

                file_exists = self._check_coldata_exists(self.model_id,
                                                          savename)
                if file_exists:
                    if not self.reanalyse_existing:
                        if self._log:
                            self._write_log('SKIP: {}\n'.format(savename))
                            print_log.info('Skip {} (file already '
                                           'exists)'.format(savename))
                        continue
                    else:
                        os.remove(os.path.join(out_dir, savename))
            try:
                by=None
                if self.model_use_climatology:
                    by=to_pandas_timestamp(start).year
                coldata = colocate_gridded_gridded(
                        gridded_data=model_data,
                        gridded_data_ref=obs_data,
                        ts_type=ts_type,
                        start=start, stop=stop,
                        filter_name=self.filter_name,
                        regrid_res_deg=self.regrid_res_deg,
                        remove_outliers=self.remove_outliers,
                        vert_scheme=self.vert_scheme,
                        harmonise_units=self.harmonise_units,
                        var_outlier_ranges=self.var_outlier_ranges,
                        var_ref_outlier_ranges=self.var_ref_outlier_ranges,
                        update_baseyear_gridded=by,
                        apply_time_resampling_constraints=\
                            self.apply_time_resampling_constraints,
                        min_num_obs=self.min_num_obs,
                        colocate_time=self.colocate_time,
                        var_keep_outliers=self.model_keep_outliers,
                        var_ref_keep_outliers=self.obs_keep_outliers,
                        resample_how=rshow)
                if self.save_coldata:
                    self._save_coldata(coldata, savename, out_dir, model_var,
                                       model_data, obs_var)
                    #coldata.to_netcdf(out_dir, savename=savename)
                if self._log:
                    self._write_log('WRITE: {}\n'.format(savename))
                    print_log.info('Writing file {}'.format(savename))
                data_objs[model_var] = coldata
            except Exception as e:
                msg = ('Colocation between model {} / {} and obs {} / {} '
                       'failed: Reason {}'.format(self.model_id,
                                                  model_var,
                                                  self.obs_id,
                                                  obs_var,
                                                  repr(e)))
                const.print_log.warning(msg)
                self._write_log(msg)
                if self.raise_exceptions:
                    self._close_log()
                    raise Exception(msg)
        return data_objs

    def _init_log(self):
        logdir = chk_make_subdir(self.basedir_logfiles,
                                 self.model_id)

        fname = ('{}_{}.log'.format(self.obs_id, datetime.today().strftime('%Y%m%d')))
        self._log = log = open(os.path.join(logdir, fname), 'a+')
        log.write('\n------------------ NEW ----------------\n')
        log.write('Timestamp: {}\n\n'.format(datetime.today().strftime('%d-%m-%Y %H:%M')))
        log.write('Analysis configuration\n')
        for k, v in self.items():
            log.write('{}: {}\n'.format(k, v))

    def _close_log(self):
        if self._log is not None:
            self._log.close()
            self._log = None

    def _coldata_savename(self, model_data, start=None, stop=None,
                           ts_type=None, var_name=None):
        """Based on current setup, get savename of colocated data file
        """
        if start is None:
            start = model_data.start
        else:
            start = to_pandas_timestamp(start)
        if stop is None:
            stop = model_data.stop
        else:
            stop = to_pandas_timestamp(stop)
        if ts_type is None:
            ts_type = model_data.ts_type

        if var_name is None:
            var_name = model_data.var_name
        start_str = to_datestring_YYYYMMDD(start)
        stop_str = to_datestring_YYYYMMDD(stop)

        if isinstance(self.obs_name, str):
            obs_id = self.obs_name
        else:
            obs_id = self.obs_id

        if isinstance(self.model_name, str):
            model_id = self.model_name
        else:
            model_id = model_data.data_id

        col_data_name = ColocatedData._aerocom_savename(var_name=var_name,
                                                        obs_id=obs_id,
                                                        model_id=model_id,
                                                        start_str=start_str,
                                                        stop_str=stop_str,
                                                        ts_type=ts_type,
                                                        filter_name=self.filter_name)
        return col_data_name + '.nc'

    def _check_coldata_exists(self, model_id, coldata_savename):
        """Check if colocated data file exists"""
        folder = os.path.join(self.basedir_coldata,
                              model_id)
        if not os.path.exists(folder):
            return False
        files = os.listdir(folder)
        if coldata_savename in files:
            self.file_status[coldata_savename] = 'exists'
            return True
        self.file_status[coldata_savename] = 'exists_not'
        return False

    def _update_var_outlier_ranges(self, var_matches=None, obs_vars=None,
                                   mod_vars=None):
        if isinstance(var_matches, dict):
            obs_vars = list(var_matches.values())
            mod_vars = list(var_matches.keys())

        oor = self.var_ref_outlier_ranges
        mor = self.var_outlier_ranges

        if isinstance(mor, dict) and isinstance(mod_vars, list):
            for mvar in mod_vars:
                mname = const.VARS[mvar].var_name
                if mname != mvar and mvar in mor and not mname in mor:
                    self.var_outlier_ranges[mname] = mor[mvar]

        if isinstance(oor, dict) and isinstance(obs_vars, list):
            for ovar in obs_vars:
                oname = const.VARS[ovar].var_name
                if (oname != ovar and ovar in oor and not oname in oor):
                    self.var_ref_outlier_ranges[oname] = oor[ovar]


    def __call__(self, **kwargs):
        raise NotImplementedError
        self.update(**kwargs)
        self.run()

if __name__ == '__main__':
    import matplotlib.pyplot as plt
    plt.close('all')

    MODEL_ID =  'CAM5.3-Oslo_AP3-CTRL2016-PD'
    col = Colocator(model_id = MODEL_ID,
                    obs_id='AeronetSunV3Lev2.daily',
                    obs_vars=['od550aer', 'ang4487aer'],
                    start=2010,
                    filter_name='WORLD-wMOUNTAINS',
                    model_use_vars=dict(od550aer = 'od550csaer'),
                    vert_scheme=dict(od550aer='Column'))

    col.raise_exceptions = True
    col.reanalyse_existing = True

    print(col)

    run = False
    if run:
        col.run()
        for model_id, vardict in col.data.items():
            for data in vardict.values():
                data.plot_scatter()<|MERGE_RESOLUTION|>--- conflicted
+++ resolved
@@ -704,16 +704,7 @@
             if ts_type is None:
                 # if colocation frequency is not specified
                 ts_type = ts_type_src
-<<<<<<< HEAD
-
-=======
-# =============================================================================
-#             if not model_data.ts_type in all_ts_types:
-#                 raise TemporalResolutionError('Invalid temporal resolution {} '
-#                                               'in model {}'.format(model_data.ts_type,
-#                                                                    self.model_id))
-# =============================================================================
->>>>>>> 922beced
+
             ignore_stats = None
             if self.ignore_station_names is not None:
                 ignore_stats = self.ignore_station_names
@@ -843,10 +834,7 @@
             obs_filters = {}
 
         obs_vars = self.obs_vars
-<<<<<<< HEAD
-
-=======
->>>>>>> 922beced
+
         var_matches = self._find_var_matches(obs_vars, model_reader, var_name)
 
         if self.remove_outliers:
