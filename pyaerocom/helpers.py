--- conflicted
+++ resolved
@@ -14,10 +14,7 @@
 from pyaerocom.exceptions import (LongitudeConstraintError, 
                                   DataCoverageError, MetaDataError,
                                   DataDimensionError)
-<<<<<<< HEAD
-
-=======
->>>>>>> e26094cd
+
 from pyaerocom import logger, const
 
 # The following import was removed and the information about available unit 
@@ -64,7 +61,7 @@
 
 PANDAS_RESAMPLE_OFFSETS = {'AS' : '6M',
                            'MS' : '14D'}
- 
+
 PANDAS_FREQ_TO_TS_TYPE = {v: k for k, v in TS_TYPE_TO_PANDAS_FREQ.items()}
 print(PANDAS_FREQ_TO_TS_TYPE)
 # frequency strings 
@@ -198,17 +195,17 @@
 
 def get_tot_number_of_seconds(ts_type, dtime = None):
     ts_tpe = TsType(ts_type)
-    
+
     if ts_tpe >= TsType('montly'):
         if dtime is None:
             raise AttributeError('For frequncies larger than or eq. monthly you'+
                                  'need to provide dtime in order to compute the number of second.  ')
         else:
-            # find seconds from dtime 
+            # find seconds from dtime
             return None
     else:
         return TS_TYPE_SECS[ts_type]
-    
+
 def get_standard_name(var_name):
     """Converts AeroCom variable name to CF standard name
     
@@ -567,17 +564,6 @@
         ts_type)
     how : str
         choose from mean or median
-data : np.ndarray or similar
-    input data
-from_unit : cf_units.Unit or str
-    current unit of input data
-to_unit : cf_units.Unit or str
-    new unit of input data
-var_name : str, optional
-    name of variable. If provided, method 
-    :func:`unit_conversion_fac_custom` is called before the standard unit
-    conversion is applied. That requires that `var_name` is specified in
-    :a
     min_num_obs : :obj:`int`, optional
         minimum number of observations required per period (when downsampling).
         E.g. if input is in daily resolution and freq is monthly and 
@@ -1127,8 +1113,6 @@
     return iris.Constraint(time=lambda cell: t_lower <= cell <= t_upper)
 
 if __name__=="__main__":
-    
-    print(PANDAS_FREQ_TO_TS_TYPE)
     print(get_lowest_resolution('yearly', 'daily', 'monthly'))
     print(get_highest_resolution('yearly', 'daily', 'monthly'))
     
