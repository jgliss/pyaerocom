--- conflicted
+++ resolved
@@ -36,18 +36,13 @@
 UCONV_MUL_FACS = pd.DataFrame([
         
   ['concso4', 'ug S/m3', 'ug m-3',  UCONV_FAC_S_SO4],
-<<<<<<< HEAD
-  ['concso2', 'ug S/m3', 'ug m-3',  UCONV_FAC_S_SO2],
-  ['concbc',  'ug C/m3', 'ug m-3',  1.0],
-  ['concoa',  'ug C/m3', 'ug m-3',  1.0],
-  ['wetso4',  'kg S/ha', 'kg m-2',  UCONV_FAC_S_SO4 / HA_TO_SQM],
-  ['sconcso4pr', 'mgS/L', 'g m-3',  UCONV_FAC_S_SO4] # 1mg/L = 1g/m3
-=======
   ['concso2','ug S/m3', 'ug m-3',  UCONV_FAC_S_SO2],
   ['concbc','ug C/m3', 'ug m-3',  1.0],
   ['concoa','ug C/m3', 'ug m-3',  1.0],
   ['conctc','ug C/m3', 'ug m-3',  1.0],
->>>>>>> e26094cd
+  ['concso2', 'ug S/m3', 'ug m-3',  UCONV_FAC_S_SO2],
+  ['wetso4',  'kg S/ha', 'kg m-2',  UCONV_FAC_S_SO4 / HA_TO_SQM],
+  ['sconcso4pr', 'mgS/L', 'g m-3',  UCONV_FAC_S_SO4] # 1mg/L = 1g/m3
 
 ], columns=['var_name', 'from', 'to', 'fac']).set_index(['var_name', 'from'])
 
@@ -60,7 +55,7 @@
 # if sum(CONV_MUL_FACS.index.duplicated()) > 0:
 #     raise ValueError('Each unit can only be defined once')
 # =============================================================================
-    
+
 def unit_conversion_fac_custom(var_name, from_unit):
     """Get custom conversion factor for a certain unit"""
     if from_unit in UALIASES:
@@ -152,10 +147,10 @@
     
     print(convert_unit(np.ones(3), 'ug S/m3', 'ug m-3', 'concso4'))
     
-    data = np.ones(10)    
-    
+    data = np.ones(10)
+
     unit = 'kg S/ha'
     var_name = 'wetso4'
     print(unit_conversion_fac_custom(var_name, unit))
-    
+
     print(convert_unit(data, unit, 'kg m-2', var_name))