#!/usr/bin/env python3
# -*- coding: utf-8 -*-
"""
Created on Thu Apr 12 14:45:43 2018

@author: jonasg
"""
import numpy as np
import numpy.testing as npt
import os
import pytest
from pyaerocom import UngriddedData
from pyaerocom.conftest import testdata_unavail, rg_unavail
from pyaerocom.exceptions import DataCoverageError

def test_init_shape():
    npt.assert_array_equal(UngriddedData().shape, (10000, 12))

    d1 = UngriddedData(num_points=2, add_cols=['bla', 'blub'])
    npt.assert_array_equal(d1.shape, (2, 14))

    d1.add_chunk(1112)

    npt.assert_array_equal(d1.shape, (1114, 14))

def test_coordinate_access():
    import string
    d = UngriddedData()

    stat_names = list(string.ascii_lowercase)
    lons = np.arange(len(stat_names))
    lats = np.arange(len(stat_names)) - 90
    alts = np.arange(len(stat_names)) * 13

    for i, n in enumerate(stat_names):
        d.metadata[i] = dict(data_id = 'testcase',
                             station_name = n,
                             latitude = lats[i],
                             longitude = lons[i],
                             altitude = alts[i])

    import numpy.testing as npt

    npt.assert_array_equal(d.station_name, stat_names)
    npt.assert_array_equal(d.latitude, lats)
    npt.assert_array_equal(d.longitude, lons)
    npt.assert_array_equal(d.altitude, alts)

    case_ok = False
    try:
        d.to_station_data('a')
    except DataCoverageError:
        case_ok = True

    assert case_ok

    c = d.station_coordinates
    npt.assert_array_equal(c['station_name'], stat_names)
    npt.assert_array_equal(c['latitude'], lats)
    npt.assert_array_equal(c['longitude'], lons)
    npt.assert_array_equal(c['altitude'], alts)

@testdata_unavail
def test_check_index_aeronet_subset(aeronetsunv3lev2_subset):
    aeronetsunv3lev2_subset._check_index()

@testdata_unavail
@rg_unavail
def test_check_set_country(aeronetsunv3lev2_subset):
    idx, countries = aeronetsunv3lev2_subset.check_set_country()
    assert len(idx) == len(aeronetsunv3lev2_subset.metadata)
    assert len(countries) == len(idx)
    assert countries == ['Italy', 'Japan', 'Burkina Faso', 'Brazil',
                         'American Samoa', 'French Southern Territories',
                         'Korea, Republic of', 'France', 'Portugal',
                         'France', 'Barbados', 'United Kingdom', 'Bolivia',
                         'United States', 'French Polynesia', 'China',
                         'Taiwan', 'Algeria', 'Netherlands', 'Greece',
                         'Belgium', 'Argentina']
    idx, countries = aeronetsunv3lev2_subset.check_set_country()
    assert idx == []
    assert countries == []

@pytest.mark.dependency(depends=["test_check_set_country"])
def test_countries_available(aeronetsunv3lev2_subset):
    assert aeronetsunv3lev2_subset.countries_available == ['Algeria',
        'American Samoa', 'Argentina', 'Barbados', 'Belgium', 'Bolivia',
        'Brazil', 'Burkina Faso', 'China', 'France', 'French Polynesia',
        'French Southern Territories', 'Greece', 'Italy', 'Japan',
        'Korea, Republic of', 'Netherlands', 'Portugal', 'Taiwan',
        'United Kingdom', 'United States']

@pytest.mark.dependency(depends=["test_check_set_country"])
@pytest.mark.parametrize('region_id,check_mask,check_country_meta,num_meta', [
    ('Italy', True, True, 1),
    ('EUROPE', True, True, 7),
    ('OCN', True, True, 8)
    ])
def test_filter_region(aeronetsunv3lev2_subset, region_id, check_mask,
                       check_country_meta, num_meta):
    subset = aeronetsunv3lev2_subset.filter_region(region_id,
                                                   check_mask=check_mask,
                                                   check_country_meta=check_country_meta)

    assert len(subset.metadata) == num_meta

<<<<<<< HEAD
def test_save_as(aeronetsunv3lev2_subset, tempdir):
    fp = aeronetsunv3lev2_subset.save_as(file_name='ungridded_aeronet_subset.pkl',
                                    save_dir=tempdir)

    assert os.path.exists(fp)

def test_from_cache(aeronetsunv3lev2_subset, tempdir):
    reloaded = UngriddedData.from_cache(data_dir=tempdir,
                                        file_name='ungridded_aeronet_subset.pkl')

    assert reloaded.shape == aeronetsunv3lev2_subset.shape
=======
def test_check_unit(data_scat_jungfraujoch):
    data_scat_jungfraujoch.check_unit('sc550aer', unit='1/Mm')
    from pyaerocom.exceptions import MetaDataError
    with pytest.raises(MetaDataError):
        data_scat_jungfraujoch.check_unit('sc550aer', unit='m-1')


def test_check_convert_var_units(data_scat_jungfraujoch):

    out = data_scat_jungfraujoch.check_convert_var_units('sc550aer', 'm-1',
                                                         inplace=False)

    fac=1e-6
    data_idx = out._DATAINDEX
    for i, meta in out.metadata.items():
        if 'sc550aer' in meta['var_info']:
            assert meta['var_info']['sc550aer']['units'] == 'm-1'
            idx = out.meta_idx[i]['sc550aer']

            data0 =  data_scat_jungfraujoch._data[idx, data_idx]
            data1 = out._data[idx, data_idx]



            ratio = np.divide(data1, data0)#[~nans]

            ratio = ratio[~np.isnan(ratio)]

            npt.assert_allclose(actual=[ratio.mean(), ratio.std()],
                                    desired=[fac, 0],
                                    atol=1e-20)

>>>>>>> e08bc5e4

if __name__=="__main__":
    import sys
    pytest.main(sys.argv)<|MERGE_RESOLUTION|>--- conflicted
+++ resolved
@@ -104,7 +104,7 @@
 
     assert len(subset.metadata) == num_meta
 
-<<<<<<< HEAD
+
 def test_save_as(aeronetsunv3lev2_subset, tempdir):
     fp = aeronetsunv3lev2_subset.save_as(file_name='ungridded_aeronet_subset.pkl',
                                     save_dir=tempdir)
@@ -116,7 +116,7 @@
                                         file_name='ungridded_aeronet_subset.pkl')
 
     assert reloaded.shape == aeronetsunv3lev2_subset.shape
-=======
+
 def test_check_unit(data_scat_jungfraujoch):
     data_scat_jungfraujoch.check_unit('sc550aer', unit='1/Mm')
     from pyaerocom.exceptions import MetaDataError
@@ -149,7 +149,7 @@
                                     desired=[fac, 0],
                                     atol=1e-20)
 
->>>>>>> e08bc5e4
+
 
 if __name__=="__main__":
     import sys
