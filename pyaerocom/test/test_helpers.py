--- conflicted
+++ resolved
@@ -43,12 +43,9 @@
     assert val == ('MS', '14D')
 
 def _make_timeseries_synthetic():
-<<<<<<< HEAD
+
     idx = date_range(start="2000", periods=90, freq='D')
-=======
-    from pandas import Series, date_range
-    idx = date_range(start="2000",periods=90, freq='D')
->>>>>>> 621f0edd
+
     vals = np.arange(len(idx))
     return  Series(vals, idx)
 
@@ -57,15 +54,8 @@
     return _make_timeseries_synthetic()
 
 def test_resample_timeseries(timeseries_synthetic):
-<<<<<<< HEAD
     s1 = helpers.resample_timeseries(timeseries_synthetic,
                                      'monthly')
-
-=======
-    s1 = helpers.resample_timeseries(timeseries_synthetic, 
-                                     'monthly')
-    
->>>>>>> 621f0edd
     assert len(s1) == 3
     for time in s1.index:
         assert time.year == 2000, time.year
@@ -130,7 +120,6 @@
     pass
 
 def test_get_time_rng_constraint():
-<<<<<<< HEAD
     pass
 
 def test_extract_latlon_dataarray():
@@ -171,36 +160,4 @@
 
 if __name__ == "__main__":
     import sys
-    pytest.main(sys.argv)
-=======
-    pass   
-
-
-if __name__=="__main__":
-    
-    import pandas as pd
-    
-    
-    test_get_standarad_name()
-    test_get_standard_unit()
-    test_start_stop_from_year()
-    test__get_pandas_freq_and_loffset()
-    test_resample_timeseries(_make_timeseries_synthetic())
-    test_same_meta_dict()
-    
-    
-    stat1 = DATA_ACCESS['station_data1']
-    stat2 = DATA_ACCESS['station_data2']
-    
-    merged_ec = helpers.merge_station_data([stat1, stat2],
-                                           var_name='ec550aer')
-    
-    
-    
-    
-    
-    
-    
-    
-    
->>>>>>> 621f0edd
+    pytest.main(sys.argv)