--- conflicted
+++ resolved
@@ -13,15 +13,10 @@
 import pyaerocom._conftest_helpers as cth
 import pyaerocom.testdata_access as td
 from pyaerocom.griddeddata import GriddedData
-<<<<<<< HEAD
-from pyaerocom.io import ReadAasEtal
-from pyaerocom.io import ReadAeronetSunV3, ReadAeronetSdaV3, ReadAeronetInvV3
-from pyaerocom.io import ReadEbas
-from pyaerocom.io import ReadMscwCtm
-=======
+
 from pyaerocom.io import (ReadAasEtal, ReadEbas, ReadAeronetSunV3,
-                          ReadAeronetSdaV3)
->>>>>>> 9440b3e3
+                          ReadAeronetSdaV3, ReadMscwCtm)
+
 from pyaerocom.test.synthetic_data import DataAccess
 
 INIT_TESTDATA = True
