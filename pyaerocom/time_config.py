--- conflicted
+++ resolved
@@ -61,12 +61,8 @@
     'hourly'  :     'h',
     'daily'   :     'd',
     'weekly'  :     'week',
-<<<<<<< HEAD
-    'monthly' :     'month'
-=======
     'monthly' :     'month',
     'yearly'  :     'yr'
->>>>>>> bc1178a8
 }
 
 SI_TO_TS_TYPE = {v: k for k, v in TS_TYPE_TO_SI.items()}
