--- conflicted
+++ resolved
@@ -175,12 +175,8 @@
         instance of colocated data
 
     """
-<<<<<<< HEAD
+
     if vert_scheme not in [None,'surface']:
-=======
-
-    if vert_scheme is not None:
->>>>>>> 19c26a0b
         raise NotImplementedError(f'This type of colocation is not implemented '
                                   f'for gridded / gridded colocation... ({vert_scheme})')
 
