import numpy as np
import os
import pandas as pd
#from datetime import datetime
import matplotlib.pyplot as plt
#import od
from collections import OrderedDict

from pyaerocom.stationdata import StationData
from pyaerocom.ungriddeddata import UngriddedData
from pyaerocom.io.readungriddedbase import ReadUngriddedBase

class ReadSulphurAasEtAl(ReadUngriddedBase):
    """Interface for reading subset of GOL TAT data related to the nature paper.

    See Also
    ---------
        :class:`ReadUngriddedBase`
 
	"""
    # name of files in GawTadSubsetAasEtAl
    _FILEMASK = '*.csv' # fix

    #: version log of this class (for caching)
    __version__ = '0.02'

    COL_DELIM = ','

    #: Temporal resoloution
    TS_TYPE = 'monthly'

    #: Name of dataset (OBS_ID)
    DATA_ID = 'GAWTADsubsetAasEtAl'

    #: List of all datasets supported by this interface
    SUPPORTED_DATASETS = [DATA_ID]

    #: value corresponding to invalid measurement
    #NAN_VAL = -9999.
    NAN_VAL = -999.
    #: List of variables that are provided by this dataset (will be extended
    #: by auxiliary variables on class init, for details see __init__ method of
    #: base class ReadUngriddedBase)
    # This contains the mapping between the requested variables and what it is called in the files.
    
    #: Dictionary mapping variable name to the keys present in the files. 
    VAR_TO_KEY = {}
    VAR_TO_KEY["sconcso4pr"] = "concentration_mgS/L"
    VAR_TO_KEY["pr"] = 'precip_amount_mm'
    VAR_TO_KEY["wetso4"] = "deposition_kgS/ha"
    VAR_TO_KEY["sconcso2"] = 'concentration_ugS/m3'
    VAR_TO_KEY["sconcso4"] = 'concentration_ugS/m3'

    #: Dictionary mapping filenames to available variables in the respective files. 
    FILES_CONTAIN = {}
    FILES_CONTAIN['monthly_so2.csv'] = ['sconcso2']
    FILES_CONTAIN['monthly_so4_aero.csv'] = ['sconcso4']
    FILES_CONTAIN['monthly_so4_precip.csv'] = ['wetso4', 'pr', 'sconcso4pr']
    
    #: Dictionary mapping variable name to hard coded filenames. 
    VARS_TO_FILES = {}
    VARS_TO_FILES['sconcso2'] = ['monthly_so2.csv']
    VARS_TO_FILES['sconcso4'] = ['monthly_so4_aero.csv']
    VARS_TO_FILES['pr'] = ['monthly_so4_precip.csv']
    VARS_TO_FILES['wetso4'] = ['monthly_so4_precip.csv']
    VARS_TO_FILES['sconcso4pr'] = ['monthly_so4_precip.csv']

    #: :obj: `list` of :obj: `str` 
    #: List containing all the variables available in this data set.
    PROVIDES_VARIABLES = list(VAR_TO_KEY.keys())
    
    #: int: Number of available variables in this data set.
    num_vars = len(PROVIDES_VARIABLES)

    @property
    def DEFAULT_VARS(self):
        return self.PROVIDES_VARIABLES

    def read_file(self, filename, vars_to_retrieve): #  -> List[StationData]:
        """ Read one GawTadSubsetAasEtAl file

        Parameters
        ----------
        filename : str
            absolute path to filename to read

        vars_to_retrieve : :obj:`list` of `str`, :obj: `str`:, optional,
            list containing variable IDs that are supposed to be read. 
            
        Returns
        -------
        station_list : List[StationData]
            List of dictionary-like object containing data
        """
       

# =============================================================================
#         def pad_zeros(array):
#             """ Try to do this vectorized,
#             Problem with the only one digit in front of numbers smaller than xero.            
#             """
#             
#             str_array = array.astype("str")
#             
#             for i, val in enumerate(array):
#                 if val < 10: 
#                 # Add zeros 
#                     str_array[i] = "0"+str(val)
#             return str_array
# =============================================================================

        station_list = []
        #print(vars_to_retrieve)
        df = pd.read_csv(filename, sep=",", low_memory=False)
        
        # 
        tconv = lambda yr, m : np.datetime64('{:04d}-{:02d}-{:02d}'.format(yr, m, 1), 's')
        
        dates_alt = [tconv(yr, m) for yr, m in 
                     zip(df.year.values, df.month.values)]
        
# =============================================================================
#         #days = np.ones((len(df["year"]))).astype('int')
#         #df['day'] = days
#         #df['dtime'] = df.apply(lambda row: datetime(row['year'], row['month'], row["day"]), axis=1) 
#         month = pad_zeros(df['month'].astype(int))
#         #print(month)
#                
#         year = df['year'].values.astype(int).astype("str")        
#         days = np.array(["01" for i in range(len(year)) ])
#         
#         dates = [y + "-" + m + "-" + d for y, m, d in zip(year, month, days)]
# =============================================================================
        
        df['dtime'] = np.array(dates_alt)  

        # array av numpy.datetime64
        df.rename(columns= {"Sampler":"instrument_name"}, inplace=True)
        #df.pop("year")
        #df.pop("month")
        #df.pop("day")
        grouped = df.groupby(by = "station_name")

        # Looping over every station:
        for name, station_group in grouped:

            s = StationData()
            # Meta data
            s['station_name'] = name
            s["altitude"] = np.nan
            s["filename"] = filename
            s["data_id"] = self.DATA_ID
            s["ts_type"] = self.TS_TYPE
            s['variables'] = []
            
            # The variables present in this file is the intersection between 
            # the keys in the file and the variables name available, 
            # here expressed in terms of their keynames in order to retrieve them.
            variables_present = list(set(station_group.keys()).intersection(
                                                    self.VAR_TO_KEY.values()))

            # Looping over all keys in the grouped data frame.
            for key in station_group: # NOT YEAR OR MONTH, BUT WOULD LIKE TO KEEP THOSE.
                # Enters if the the key is a variable
                if key in variables_present:
                    # Looping over all varibales to retrieve
                    for var in vars_to_retrieve:
                        if var == "wetso4":
                            # input unit is kg S/ha
                            
                            # TODO : update this with pandas
                            y = station_group['year'].values
                            m = station_group['month'].values
                            
                            monthly_to_sec = days_in_month(y, m)*24*60*60             
                            
                            mass_sulhpor = pd.to_numeric(station_group[key], 
                                                         errors='coerce').values
                                                         
                            s[var] = unitconversion_wet_deposition(mass_sulhpor, 
                             "monthly")/monthly_to_sec#monthly_to_sec[:156]
                            # output variable is ks so4 m-2s-1
                        elif '4' in var:
                            mass = pd.to_numeric(station_group[key], 
                                                         errors='coerce').values
                            s[var] = unitconversion_surface_consentrations(mass, 4)
                        elif '2' in var:
                            mass_sulhpor = pd.to_numeric(station_group[key], 
                                                         errors='coerce').values
                            s[var] = unitconversion_surface_consentrations(mass, 2)
                        else:
                            # Other variable have the correct unit.
                            s[var] = pd.to_numeric(station_group[key], 
                                                   errors='coerce').values
                        # Adds the variable
                        s['variables'].append(var)
                else:
                    if key == 'dtime':
                        s[key] = station_group[key].values
                    else:
                        # Store the meta data. 
                        s[key] = station_group[key].values[0]
            # Added the created station to the station list.
            station_list.append(s)
        return station_list
    

    def read(self, vars_to_retrieve=None):
        """ Method that reads list of files as instance of :class:`UngriddedData`

        Parameters 
        ----------
        vars_to_retrieve : :obj:`list` or `str`:, optional,
            list containing variable IDs that are supposed to be read. If None,
            all variables in :attr:`PROVIDES_VARIABLES` are loaded

        files : :obj:`list`, optional
            list of files to be read. If None, then the file list is used that
            is returned on :func:`get_file_list`.

        Returns
        -------
        UngriddedData : :class:`UngriddedData`
            data object
            
        """
        
        #TODO : check if this should be retrieved from variables ini file.
        
        #TODO need to add weight of oxygen t all variables except 
        unit={}
        unit['sconcso2'] = 'ug m-3'
        unit['sconcso4'] = 'ug m-3'
        unit['pr'] = 'mm'
        unit['wetso4'] = 'kg m-2 s-1'
        unit['sconcso4pr'] = 'g m-3' # removed sulphur from unit mgS/L 
        # one liter -- is 0.001m3 since it was mg /L milli and the constant cancels
                        
        if vars_to_retrieve is None:
            vars_to_retrieve = self.DEFAULT_VARS
        elif isinstance(vars_to_retrieve, str):
            vars_to_retrieve = [vars_to_retrieve]
        data_obj = UngriddedData()

        meta_key = 0.0
        idx = 0
        varindex = -1 # might cause trouble
        
        #assign metadata object
        metadata = data_obj.metadata # OrderedDict
        meta_idx = data_obj.meta_idx # OrderedDict
        
        files = self.get_file_list()
        
        for file in files:
            filename = os.path.basename(file)
            if not filename in self.FILES_CONTAIN:
                raise IOError('Invalid file name {}, this should not happen'
                              .format(filename))
            var_matches = [var for var in vars_to_retrieve if var in
                            self.FILES_CONTAIN[filename]]
            if len(var_matches) == 0:
                continue
            station_data_list = self.read_file(file, 
                                               vars_to_retrieve=var_matches)
            for station_data in station_data_list:
                #self.counter += 1
                metadata[meta_key] = OrderedDict()
                metadata[meta_key].update(station_data.get_meta())
                metadata[meta_key].update(station_data.get_station_coords())
                metadata[meta_key]['data_id'] = self.DATA_ID
                metadata[meta_key]['ts_type'] = self.TS_TYPE
                metadata[meta_key]['variables'] = station_data["variables"]
                #metadata[metakey].var_info['sconcso2']['units'] =
                # Is instrumentname
                if 'instrument_name' in station_data and station_data['instrument_name'] is not None:
                    instr = station_data['instrument_name']
                else:
                    instr = self.INSTRUMENT_NAME

                metadata[meta_key]['instrument_name'] = instr
               
                # this is a list with indices of this station for each variable
                # not sure yet, if we really need that or if it speeds up things
                meta_idx[meta_key] = OrderedDict()

                num_times = len(station_data['dtime'])
                num_vars = len(station_data["variables"])
                temp_vars = station_data["variables"]
                tconv = station_data['dtime'].astype('datetime64[s]')
                times = np.float64(tconv)
                totnum = num_times * num_vars

                if (idx + totnum) >= data_obj._ROWNO:
                    # This results in a error because it doesn't want to multiply empty with nan
                    data_obj.add_chunk(totnum)

                for var_count, var in enumerate(temp_vars):
                    #var_count += varindex
                    values = station_data[var]
                    start = idx + var_count * num_times
                    stop = start + num_times

                    if not var in data_obj.var_idx:
                        varindex += 1
                        data_obj.var_idx[var] = varindex
                        var_idx = varindex
                        #print("adding var {} (assigned index: {})".format(var, varindex))
                    else:
                        var_idx = data_obj.var_idx[var]
                        
                    metadata[meta_key]['var_info'][var]['units'] = unit[var]
                    
                    data_obj._data[start:stop, data_obj._LATINDEX] = station_data['latitude']
                    data_obj._data[start:stop, data_obj._LONINDEX] = station_data['longitude']
                    data_obj._data[start:stop, data_obj._ALTITUDEINDEX] = station_data['altitude']
                    data_obj._data[start:stop, data_obj._METADATAKEYINDEX] = meta_key

                    # write data to data object
                    data_obj._data[start:stop, data_obj._TIMEINDEX] = times
                    data_obj._data[start:stop, data_obj._DATAINDEX] = values
                    data_obj._data[start:stop, data_obj._VARINDEX] = var_idx

                    meta_idx[meta_key][var] = np.arange(start, stop)

                meta_key += 1
                idx += totnum
                
        data_obj._data = data_obj._data[:idx]
        data_obj.data_revision[self.DATA_ID] = self.data_revision
        self.data = data_obj # initalizing a pointer to it selves
        return data_obj
    
def is_leap_year(year):
    """
    Returns 
    -----------------
    
    boolean :
        True : its a leap year.
        False : its not.
    """
    return (year % 4 == 0) and (year % 100 != 0) or (year % 400 == 0)

def days_in_month(years, months):
    """ Returns arrays containing the numbers of days in the respective month.
    
    Parameters
    ---------------------
    years : ndarray
    
    months : ndarray    
    
    OBS! This might exist in pd.Period('2018-02-03').days_in_month
    """
    days = [31, 28, 31, 30, 31, 30, 31, 31, 30, 31, 30, 31]
    index_feb = np.where(months==2)[0]
    nr_of_days = []
    if len(index_feb) == 0:
        nr_of_days = np.array([days[m-1] for m in months])
        return nr_of_days
    else:
        for counter, m in enumerate(months):
            if is_leap_year(years[counter]) and m == 2:
                nr_of_days.append(29)
            else:
                nr_of_days.append(days[m-1])
        return np.array(nr_of_days)

<<<<<<< HEAD
def unitconversion_wet_deposition(data, ts_type = "monthly"):
    """ Unitconversion ugS/ha to ugSOx/m2.
    
=======
def unitconversion_wet_deposition(data, ts_type="monthly"):
    """
    Converting:  ug S/ ha to ug SOx/m2 
>>>>>>> a508be46
    Adding mass of oksygen.
    
    Parameters
    ------------------
    data: ndarray
        data in unit ugS/ha = ugS/(1000 m2)
        
    ts_type : str
        The timeseries type. Default "monthly".

    
    Returns
    ------------------
    data : ndarray 
        data in units of ugSOx/m3
    
    """
    
    mm_s = 0.001*32.065 # in kilos pr mol
    mm_o = 4*15.9999*0.001 # molar mass of four okygen atom ins 
    
    nr_molecules = mass_to_nr_molecules(data, mm_s) # in the order of 10**27 
    added_weight_oksygen = nr_molecules_to_mass(nr_molecules, mm_o)
    mass = data + added_weight_oksygen
    return mass*10000

def mass_to_nr_molecules(mass, Mm):
    """ Calculating the number of molecules from mass and molarmass.

    Mass, Molar mass need to be in the same unit, either both g and g/mol 
    or kg and kg/mol.
    
    Parameters
    ---------------------------
    mass : float
        mass of all compounds.
        
    mm : float
        molar mass of compound.
    
    Returns 
    -----------------
    nr_molecules : float
        number of molecules     
    """
    A = 6.022*10**23

    return mass/Mm*A    

def nr_molecules_to_mass(nr_molecules, Mm):
    """ Calculates the mass from the number of molecules and molar mass.
    
    Parameters
    ---------------
    nr_molecules : int
        Number of molecules
        
    mm : float
        Molar mass [g/mol]
    
    Returns 
    ---------------------
    mass : float
        mass in grams
    """
    A = 6.022*10**23
    mass = Mm*nr_molecules/A
    return mass
    
def unitconversion_surface_consentrations(data, nr_of_O = 2):
    """ Unitconverting:  ugS/m3 to ugSOx/m3
    
    Parameters
    ------------------
    data: ndarray
        Contains the data in units of ugS/m3.
    
    nr_of_O: int
        The number of O's in you desired SOx compound.
    
    Returns
    ------------
    data : ndarray
        data in units of ug SOx/m3
    
    """
    mm_s = 32.065*10**6 # in units of ug/mol
    mm_o = nr_of_O*15.9999*10**6 ## in units of ug/mol
    nr_molecules = mass_to_nr_molecules(data, mm_s) # 32.065*10**6) [ug/mol]
    added_weight_oksygen = nr_molecules_to_mass(nr_molecules, mm_o) # ug
    # added weights in micrograms 
    mass = data + added_weight_oksygen # in micrograms
    return mass

def _check_line_endings(filename):
    ll = None
    wrong_endings = {}
    with open(filename, 'r') as f:
        prev = None
        for i, line in enumerate(f.readlines()):
            spl = line.split(',')
            if not spl[-1] == '\n':
                wrong_endings[i+1] = line
            if ll is None:
                ll = len(spl)
            elif not len(spl) == ll:
                print(i)
                print(prev)
                print(spl)
                raise Exception
            prev = spl
    return wrong_endings

if __name__ == "__main__":

     #change_verbosity('info')
     V = "wetso4"
     aa = ReadSulphurAasEtAl('GAWTADsubsetAasEtAl')
     
     #so2 = aa.read('sconcso2')
     #so4_aero = aa.read('sconcso4')
     
     
     dataNone = aa.read(V)#['sconcso4', 'sconcso2']
     name = 'Abington'
     abington = dataNone.to_station_data("Oulanka", V)
     abington.plot_timeseries(V)
     
     #abington2 = dataNone.to_station_data("Oulanka", 'sconcso2')
     #abington2.plot_timeseries('sconcso2')
     
     plt.show()
     #dataString = aa.read("sconcso4")
     #dataString.plot_station_coordinates(markersize=12, color='lime')
     #print(dataString.station_name)
     #abington = dataString.to_station_data("Abington", 'sconcso4')
     #abington.plot_timeseries('sconcso4')
     #plt.show()
     
     #dataList =  aa.read(["sconcso2","sconcso4"])
     #dataList.plot_station_coordinates(markersize=12, color='red')
     #plt.show()

     #sprint(ungridded.metadata[2.0])
     #when = ungridded.meta_idx[2.0]['sconcso2']
     #print(ungridded._data[when[0]:when[-1], ungridded._DATAINDEX])

     #dataNone.plot_station_coordinates('wetso4', color='lime')
     #plt.show()
     #ax.figure.savefig('/home/hannas/Desktop/test_stations_aasetal.png')
     #print(ungridded._data[0, :]) #:250
     #print(ungridded.unique_station_names)
     #print(ungridded.metadata[0])


     #stat = ungridded.to_station_data('Abington', "sconcso4")
     #stat.plot_timeseries("sconcso4", ax = ax)
     #plt.show()
     #ax = ungridded.plot_station_timeseries('Abington', 'sconcso2')
     #ax.figure.savefig('/home/hannas/Desktop/test_plot_tseries_first_station.png')
<|MERGE_RESOLUTION|>--- conflicted
+++ resolved
@@ -97,14 +97,14 @@
 # =============================================================================
 #         def pad_zeros(array):
 #             """ Try to do this vectorized,
-#             Problem with the only one digit in front of numbers smaller than xero.            
+#             Problem with the only one digit in front of numbers smaller than xero.
 #             """
-#             
+#
 #             str_array = array.astype("str")
-#             
+#
 #             for i, val in enumerate(array):
-#                 if val < 10: 
-#                 # Add zeros 
+#                 if val < 10:
+#                 # Add zeros
 #                     str_array[i] = "0"+str(val)
 #             return str_array
 # =============================================================================
@@ -113,26 +113,26 @@
         #print(vars_to_retrieve)
         df = pd.read_csv(filename, sep=",", low_memory=False)
         
-        # 
+        #
         tconv = lambda yr, m : np.datetime64('{:04d}-{:02d}-{:02d}'.format(yr, m, 1), 's')
-        
-        dates_alt = [tconv(yr, m) for yr, m in 
+
+        dates_alt = [tconv(yr, m) for yr, m in
                      zip(df.year.values, df.month.values)]
-        
+
 # =============================================================================
 #         #days = np.ones((len(df["year"]))).astype('int')
 #         #df['day'] = days
-#         #df['dtime'] = df.apply(lambda row: datetime(row['year'], row['month'], row["day"]), axis=1) 
+#         #df['dtime'] = df.apply(lambda row: datetime(row['year'], row['month'], row["day"]), axis=1)
 #         month = pad_zeros(df['month'].astype(int))
 #         #print(month)
-#                
-#         year = df['year'].values.astype(int).astype("str")        
+#
+#         year = df['year'].values.astype(int).astype("str")
 #         days = np.array(["01" for i in range(len(year)) ])
-#         
+#
 #         dates = [y + "-" + m + "-" + d for y, m, d in zip(year, month, days)]
 # =============================================================================
-        
-        df['dtime'] = np.array(dates_alt)  
+
+        df['dtime'] = np.array(dates_alt)
 
         # array av numpy.datetime64
         df.rename(columns= {"Sampler":"instrument_name"}, inplace=True)
@@ -167,25 +167,25 @@
                     for var in vars_to_retrieve:
                         if var == "wetso4":
                             # input unit is kg S/ha
-                            
+
                             # TODO : update this with pandas
                             y = station_group['year'].values
                             m = station_group['month'].values
                             
                             monthly_to_sec = days_in_month(y, m)*24*60*60             
-                            
-                            mass_sulhpor = pd.to_numeric(station_group[key], 
+
+                            mass_sulhpor = pd.to_numeric(station_group[key],
                                                          errors='coerce').values
-                                                         
-                            s[var] = unitconversion_wet_deposition(mass_sulhpor, 
+
+                            s[var] = unitconversion_wet_deposition(mass_sulhpor,
                              "monthly")/monthly_to_sec#monthly_to_sec[:156]
                             # output variable is ks so4 m-2s-1
                         elif '4' in var:
-                            mass = pd.to_numeric(station_group[key], 
+                            mass = pd.to_numeric(station_group[key],
                                                          errors='coerce').values
                             s[var] = unitconversion_surface_consentrations(mass, 4)
                         elif '2' in var:
-                            mass_sulhpor = pd.to_numeric(station_group[key], 
+                            mass_sulhpor = pd.to_numeric(station_group[key],
                                                          errors='coerce').values
                             s[var] = unitconversion_surface_consentrations(mass, 2)
                         else:
@@ -224,18 +224,18 @@
             data object
             
         """
-        
+
         #TODO : check if this should be retrieved from variables ini file.
-        
-        #TODO need to add weight of oxygen t all variables except 
+
+        #TODO need to add weight of oxygen t all variables except
         unit={}
         unit['sconcso2'] = 'ug m-3'
         unit['sconcso4'] = 'ug m-3'
         unit['pr'] = 'mm'
         unit['wetso4'] = 'kg m-2 s-1'
-        unit['sconcso4pr'] = 'g m-3' # removed sulphur from unit mgS/L 
+        unit['sconcso4pr'] = 'g m-3' # removed sulphur from unit mgS/L
         # one liter -- is 0.001m3 since it was mg /L milli and the constant cancels
-                        
+
         if vars_to_retrieve is None:
             vars_to_retrieve = self.DEFAULT_VARS
         elif isinstance(vars_to_retrieve, str):
@@ -249,9 +249,7 @@
         #assign metadata object
         metadata = data_obj.metadata # OrderedDict
         meta_idx = data_obj.meta_idx # OrderedDict
-        
-        files = self.get_file_list()
-        
+
         for file in files:
             filename = os.path.basename(file)
             if not filename in self.FILES_CONTAIN:
@@ -279,7 +277,7 @@
                     instr = self.INSTRUMENT_NAME
 
                 metadata[meta_key]['instrument_name'] = instr
-               
+
                 # this is a list with indices of this station for each variable
                 # not sure yet, if we really need that or if it speeds up things
                 meta_idx[meta_key] = OrderedDict()
@@ -308,9 +306,9 @@
                         #print("adding var {} (assigned index: {})".format(var, varindex))
                     else:
                         var_idx = data_obj.var_idx[var]
-                        
+
                     metadata[meta_key]['var_info'][var]['units'] = unit[var]
-                    
+
                     data_obj._data[start:stop, data_obj._LATINDEX] = station_data['latitude']
                     data_obj._data[start:stop, data_obj._LONINDEX] = station_data['longitude']
                     data_obj._data[start:stop, data_obj._ALTITUDEINDEX] = station_data['altitude']
@@ -333,9 +331,9 @@
     
 def is_leap_year(year):
     """
-    Returns 
+    Returns
     -----------------
-    
+
     boolean :
         True : its a leap year.
         False : its not.
@@ -344,13 +342,13 @@
 
 def days_in_month(years, months):
     """ Returns arrays containing the numbers of days in the respective month.
-    
+
     Parameters
     ---------------------
     years : ndarray
-    
-    months : ndarray    
-    
+
+    months : ndarray
+
     OBS! This might exist in pd.Period('2018-02-03').days_in_month
     """
     days = [31, 28, 31, 30, 31, 30, 31, 31, 30, 31, 30, 31]
@@ -367,33 +365,27 @@
                 nr_of_days.append(days[m-1])
         return np.array(nr_of_days)
 
-<<<<<<< HEAD
 def unitconversion_wet_deposition(data, ts_type = "monthly"):
     """ Unitconversion ugS/ha to ugSOx/m2.
-    
-=======
-def unitconversion_wet_deposition(data, ts_type="monthly"):
-    """
-    Converting:  ug S/ ha to ug SOx/m2 
->>>>>>> a508be46
+
     Adding mass of oksygen.
     
     Parameters
     ------------------
     data: ndarray
         data in unit ugS/ha = ugS/(1000 m2)
-        
+
     ts_type : str
         The timeseries type. Default "monthly".
 
-    
+
     Returns
     ------------------
-    data : ndarray 
+    data : ndarray
         data in units of ugSOx/m3
-    
-    """
-    
+
+    """
+
     mm_s = 0.001*32.065 # in kilos pr mol
     mm_o = 4*15.9999*0.001 # molar mass of four okygen atom ins 
     
@@ -407,19 +399,19 @@
 
     Mass, Molar mass need to be in the same unit, either both g and g/mol 
     or kg and kg/mol.
-    
+
     Parameters
     ---------------------------
     mass : float
         mass of all compounds.
-        
+
     mm : float
         molar mass of compound.
-    
-    Returns 
+
+    Returns
     -----------------
     nr_molecules : float
-        number of molecules     
+        number of molecules
     """
     A = 6.022*10**23
 
@@ -427,16 +419,16 @@
 
 def nr_molecules_to_mass(nr_molecules, Mm):
     """ Calculates the mass from the number of molecules and molar mass.
-    
+
     Parameters
     ---------------
     nr_molecules : int
         Number of molecules
-        
+
     mm : float
         Molar mass [g/mol]
-    
-    Returns 
+
+    Returns
     ---------------------
     mass : float
         mass in grams
@@ -450,7 +442,7 @@
     
     Parameters
     ------------------
-    data: ndarray
+    data : array_like
         Contains the data in units of ugS/m3.
     
     nr_of_O: int
@@ -490,15 +482,16 @@
     return wrong_endings
 
 if __name__ == "__main__":
-
+     from pyaerocom import change_verbosity
+     import matplotlib.pyplot as plt
      #change_verbosity('info')
      V = "wetso4"
      aa = ReadSulphurAasEtAl('GAWTADsubsetAasEtAl')
-     
+
      #so2 = aa.read('sconcso2')
      #so4_aero = aa.read('sconcso4')
-     
-     
+
+
      dataNone = aa.read(V)#['sconcso4', 'sconcso2']
      name = 'Abington'
      abington = dataNone.to_station_data("Oulanka", V)
