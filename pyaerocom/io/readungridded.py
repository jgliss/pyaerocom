#!/usr/bin/env python3
# -*- coding: utf-8 -*-
########################################################################
#
# This python module is part of the pyaerocom software
#
# License: GNU General Public License v3.0
# More information: https://github.com/metno/pyaerocom
# Documentation: https://pyaerocom.readthedocs.io/en/latest/
# Copyright (C) 2017 met.no
# Contact information: Norwegian Meteorological Institute (MET Norway)
#
########################################################################

import os, logging
from pathlib import Path
from pyaerocom.combine_vardata_ungridded import combine_vardata_ungridded
from pyaerocom.exceptions import (DataRetrievalError,
                                  NetworkNotImplemented, NetworkNotSupported)

from pyaerocom.io.read_aeronet_sdav2 import ReadAeronetSdaV2
from pyaerocom.io.read_aeronet_sdav3 import ReadAeronetSdaV3
from pyaerocom.io.read_aeronet_invv2 import ReadAeronetInvV2
from pyaerocom.io.read_aeronet_invv3 import ReadAeronetInvV3
from pyaerocom.io.read_aeronet_sunv2 import ReadAeronetSunV2
from pyaerocom.io.read_aeronet_sunv3 import ReadAeronetSunV3
from pyaerocom.io.read_earlinet import ReadEarlinet
from pyaerocom.io.read_ebas import ReadEbas
from pyaerocom.io.read_aasetal import ReadAasEtal
from pyaerocom.io.read_gaw import ReadGAW
from pyaerocom.io.read_ghost import ReadGhost
<<<<<<< HEAD
from pyaerocom.io.read_eea_aqerep import ReadEEAAQEREP
=======
from pyaerocom.io.read_airnow import ReadAirNow
>>>>>>> a0c6e493

from pyaerocom.io.cachehandler_ungridded import CacheHandlerUngridded
from pyaerocom.ungriddeddata import UngriddedData
from pyaerocom.helpers import varlist_aerocom

from pyaerocom import const, print_log

class ReadUngridded(object):
    """Factory class for reading of ungridded data based on obsnetwork ID

    This class also features reading functionality that goes beyond reading
    of inidividual observation datasets; including, reading of multiple
    datasets and post computation of new variables based on datasets that can
    be read.
    """
    SUPPORTED_READERS = [ReadAeronetInvV3,
                         ReadAeronetInvV2,
                         ReadAeronetSdaV2,
                         ReadAeronetSdaV3,
                         ReadAeronetSunV2,
                         ReadAeronetSunV3,
                         ReadEarlinet,
                         ReadEbas,
                         ReadGAW,
                         ReadAasEtal,
                         ReadGhost,
<<<<<<< HEAD
                         ReadEEAAQEREP]
=======
                         ReadAirNow]
>>>>>>> a0c6e493
    DONOTCACHE_NAME = 'DONOTCACHE'
    def __init__(self, datasets_to_read=None, vars_to_retrieve=None,
                 ignore_cache=False, data_dir=None):

        #will be assigned in setter method of dataset_to_read
        self._datasets_to_read = []
        self._vars_to_retrieve = None
        self._data_dir = {}

        #: dictionary containing reading classes for each dataset to read (will
        #: be filled in setter of datasets_to_read)
        self._readers = {}

        if datasets_to_read is not None:
            self.datasets_to_read = datasets_to_read

        if vars_to_retrieve is not None:
            self.vars_to_retrieve = vars_to_retrieve

        # initiate a logger for this class
        self.logger = logging.getLogger(__name__)

        if data_dir is not None:
            self.data_dir=data_dir

        if vars_to_retrieve is not None:
            self.vars_to_retrieve = vars_to_retrieve

        if ignore_cache:
            self.logger.info('Deactivating caching')
            const.CACHING = False

    @property
    def data_dir(self):
        """Data directory(ies) for dataset(s) to read"""
        return self._data_dir

    @data_dir.setter
    def data_dir(self, val):
        if isinstance(val, Path):
            val = str(val)
        dsr = self.datasets_to_read
        if len(dsr) < 2 and isinstance(val, str):
            val = {dsr[0] : val}
        elif not isinstance(val, dict):
            raise ValueError('Invalid input data_dir ({}); needs to be a '
                             'dictionary for each dataset that is supposed to '
                             'be read ({})'.format(val, dsr))

        for ds, data_dir in val.items():
            assert os.path.exists(data_dir), f'{data_dir} does not exist'
        self._data_dir = val

    @property
    def vars_to_retrieve(self):
        """Variables to retrieve (list or dict)

        Dictionary can be used in case different variables from multiple
        datasets are supposed to be read.
        """
        return self._vars_to_retrieve

    @vars_to_retrieve.setter
    def vars_to_retrieve(self, val):
        if isinstance(val, str):
            val = [val]
        elif not isinstance(val, (list, dict)):
            raise ValueError('Invalid input for vars_to_retrieve ({}). '
                             'Need either str, list or dict')
        self._vars_to_retrieve = val

    @property
    def DATASET_PATH(self):
        """Data directory of dataset to read

        Raises exception if more than one dataset to read is specified
        """
        if not len(self._datasets_to_read) == 1:
            raise ValueError('Conflict: multiple datasets are assigned to be '
                             'read, but dataset path can only be retrieved for '
                             'single dataset retrievals')
        return self.get_reader(self._datasets_to_read[0]).DATASET_PATH

    def _check_donotcachefile(self):
        """Check if donotcache file exists

        Returns
        -------
        bool
            True if file exists, else False
        """
        try:
            if os.path.exists(os.path.join(const.cache_basedir,
                                           self.DONOTCACHE_NAME)):
                return True
        except:
            pass
        return False

    @property
    def ignore_cache(self):
        """Boolean specifying whether caching is active or not"""
        if self._check_donotcachefile() or not const.CACHING:
            return True
        return False

    @property
    def dataset_to_read(self):
        """Helper that returns the dataset to be read

        Note
        ----
        Only works if a single dataset is assigned in :attr:`datasets_to_read`,
        else throws an ValueError.

        Raises
        ------
        ValueError
            if :attr:`datasets_to_read` contains no or more than one entry.
        """
        dsr = self.datasets_to_read
        if len(dsr) == 0:
            raise ValueError('Could not fetch reader class. No dataset '
                             'assigned in attr. datasets_to_read')
        elif len(dsr) > 1:
            raise ValueError('Could not fetch reader class. More than one '
                             'dataset is assigned in attr. '
                             'datasets_to_read')
        return dsr[0]

    @property
    def datasets_to_read(self):
        """List of datasets supposed to be read"""
        return self._datasets_to_read

    @datasets_to_read.setter
    def datasets_to_read(self, datasets):
        if isinstance(datasets, str):
            datasets = [datasets]
        elif not isinstance(datasets, (tuple, list)):
            raise IOError('Invalid input for parameter datasets_to_read')
        avail = []
        for ds in datasets:
            if ds in const.OBS_UNGRIDDED_POST: # no reader available
                avail.append(ds)
            else:
                try:
                    self.find_read_class(ds)
                    avail.append(ds)
                except NetworkNotSupported:
                    print_log.warning('Removing {} from list of datasets to read '
                                      'in ReadUngridded class. Reason: network '
                                      'not supported or data is not available'
                                      .format(ds))
        self._datasets_to_read = avail

    def dataset_provides_variables(self, dataset_to_read=None):
        """List of variables provided by a certain dataset"""
        if dataset_to_read is None:
            dataset_to_read = self.dataset_to_read
        if dataset_to_read in self._readers:
            return self._readers[dataset_to_read].PROVIDES_VARIABLES
        return self.find_read_class(dataset_to_read).PROVIDES_VARIABLES

    def get_reader(self, dataset_to_read=None):
        """Helper method that returns loaded reader class

        Parameters
        -----------
        dataset_to_read : str
            Name of dataset

        Returns
        -------
        ReadUngriddedBase
            instance of reading class (needs to be implementation of base
            class :class:`ReadUngriddedBase`)

        Raises
        ------
        NetworkNotSupported
            if network is not supported by pyaerocom
        NetworkNotImplemented
            if network is supported but no reading routine is implemented yet
        """
        if dataset_to_read is None:
            dataset_to_read = self.dataset_to_read
        elif not dataset_to_read in self.supported_datasets:
            raise NetworkNotSupported('Could not fetch reader class: Input '
                                      'network {} is not supported by '
                                      'ReadUngridded'.format(dataset_to_read))
        if not dataset_to_read in self._readers:
            self.find_read_class(dataset_to_read)
        return self._readers[dataset_to_read]

    def find_read_class(self, dataset_to_read):
        """Find reading class for dataset name

        Loops over all reading classes available in :attr:`SUPPORTED_READERS`
        and finds the first one that matches the input dataset name, by
        checking the attribute :attr:`SUPPORTED_DATASETS` in each respective
        reading class.

        Parameters
        -----------
        dataset_to_read : str
            Name of dataset

        Returns
        -------
        ReadUngriddedBase
            instance of reading class (needs to be implementation of base
            class :class:`ReadUngriddedBase`)

        Raises
        ------
        NetworkNotSupported
            if network is not supported by pyaerocom
        NetworkNotImplemented
            if network is supported but no reading routine is implemented yet

        """
        if dataset_to_read in self._readers:
            return self._readers[dataset_to_read]

        for _cls in self.SUPPORTED_READERS:
            if dataset_to_read in _cls.SUPPORTED_DATASETS:
                try:
                    self._readers[dataset_to_read] = _cls(dataset_to_read)
                except Exception as e:
                    raise DataRetrievalError('Failed to instantiate reader for '
                                             'dataset {}. Reason: {}'
                                             .format(dataset_to_read, repr(e)))
                return self._readers[dataset_to_read]
        raise NetworkNotImplemented('Could not find reading class for dataset '
                                    '{}'.format(dataset_to_read))

    def _get_data_dir(self, dataset_to_read):
        """Helper to retrieve data directory for a given dataset (if available)

        Parameters
        ----------
        dataset_to_read : str
            ID of dataset to be imported

        Returns
        -------
        str or None
            directory path if a data directory is specified, else None.
        """
        data_dir = self.data_dir
        if isinstance(data_dir, str):
            return data_dir
        elif isinstance(data_dir, dict) and dataset_to_read in data_dir:
            return data_dir[dataset_to_read]
        return None

    def _get_vars_to_retrieve(self, dataset_to_read):
        """Helper to retrieve variables to be read for a given dataset

        Parameters
        ----------
        dataset_to_read : str
            ID of dataset to be imported

        Raises
        ------
        DataRetrievalError
            if :attr:`vars_to_retrieve` is a dictionary (i.e., dataset
            specific) and the input data ID is not specified therein.

        Returns
        -------
        list
            list of variable to be retrieved
        """
        vtr = self.vars_to_retrieve
        if isinstance(vtr, list):
            return vtr
        #vars_to_retrieve is a dict (dataset specific)
        if not dataset_to_read in vtr:
            raise DataRetrievalError(
                'Missing specification of vars_to_retrieve for {}'
                .format(dataset_to_read))
        return vtr[dataset_to_read]

    def read_dataset(self, dataset_to_read, vars_to_retrieve=None,
                     only_cached=False, filter_post=None, **kwargs):
        """Read dataset into an instance of :class:`ReadUngridded`

        Parameters
        ----------
        dataset_to_read : str
            name of dataset
        vars_to_retrieve : str or list
            variable or list of variables to be imported
        only_cached : bool
            if True, then nothing is reloaded but only data is loaded that is
            available as cached objects (not recommended to use but may be
            used if working offline without connection to database)
        filter_post : dict, optional
            filters applied to `UngriddedData` object AFTER it is read into
            memory, via :func:`UngriddedData.apply_filters`. This option was
            introduced in pyaerocom version 0.10.0 and should be used
            preferably over **kwargs. There is a certain flexibility with
            respect to how these filters can be defined, for instance, sub
            dicts for each `dataset_to_read`. The most common way would be
            to provide directly the input needed for
            `UngriddedData.apply_filters`. If you want to read multiple variables
            from one or more datasets, and if you want to apply variable
            specific filters, it is recommended to read the data individually
            for each variable and corresponding set of filters and then
            merge the individual filtered `UngriddedData` objects afterwards,
            e.g. using `data_var1 & data_var2`.
        **kwargs
            Additional input options for reading of data, which are applied
            WHILE the data is read. If any such additional options are
            provided that are applied during the reading, then automatic
            caching of the output `UngriddedData` object will be deactivated.
            Thus, it is recommended to handle data filtering via `filter_post`
            argument whenever possible, which will result in better performance
            as the unconstrained original data is read in and cached, and then
            the filtering is applied.

        Returns
        --------
        UngriddedData
            data object
        """
        _caching = None
        if len(kwargs) > 0:
            _caching = const.CACHING
            const.CACHING = False

            print_log.info('Received additional reading constraints, '
                           'ignoring caching')

        reader = self.get_reader(dataset_to_read)

        if vars_to_retrieve is not None:
            # Note: self.vars_to_retrieve may be None as well, then
            # default variables of each network are read
            self.vars_to_retrieve = vars_to_retrieve

        if self.vars_to_retrieve is None:
            self.vars_to_retrieve = reader.PROVIDES_VARIABLES

        vars_to_retrieve = varlist_aerocom(self.vars_to_retrieve)

        # data_dir will be None in most cases, but can be specified when
        # creating the instance, by default, data_dir is inferred automatically
        # in the reading class, using database location
        data_dir = self._get_data_dir(dataset_to_read)
        if data_dir is not None:
            if not os.path.exists(data_dir):
                raise FileNotFoundError(
                    'Trying to read {} from specified data_dir {} failed. '
                    'Directory does not exist'.format(dataset_to_read, data_dir)
                    )
            reader._dataset_path = data_dir
            const.print_log.info('Reading {} from specified data loaction: {}'
                                 .format(dataset_to_read, data_dir))

        # Since this interface enables to load multiple datasets, each of
        # which support a number of variables, here, only the variables are
        # considered that are supported by the dataset
        vars_available = [var for var in vars_to_retrieve if
                          reader.var_supported(var)]
        if len(vars_available) == 0:
            raise DataRetrievalError('None of the input variables ({}) is '
                                     'supported by {} interface'
                                     .format(vars_to_retrieve, dataset_to_read))
        cache = CacheHandlerUngridded(reader)
        if not self.ignore_cache:
            # initate cache handler
            for var in vars_available:
                try:
                    cache.check_and_load(var,
                                         force_use_outdated=only_cached)
                except Exception:
                    self.logger.exception('Fatal: compatibility error between '
                                          'old cache file {} and current version '
                                          'of code ')

        if not only_cached:
            vars_to_read = [v for v in vars_available if not v in cache.loaded_data]
        else:
            vars_to_read = []

        data_read = None
        if len(vars_to_read) > 0:

            _loglevel = print_log.level
            print_log.setLevel(logging.INFO)
            data_read = reader.read(vars_to_read, **kwargs)
            print_log.setLevel(_loglevel)

            for var in vars_to_read:
                # write the cache file
                if not self.ignore_cache:
                    try:
                        cache.write(data_read, var)
                    except Exception as e:
                        _caching = False
                        print_log.warning('Failed to write to cache directory. '
                                          'Error: {}. Deactivating caching in '
                                          'pyaerocom'.format(repr(e)))

        if len(vars_to_read) == len(vars_available):
            data_out = data_read
        else:
            data_out = UngriddedData()
            for var in vars_available:
                if var in cache.loaded_data:
                    data_out.append(cache.loaded_data[var])
            if data_read is not None:
                data_out.append(data_read)

        if _caching is not None:
            const.CACHING = _caching

        if filter_post is not None:
            filters = self._eval_filter_post(filter_post,
                                             dataset_to_read,
                                             vars_available)
            if not isinstance(filter_post, dict):
                raise ValueError(
                    f'Invalid input for filter_post in ReadUngridded: '
                    f'{filter_post}. Need dictionary.')
            data_out = data_out.apply_filters(**filters)
        return data_out

    def _eval_filter_post(self, filter_post, dataset_to_read, vars_available):
        if not isinstance(filter_post, dict):
            raise ValueError(f'input filter_post must be dict, got '
                             f'{type(filter_post)}')

        if dataset_to_read in filter_post:
            # filters are specified specifically for that dataset
            subset = filter_post[dataset_to_read]
            return self._eval_filter_post(subset,
                                          dataset_to_read,
                                          vars_available)
        filters = {}
        for key, val in filter_post.items():
            if key == 'ignore_station_names':
                if isinstance(val, (str, list)):
                    filters['station_name'] = val
                    if not 'negate' in filters:
                        filters['negate'] = []
                    filters['negate'].append('station_name')

                elif isinstance(val, dict): #variable specific station filtering
                    if len(vars_available) > 1:
                        raise NotImplementedError(
                            f'Cannot filter different sites for multivariable '
                            f'UngriddedData objects (i.e. apply filter '
                            f'ignore_station_names={val} for UngriddedData '
                            f'object containing {vars_available}')
                    else:
                        # the variable that is available in the UngriddedData
                        # object
                        var = vars_available[0]
                        try:
                            filters['station_name'] = val[var]
                            if not 'negate' in filters:
                                filters['negate'] = []
                            filters['negate'].append('station_name')
                        except KeyError:
                            continue
                else:
                    raise ValueError(f'Invalid input for ignore_station_names: {val}')
            else:
                filters[key] = val
        return filters

    def read_dataset_post(self, dataset_to_read, vars_to_retrieve,
                          only_cached=False, filter_post=None, **kwargs):
        """Read dataset into an instance of :class:`ReadUngridded`

        Parameters
        ----------
        dataset_to_read : str
            name of dataset
        vars_to_retrieve : list
            variable or list of variables to be imported
        only_cached : bool
            if True, then nothing is reloaded but only data is loaded that is
            available as cached objects (not recommended to use but may be
            used if working offline without connection to database)
        filter_post : dict, optional
            filters applied to `UngriddedData` object AFTER it is read into
            memory, via :func:`UngriddedData.apply_filters`. This option was
            introduced in pyaerocom version 0.10.0 and should be used
            preferably over **kwargs. There is a certain flexibility with
            respect to how these filters can be defined, for instance, sub
            dicts for each `dataset_to_read`. The most common way would be
            to provide directly the input needed for
            `UngriddedData.apply_filters`. If you want to read multiple variables
            from one or more datasets, and if you want to apply variable
            specific filters, it is recommended to read the data individually
            for each variable and corresponding set of filters and then
            merge the individual filtered `UngriddedData` objects afterwards,
            e.g. using `data_var1 & data_var2`.
        **kwargs
            Additional input options for reading of data, which are applied
            WHILE the data is read. If any such additional options are
            provided that are applied during the reading, then automatic
            caching of the output `UngriddedData` object will be deactivated.
            Thus, it is recommended to handle data filtering via `filter_post`
            argument whenever possible, which will result in better performance
            as the unconstrained original data is read in and cached, and then
            the filtering is applied.

        Returns
        --------
        UngriddedData
            data object
        """
        aux_info = self.post_compute[dataset_to_read]
        loaded = []
        for var in vars_to_retrieve:
            input_data_ids_vars = []
            aux_info_var = aux_info['aux_requires'][var]
            for aux_id, aux_vars in aux_info_var.items():
                if aux_id in self.post_compute:
                    aux_data = self.read_dataset_post(
                                    dataset_to_read=aux_id,
                                    vars_to_retrieve=aux_vars,
                                    only_cached=only_cached,
                                    **kwargs)
                    for aux_var in aux_vars:
                        input_data_ids_vars.append((aux_data, aux_id, aux_var))
                else:

                    # read variables individually, so filter_post is more
                    # flexible if some post filters are specified for
                    # individual variables...
                    for aux_var in aux_vars:
                        _data = self.read_dataset(
                            aux_id,
                            aux_var,
                            only_cached=only_cached,
                            filter_post=filter_post,
                            **kwargs)
                        input_data_ids_vars.append((_data, aux_id, aux_var))


            aux_merge_how = aux_info['aux_merge_how'][var]

            if var in aux_info['aux_units']:
                var_unit_out = aux_info['aux_units'][var]
            else:
                var_unit_out = None

            if aux_merge_how == 'eval':
                # function MUST be defined
                aux_fun = aux_info['aux_funs'][var]
            else:
                aux_fun = None

            merged_stats = combine_vardata_ungridded(
                data_ids_and_vars=input_data_ids_vars,
                merge_eval_fun=aux_fun,
                merge_how=aux_merge_how,
                var_name_out=var,
                var_unit_out=var_unit_out,
                data_id_out=aux_info['data_id'])
            loaded.append(UngriddedData.from_station_data(merged_stats))
        first = loaded[0]
        if len(loaded) == 1:
            return first
        for data in loaded[1:]:
            first.append(data)
        return first

    def read(self, datasets_to_read=None, vars_to_retrieve=None,
             only_cached=False, filter_post=None, **kwargs):
        """Read observations

        Iter over all datasets in :attr:`datasets_to_read`, call
        :func:`read_dataset` and append to data object

        Parameters
        ----------
        datasets_to_read : str or list
            data ID or list of all datasets to be imported
        vars_to_retrieve : str or list
            variable or list of variables to be imported
        only_cached : bool
            if True, then nothing is reloaded but only data is loaded that is
            available as cached objects (not recommended to use but may be
            used if working offline without connection to database)
        filter_post : dict, optional
            filters applied to `UngriddedData` object AFTER it is read into
            memory, via :func:`UngriddedData.apply_filters`. This option was
            introduced in pyaerocom version 0.10.0 and should be used
            preferably over **kwargs. There is a certain flexibility with
            respect to how these filters can be defined, for instance, sub
            dicts for each `dataset_to_read`. The most common way would be
            to provide directly the input needed for
            `UngriddedData.apply_filters`. If you want to read multiple variables
            from one or more datasets, and if you want to apply variable
            specific filters, it is recommended to read the data individually
            for each variable and corresponding set of filters and then
            merge the individual filtered `UngriddedData` objects afterwards,
            e.g. using `data_var1 & data_var2`.
        **kwargs
            Additional input options for reading of data, which are applied
            WHILE the data is read. If any such additional options are
            provided that are applied during the reading, then automatic
            caching of the output `UngriddedData` object will be deactivated.
            Thus, it is recommended to handle data filtering via `filter_post`
            argument whenever possible, which will result in better performance
            as the unconstrained original data is read in and cached, and then
            the filtering is applied.

        Example
        -------
        >>> import pyaerocom.io.readungridded as pio
        >>> from pyaerocom import const
        >>> obj = pio.ReadUngridded(dataset_to_read=const.AERONET_SUN_V3L15_AOD_ALL_POINTS_NAME)
        >>> obj.read()
        >>> print(obj)
        >>> print(obj.metadata[0.]['latitude'])

        """
        if datasets_to_read is not None:
            self.datasets_to_read = datasets_to_read
        if vars_to_retrieve is not None:
            self.vars_to_retrieve = vars_to_retrieve

        data = UngriddedData()
        for ds in self.datasets_to_read:
            read_vars = self._get_vars_to_retrieve(ds)
            self.logger.info('Reading {} data, variables: {}'
                             .format(ds, read_vars))
            if ds in self.post_compute:
                data.append(self.read_dataset_post(ds, read_vars,
                                                   only_cached=only_cached,
                                                   filter_post=filter_post,
                                                   **kwargs))
            else:
                data.append(self.read_dataset(ds, read_vars,
                                              only_cached=only_cached,
                                              filter_post=filter_post,
                                              **kwargs))

            self.logger.info('Successfully imported {} data'.format(ds))
        return data

    @property
    def post_compute(self):
        """Information about datasets that can be computed in post"""
        return const.OBS_UNGRIDDED_POST

    @property
    def SUPPORTED_DATASETS(self):
        """
        Returns list of strings containing all supported dataset names
        """
        lst = []
        for reader in self.SUPPORTED_READERS:
            lst.extend(reader.SUPPORTED_DATASETS)
        lst.extend(self.post_compute)
        return lst

    @property
    def supported_datasets(self):
        """
        Wrapper for :attr:`SUPPORTED_DATASETS`
        """
        return self.SUPPORTED_DATASETS

    def get_vars_supported(self, obs_id, vars_desired):
        """
        Filter input list of variables by supported ones for a certain data ID

        Parameters
        ----------
        obs_id : str
            ID of observation network
        vars_desired : list
            List of variables that are desired

        Returns
        -------
        list
            list of variables that can be read through the input network

        """
        obs_vars = []
        if isinstance(vars_desired, str):
            vars_desired = [vars_desired]
        if obs_id in self.post_compute:
            # check if all required are accessible
            postinfo = self.post_compute[obs_id]
            for var in varlist_aerocom(vars_desired):
                if not var in postinfo['vars_supported']:
                    continue
                requires = postinfo['aux_requires'][var]
                all_good = True
                for ds, vars_required in requires.items():
                    if isinstance(vars_required,str):
                        vars_required = [vars_required]
                    vars_avail = self.get_vars_supported(ds, vars_required)
                    if not len(vars_required) == len(vars_avail):
                        all_good = False
                        break
                if all_good:
                    obs_vars.append(var)

        else:
            # check if variable can be read from a dataset on disk
            _oreader = self.get_reader(obs_id)
            for var in varlist_aerocom(vars_desired):
                if _oreader.var_supported(var):
                    obs_vars.append(var)
        return obs_vars

    def __str__(self):
        s=''
        for ds in self.datasets_to_read:
            s += '\n{}'.format(self.get_reader(ds))
        return s

if __name__=="__main__":

    reader = ReadUngridded()

    data = reader.read('AirNow', 'concpm10')<|MERGE_RESOLUTION|>--- conflicted
+++ resolved
@@ -29,11 +29,8 @@
 from pyaerocom.io.read_aasetal import ReadAasEtal
 from pyaerocom.io.read_gaw import ReadGAW
 from pyaerocom.io.read_ghost import ReadGhost
-<<<<<<< HEAD
 from pyaerocom.io.read_eea_aqerep import ReadEEAAQEREP
-=======
 from pyaerocom.io.read_airnow import ReadAirNow
->>>>>>> a0c6e493
 
 from pyaerocom.io.cachehandler_ungridded import CacheHandlerUngridded
 from pyaerocom.ungriddeddata import UngriddedData
@@ -60,11 +57,11 @@
                          ReadGAW,
                          ReadAasEtal,
                          ReadGhost,
-<<<<<<< HEAD
+                         ReadAirNow,
                          ReadEEAAQEREP]
-=======
-                         ReadAirNow]
->>>>>>> a0c6e493
+
+                         
+
     DONOTCACHE_NAME = 'DONOTCACHE'
     def __init__(self, datasets_to_read=None, vars_to_retrieve=None,
                  ignore_cache=False, data_dir=None):
