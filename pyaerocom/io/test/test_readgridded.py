--- conflicted
+++ resolved
@@ -4,39 +4,28 @@
 Created on Mon Jul  9 14:14:29 2018
 """
 
-# TODO: Docstrings
 import pytest
 import os
 from collections import OrderedDict
 import numpy.testing as npt
-<<<<<<< HEAD
 from pandas import Timestamp, DataFrame
 from pyaerocom.conftest import TEST_RTOL, does_not_raise_exception, lustre_unavail, testdata_unavail, TEST_PATHS, TESTDATADIR
-=======
-from pandas import DataFrame
-from pyaerocom.conftest import TEST_RTOL, lustre_unavail, testdata_unavail
->>>>>>> 5b928696
 from pyaerocom.io.readgridded import ReadGridded
 from pyaerocom import GriddedData
 from pyaerocom.exceptions import VarNotAvailableError, VariableDefinitionError
 
-<<<<<<< HEAD
-=======
-START = "1-1-2003"
-STOP = "31-12-2007"
-
 def init_reader():
     return ReadGridded(data_id="ECMWF_CAMS_REAN")
 
 @pytest.fixture(scope='session')
 def reader_reanalysis():
     return init_reader()
->>>>>>> 5b928696
 
 @pytest.fixture(scope='module')
 def reader_tm5():
     return ReadGridded('TM5-met2010_CTRL-TEST')
 
+path_tm5 = str(TESTDATADIR.joinpath(TEST_PATHS['tm5']))
 
 @pytest.mark.parametrize('input_args,mean_val', [
     (dict(var_name='od550aer', ts_type='monthly'), 0.1186),
@@ -69,29 +58,16 @@
     assert r.data_dir == None
     from pyaerocom.io.aerocom_browser import AerocomBrowser
     assert isinstance(r.browser, AerocomBrowser)
-
-    failed = False
-    try:
+    with pytest.raises(AttributeError):
         r.years_avail
-    except AttributeError:
-        failed = True
-    assert failed
     assert r.vars_filename == []
 
 
-path_tm5 = str(TESTDATADIR.joinpath(TEST_PATHS['tm5']))
-
-# @pytest.fixture(scope='function')
-# def tm5_reader():
-#     return ReadGridded(data_dir=path_tm5)
-
-
 @testdata_unavail
-def test_ReadGridded_data_dir():
-    r = ReadGridded(data_dir=path_tm5)
-    assert r.data_dir == path_tm5
-    assert r._vars_2d == ['abs550aer', 'od550aer']
-    assert r._vars_3d == []
+def test_ReadGridded_data_dir(reader_tm5):
+    assert reader_tm5.data_dir == path_tm5
+    assert reader_tm5._vars_2d == ['abs550aer', 'od550aer']
+    assert reader_tm5._vars_3d == []
 
 
 def test_ReadGridded_ts_types():
@@ -99,8 +75,8 @@
     assert sorted(r.ts_types) == ['daily', 'monthly']
 
 @testdata_unavail
-def test_ReadGridded_read_var():
-    r = ReadGridded(data_dir=path_tm5)
+def test_ReadGridded_read_var(reader_tm5):
+    r = reader_tm5
     data = r.read_var('od550aer')
     assert isinstance(data, GriddedData)
     ds = data.to_xarray().load()
@@ -137,24 +113,10 @@
             var)
         open(os.path.join(tmpdir, filename), 'a').close()
     r = ReadGridded(data_dir=str(tmpdir))
-    # assert r._check_var_match_pattern('conco3')
     for var in expected:
         assert r.has_var(var)  # calling has_var
     assert sorted(r.vars_provided) == sorted(expected)
     # assert r.has_var('conco3')
-
-
-# def test_ReadGridded__check_ts_types():
-#     r = ReadGridded()
-#     with pytest.raises(IndexError):  # Should throw ValueError
-#         r._check_ts_type('nonexisting_ts_type')
-#     with pytest.raises(AttributeError):
-#         r._check_ts_type(None)
-#     assert r._check_ts_type('monthly') == 'monthly'
-
-
-# def test_ReadGridded_add_aux_compute():
-#     r = ReadGridded()
 
 
 def test_ReadGridded_prefer_longer():
@@ -176,29 +138,15 @@
     assert sorted(r.years_avail) == sorted(years)
 
 
-def test_ReadGridded_get_var_info_from_files():
-    r = ReadGridded(data_dir=path_tm5)
-    with pytest.raises(VariableDefinitionError):  # Should not raise error
-        od = r.get_var_info_from_files()
-    r.AUX_REQUIRES = {}
-    od = r.get_var_info_from_files()
+def test_ReadGridded_get_var_info_from_files(reader_tm5):
+    od = reader_tm5.get_var_info_from_files()
     assert isinstance(od, OrderedDict)
+    assert sorted(od.keys()) == sorted(['abs550aer', 'od550aer'])
 
 
 # Lustre tests
 START = "1-1-2003"
 STOP = "31-12-2007"
-
-
-def init_reader():
-    return ReadGridded(data_id="ECMWF_CAMS_REAN")
-
-
-@lustre_unavail
-@pytest.fixture(scope='session')
-def reader_reanalysis():
-    return init_reader()
-
 
 @lustre_unavail
 def test_file_info(reader_reanalysis):
@@ -259,11 +207,7 @@
     nominal = [3, 2307, 2307, 2307]
     npt.assert_array_equal(vals, nominal)
 
-<<<<<<< HEAD
 
 if __name__ == "__main__":
-=======
-if __name__=="__main__":
->>>>>>> 5b928696
     import sys
     pytest.main(sys.argv)