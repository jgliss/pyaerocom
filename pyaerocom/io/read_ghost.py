# -*- coding: utf-8 -*-
# this file is part of the pyaerocom package
# Copyright (C) 2018 met.no
# Contact information:
# Norwegian Meteorological Institute
# Box 43 Blindern
# 0313 OSLO
# NORWAY
# Author: Jonas Gliss
# E-mail: jonasg@met.no
# License: https://github.com/metno/pyaerocom/blob/master/LICENSE
# This program is free software; you can redistribute it and/or modify
# it under the terms of the GNU General Public License as published by
# the Free Software Foundation; either version 3 of the License, or
# (at your option) any later version.
# This program is distributed in the hope that it will be useful,
# but WITHOUT ANY WARRANTY; without even the implied warranty of
# MERCHANTABILITY or FITNESS FOR A PARTICULAR PURPOSE. See the
# GNU General Public License for more details.
# You should have received a copy of the GNU General Public License
# along with this program; if not, write to the Free Software
# Foundation, Inc., 51 Franklin Street, Fifth Floor, Boston,
# MA 02110-1301, USA
import glob
import os
import numpy as np
import pandas as pd
import xarray as xr

import pyaerocom as pya
from pyaerocom import const
from pyaerocom.mathutils import vmrx_to_concx
from pyaerocom.ungriddeddata import UngriddedData
from pyaerocom.io.ghost_meta_keys import GHOST_META_KEYS
from pyaerocom.io.readungriddedbase import ReadUngriddedBase
from pyaerocom.helpers import varlist_aerocom
from pyaerocom.time_config import TS_TYPES
from pyaerocom.molmasses import get_molmass
import cf_units

def _vmr_to_conc_ghost_stats(data, mconcvar, vmrvar):
    mmol_air = get_molmass('air_dry')
    for stat in data:
        vmrdata = stat[vmrvar]
        meta = stat['meta']
        p = meta['network_provided_volume_standard_pressure']
        T = meta['network_provided_volume_standard_temperature']
        mmol_var = get_molmass(vmrvar)
        unit_var = meta['var_info'][vmrvar]['units']
        to_unit = const.VARS[mconcvar].units
        conc = vmrx_to_concx(vmrdata,
                             p_pascal=p,
                             T_kelvin=T,
                             mmol_var=mmol_var,
                             vmr_unit=unit_var,
                             to_unit=to_unit)
        stat[mconcvar] = conc
        vi = {}
        vi.update(meta['var_info'][vmrvar])
        vi['computed'] = True
        vi['units'] = to_unit
        meta['var_info'][mconcvar] = vi

    return data

class ReadGhost(ReadUngriddedBase):
    """Reading interface for GHOST data

    First version of GHOST reading class for reading in pyaerocom

    Note
    ----
    This class inherits from the metaclass template `ReadUngriddedBase`.
    Please have a look at that and make sure you understand the idea behind
    it.

    TODO
    ----
    - Revise after file format is finalised as there may be ways to make it
    more efficient. E.g. if files remain single variable, the read_file
    method does not need to be able to handle multiple variables. Also the
    chunk extension check in read could be done then before looping over
    all sites, etc..
    - Test if evaluation of flags works properly.
    - Translate default metadata names (e.g. measuring_instrument_name ->
    instrument_name, check class StationMetaData in pyaerocom/metastandards.py)
    - Translate variable names and make sure to read them in the correct unit
    (e.g. sconco3 [mmol mmol-1] -> conco3 [ug m-3], cf.
    pyaerocom/data/variables.ini).
    - Check with Dene and agree on, e.g. 10 sites, and compare time series data
    for each variable, both with and without removal of invalid measurements
    using default qa flags specified in attr. DEFAULT_FLAGS_INVALID.
    - Investigate data from a few sites that is also available in EBAS database
    and compare timeseries.
    - Write a few tests (e.g. mean value at site X, variable Y for a certain
    time interval)
    - We need a strategy how to handle caching of `UngriddedData` instances
    in :class:`ReadUngridded` for different combinations of QA flags (since
    they are evaluated during reading).

    Information about data quality(Email from D. Bowdalo 2.3.2020)
    --------------------------------------------------------------
    Inside is hourly and daily resolution data for O3, NO, NO2, CO, SO2, PM2.5
    and PM10 for 2018 and 2019.

    The data is a mesh of the EEA E1a (validated)/E2a (UTD) data streams.
    Almost all of the 2018 data is from the E1a stream and all of the 2019 is
    from the E2a stream.
    These can be entirely separated out using the QA code 4 ('Not Maximum
    Data Quality Level’), for which all data from the E2a stream is flagged
    with.

    Additionally I put the QA code 5 ('Preliminary Data’) in my list of
    default QA codes to screen by Jonas, but you may wish to remove this as a
    lot of the 2019 E2a data is flagged by EEA as preliminary, and therefore
    flagged by my processing accordingly.
    """
<<<<<<< HEAD
=======

>>>>>>> b701edda
    __version__ = '0.0.12'

    _FILEMASK = '*.nc'

    DATA_ID = 'GHOST.EEA.daily'

    SUPPORTED_DATASETS = ['GHOST.EEA.monthly',
                          'GHOST.EEA.hourly',
                          'GHOST.EEA.daily',
                          'GHOST.EBAS.monthly',
                          'GHOST.EBAS.hourly',
                          'GHOST.EBAS.daily',]

    TS_TYPES = {'GHOST.EEA.monthly'   : 'monthly',
                'GHOST.EEA.hourly'   : 'hourly',
                'GHOST.EEA.daily'    : 'daily',
                'GHOST.EBAS.monthly'   : 'monthly',
                'GHOST.EBAS.hourly'   : 'hourly',
                'GHOST.EBAS.daily'    : 'daily'}

    META_KEYS = GHOST_META_KEYS

    FLAG_VARS = ['flag', 'qa']

    FLAG_DIMNAMES = {'qa'   : 'N_qa_codes',
                     'flag' : 'N_flag_codes'}

    #: these need to be output variables in AeroCom convention (cf. file
    #: pyaerocom/data/variables.ini). See also :attr:`VARNAMES_DATA` for a
    #: mapping of variable names used in GHOST
    VARS_TO_READ = ['concpm10','concpm10al', 'concpm10as', 'concpm25','concpm1','conccl', 'concso4','vmrco', 'vmrno',
                    'vmrno2', 'vmro3', 'vmrso2',]

    #: dictionary mapping GHOST variable names to AeroCom variable names
    VARNAMES_DATA = {'concpm10'  : 'pm10',
                     'concpm10al': 'pm10al',
                     'concpm10as': 'pm10as',
                     'concpm25'  : 'pm2p5',
                     'concpm1'   : 'pm1',
                     'conccl'    : 'sconccl',
                     'concso4'   : 'sconcso4',
                     'vmrco'     : 'sconcco',
                     'vmrno'     : 'sconcno',
                     'vmrno2'    : 'sconcno2',
                     'vmro3'     : 'sconco3',
                     'vmrso2'    : 'sconcso2',
                     }

    AUX_REQUIRES = {'concco'    :  ['vmrco'],
                    'concno'    :  ['vmrno'],
                    'concno2'   :  ['vmrno2'],
                    'conco3'    :  ['vmro3'],
                    'concso2'   :  ['vmrso2']}

    AUX_FUNS = {
        'concco'    : _vmr_to_conc_ghost_stats,
        'concno'    : _vmr_to_conc_ghost_stats,
        'concno2'   : _vmr_to_conc_ghost_stats,
        'conco3'    : _vmr_to_conc_ghost_stats,
        'concso2'   : _vmr_to_conc_ghost_stats}

    CONVERT_UNITS_META = {
        'network_provided_volume_standard_pressure' : 'Pa',
    }

    # This is the default list of flags that mark bad / invalid data, as
    # provided by Dene: [0, 1, 2, 3, 6, 20, 21, 22, 72, 75, 82, 83, 90, 91,
    #92, 105 (removed), 110, 111, 112, 113, 115, 132, 133]

    #: Default flags used to invalidate data points (these may be either from
    #: provided flag or qa variable, or both, currently only from qa variable)
    DEFAULT_FLAGS_INVALID = {'qa' : np.asarray([[0, 1, 2, 3, 6, 20, 21, 22, 72,
                                                 75, 82, 83, 90, 91, 92, 110,
                                                 111, 112, 113, 115, 131, 132,
                                                 133]]),
                             'flag' : None}

    @property
    def PROVIDES_VARIABLES(self):
        """
        list of variable names that can be retrieved through this interface
        """
        return self.VARS_TO_READ + list(self.AUX_FUNS)

    @property
    def DEFAULT_VARS(self):
        """
        list of default variables to retrieve
        """
        return self.PROVIDES_VARIABLES

    @property
    def var_names_data_inv(self):
        """
        Inverted version of dictionary :attr:`VARNAMES_DATA`
        """
        try:
            return self._var_names_inv
        except AttributeError:
            self._var_names_inv ={v: k for k, v in self.VARNAMES_DATA.items()}
            return self._var_names_inv

    @property
    def TS_TYPE(self):
        """
        Default implementation of string for temporal resolution
        """
        try:
            return self.TS_TYPES[self.data_id]
        except KeyError:
            try:
                return self._ts_type_from_data_id()
            except:
                return 'undefined'

    def get_file_list(self, vars_to_read=None, pattern=None):
        """
        Retrieve a list of files to read based on input variable names

        Parameters
        ----------
        vars_to_read : str, optional
            list of variables to be imported. If None, use The default is None.
        pattern : TYPE, optional
            DESCRIPTION. The default is None.

        Raises
        ------
        ValueError
            If no files can be found for any of the input variables.

        Returns
        -------
        list
            list with file paths

        """
        if vars_to_read is None:
            vars_to_read =  self.PROVIDES_VARIABLES
        elif isinstance(vars_to_read, str):
            vars_to_read = [vars_to_read]

        if pattern is None:
            pattern = self._FILEMASK

        files = []
        for var in vars_to_read:
            if var in self.VARNAMES_DATA:
                # make sure to check for right variable, user may use either
                # AeroCom variable name or GHOST variable name
                var = self.VARNAMES_DATA[var]

            _dir = os.path.join(self.DATASET_PATH, var)
            _files = glob.glob('{}/{}'.format(_dir, pattern))
            if len(_files) == 0:
                raise ValueError('Could not find any data files for '
                                 'variable {}'.format(var))
            files.extend(_files)

        self.files = sorted(files)
        return self.files

    def get_meta_filename(self, filename):
        """Extract metadata from data filename

        Parameters
        ----------
        filename : str
            data file path or name.

        Returns
        -------
        dict
            dictionary containing var_name, start and stop, and eventually
            also frequency (ts_type)
        """
        var, time = os.path.basename(filename).split('.nc')[0].split('_')

        per = pd.Period(freq='M', year=int(time[:4]), month=int(time[-2:]))
        return dict(var_name=var, start=per.start_time,
                    stop=per.end_time)

    @staticmethod
    def _eval_flags_slice(slc, invalid_flags):
        """
        Compare a flag slice of a data point with input flags marking invalid

        Returns
        -------
        bool
            True, if data point is valid, else False
        """
        if len(np.intersect1d(slc, invalid_flags)) == 0:
            return True
        return False

    def _ts_type_from_data_id(self):
        if '.' in self.data_id:
            ts_type = self.data_id.split('.')[-1]
            if ts_type in TS_TYPES:
                self.TS_TYPES[self.data_id] = ts_type
                return ts_type
        raise AttributeError('Failed to retrieve ts_type from data_id')

    def _eval_flags(self, vardata, invalidate_flags, ds):
        valid = np.ones_like(vardata).astype(bool)
        for flagvar in self.FLAG_VARS:
            # check if this flag variable is in input dictionary
            if flagvar in invalidate_flags:
                invalidate = invalidate_flags[flagvar]
                if invalidate is None:
                    continue
                flags = ds[flagvar]
                slice_dim = flags.dims.index(self.FLAG_DIMNAMES[flagvar])

                valid *= np.apply_along_axis(self._eval_flags_slice,
                                             slice_dim, flags.values,
                                             invalidate)
        invalid = ~valid
        return invalid

    def read_file(self, filename, var_to_read=None, invalidate_flags=None,
                  var_to_write=None):
        """Read GHOST NetCDF data file

        Parameters
        ----------
        filename : str
            absolute path to filename to read
        var_name : str, optional
            name of variable to be read, if None, it is inferred from filename

        Returns
        -------
        list
            list of loaded `StationData` objects (dict-like data objects)

        """
        if invalidate_flags is None:
            invalidate_flags = self.DEFAULT_FLAGS_INVALID

        if var_to_read is None:
            var_to_read = self.get_meta_filename(filename)['var_name']
        elif var_to_read in self.VARNAMES_DATA:
            if var_to_write is None:
                var_to_read, var_to_write = self.VARNAMES_DATA[var_to_read], var_to_read
            else:
                var_to_read = self.VARNAMES_DATA[var_to_read]

        if var_to_write is None:
            var_to_write = self.var_names_data_inv[var_to_read]

        ds = xr.open_dataset(filename)

        if not all(x in ds.dims for x in ['station', 'time']):
            raise AttributeError('Missing dimensions')
        if not 'station_name' in ds:
            raise AttributeError('No variable station_name found')

        stats = []

        # get all station metadata values as numpy arrays, since xarray isel,
        # __getitem__, __getattr__ are slow... this can probably be solved
        # more elegantly
        meta_glob = {}
        for meta_key in self.META_KEYS:
            try:
                meta_glob[meta_key] = ds[meta_key].values
            except KeyError:
                const.print_log.warning('No such metadata key in GHOST data file: '
                                     '{}'.format(os.path.basename(filename)))

        for meta_key, to_unit in self.CONVERT_UNITS_META.items():
            from_unit = ds[meta_key].attrs['units']

            if from_unit != to_unit:
                cfac = cf_units.Unit(from_unit).convert(1, to_unit)
                meta_glob[meta_key] *= cfac

        tvals = ds['time'].values

        vardata = ds[var_to_read] #DataArray
        varinfo = vardata.attrs

        # ToDo: it is important that station comes first since we use numpy
        # indexing below and not xarray.isel or similar, due to performance
        # issues. This may need to be updated in case of profile data.
        assert vardata.dims == ('station', 'time')
        data_np = vardata.values

        # evaluate flags
        invalid = self._eval_flags(vardata, invalidate_flags, ds)

        for idx in ds.station.values:

            stat = {}
            meta = pya.metastandards.StationMetaData()
            meta['ts_type'] = self.TS_TYPE
            stat['time'] = tvals
            stat['meta'] = meta
            meta['var_info'] = {}

            for meta_key, vals in meta_glob.items():
                meta[meta_key] = vals[idx]

            #vardata = subset[var_name]
            stat[var_to_write] = data_np[idx]

            meta['var_info'][var_to_write] = {}
            meta['var_info'][var_to_write].update(varinfo)

            # import flagdata (2D array with time and flag dimensions)
            #invalid = self._eval_flags(vardata, invalidate_flags)
            stat['data_flagged'] = {}
            stat['data_flagged'][var_to_write] = invalid[idx]
            stats.append(stat)

        return stats

    def _add_flags_var_to_compute(self, statlist_from_file, var_to_compute):
        for stat in statlist_from_file:
            for i, req in enumerate(self.AUX_REQUIRES[var_to_compute]):
                flags = stat['data_flagged'][req]
                if i == 0:
                    # pointer (safes computation time in case only one variable
                    # is required, i.e. the same flags can be used)
                    stat['data_flagged'][var_to_compute] = flags
                else:
                    const.print_log.warning('THIS HAS NOT BEEN TESTED AND IS '
                                            'SHOULD CURRENTLY NOT BE ABLE '
                                            'TO BE REACHED.')
                    current = stat['data_flagged'][var_to_compute].copy()
                    updated = np.logical_or(current, flags)
                    stat['data_flagged'][var_to_compute] = updated
        return statlist_from_file

    def compute_additional_vars(self, statlist_from_file, vars_to_compute):
        vars_added = []
        for var in vars_to_compute:
            first_stat = statlist_from_file[0]
            can_compute = True
            requires = self.AUX_REQUIRES[var]
            for req in requires:
                if not req in first_stat:
                    can_compute = False
            if can_compute:
                # this will add the variable data to each station data in
                # statlist_from_file
                statlist_from_file = self.AUX_FUNS[var](statlist_from_file, var,
                                             *requires)
                statlist_from_file = self._add_flags_var_to_compute(
                    statlist_from_file, var)

                if not var in vars_added:
                    vars_added.append(var)
        return (statlist_from_file, vars_added)

    def read(self, vars_to_retrieve=None, files=None, first_file=None,
             last_file=None, pattern=None, check_time=True, **kwargs):
        """Read data files into `UngriddedData` object

        Parameters
        ----------
        vars_to_retrieve : :obj:`list` or similar, optional,
            list containing variable IDs that are supposed to be read. If None,
            all variables in :attr:`PROVIDES_VARIABLES` are loaded
        files : :obj:`list`, optional
            list of files to be read. If None, then the file list is used that
            is returned on :func:`get_file_list`.
        first_file : :obj:`int`, optional
            index of first file in file list to read. If None, the very first
            file in the list is used
        last_file : :obj:`int`, optional
            index of last file in list to read. If None, the very last file
            in the list is used
         file_pattern : str, optional
            string pattern for file search (cf :func:`get_file_list`)

        Returns
        -------
        UngriddedData
            data object
        """
        if vars_to_retrieve is None:
            vars_to_retrieve = self.DEFAULT_VARS
        elif isinstance(vars_to_retrieve, str):
            vars_to_retrieve = [vars_to_retrieve]

        # make sure to use AeroCom variable names in output data
        vars_to_retrieve = varlist_aerocom(vars_to_retrieve)

        vars_to_read, vars_to_compute = self.check_vars_to_retrieve(vars_to_retrieve)

        if files is None:
            files = self.get_file_list(vars_to_read, pattern=pattern)
        elif isinstance(files, str):
            files = [files]

        if first_file is None:
            first_file = 0
        if last_file is None:
            last_file = len(files)

        files = files[first_file:last_file]

        data_obj = UngriddedData(num_points=1000000)

        meta_key = -1.0
        idx = 0

        #assign metadata object
        metadata = data_obj.metadata
        meta_idx = data_obj.meta_idx
        var_count_glob = -1
        rename = self.var_names_data_inv
        from tqdm import tqdm
        for i in tqdm(range(len(files))):
            _file = files[i]
            metafile = self.get_meta_filename(_file)
            var_to_read = metafile['var_name']
            begin = metafile['start']
            end = metafile['stop']

            var_read = rename[var_to_read]
            stats = self.read_file(_file, var_to_read=var_to_read,
                                   var_to_write=var_read, **kwargs)

            stats, added = self.compute_additional_vars(stats, vars_to_compute)
            if len(stats) == 0:
                const.logger.info('File {} does not contain any of the input '
                                  'variables {}'
                                  .format(_file, vars_to_retrieve))
            vars_avail = [var_read] + added
            vars_to_add = list(np.intersect1d(vars_to_retrieve, vars_avail))
            if len(vars_to_add) == 0:
                continue
            chunksize = 500000
            for stat in stats:
                meta_key += 1
                meta_idx[meta_key] = {}

                meta = stat['meta']
                vi = meta['var_info']

                meta['var_info'] = {}

                metadata[meta_key] = meta
                metadata[meta_key]['data_id'] = self.data_id
                # duplicate for now
                metadata[meta_key]['instrument_name'] = meta['measuring_instrument_name']
                statname = metadata[meta_key]['station_name']
                if '/' in statname:
                    statname = statname.replace('/','-')
                metadata[meta_key]['station_name'] = statname

                times = stat['time'].astype('datetime64[s]')
                timenums = np.float64(times)

                if check_time and (begin > times[0] or end < times[-1]):
                    raise ValueError('Something seems to be off with time '
                                     'dimension...')

                num_vars = len(vars_to_add)
                num_times = len(times)

                totnum = num_times * num_vars

                #check if size of data object needs to be extended
                if (idx + totnum) >= data_obj._ROWNO:
                    #if totnum < data_obj._CHUNKSIZE, then the latter is used
                    data_obj.add_chunk(chunksize)

                for j, var_to_write in enumerate(vars_to_add):
                    values = stat[var_to_write]

                    start = idx + j*num_times
                    stop = start + num_times

                    if not var_to_write in data_obj.var_idx:
                        var_count_glob += 1
                        var_idx = var_count_glob
                        data_obj.var_idx[var_to_write] = var_idx
                    else:
                        var_idx = data_obj.var_idx[var_to_write]

                    meta['var_info'][var_to_write] = vi[var_to_write]
                    #write common meta info for this station (data lon, lat and
                    #altitude are set to station locations)
                    data_obj._data[start:stop,
                                   data_obj._LATINDEX] = meta['latitude']
                    data_obj._data[start:stop,
                                   data_obj._LONINDEX] = meta['longitude']
                    data_obj._data[start:stop,
                                   data_obj._ALTITUDEINDEX] = meta['altitude']
                    data_obj._data[start:stop,
                                   data_obj._METADATAKEYINDEX] = meta_key

                    # write data to data object
                    data_obj._data[start:stop, data_obj._TIMEINDEX] = timenums

                    data_obj._data[start:stop, data_obj._DATAINDEX] = values

                    # add invalid measurements
                    invalid = stat['data_flagged'][var_to_write]
                    data_obj._data[start:stop, data_obj._DATAFLAGINDEX] = invalid

                    data_obj._data[start:stop, data_obj._VARINDEX] = var_idx

                    meta_idx[meta_key][var_to_write] = np.arange(start, stop)

                idx += totnum

        data_obj._data = data_obj._data[:idx]
        data_obj._check_index()
        return data_obj

if __name__ == '__main__':
    import pyaerocom as pya

    var = ['vmro3', 'vmrno2']
    obs = ReadGhost('GHOST.EBAS.daily').read(var)<|MERGE_RESOLUTION|>--- conflicted
+++ resolved
@@ -115,10 +115,6 @@
     lot of the 2019 E2a data is flagged by EEA as preliminary, and therefore
     flagged by my processing accordingly.
     """
-<<<<<<< HEAD
-=======
-
->>>>>>> b701edda
     __version__ = '0.0.12'
 
     _FILEMASK = '*.nc'
@@ -186,7 +182,7 @@
 
     # This is the default list of flags that mark bad / invalid data, as
     # provided by Dene: [0, 1, 2, 3, 6, 20, 21, 22, 72, 75, 82, 83, 90, 91,
-    #92, 105 (removed), 110, 111, 112, 113, 115, 132, 133]
+    #92, 105, 110, 111, 112, 113, 115, 132, 133]
 
     #: Default flags used to invalidate data points (these may be either from
     #: provided flag or qa variable, or both, currently only from qa variable)
