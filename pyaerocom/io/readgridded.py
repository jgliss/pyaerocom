#!/usr/bin/env python3

################################################################
# readgridded.py
#
# model data reading class
#
# this file is part of the aerocom_pt package
#
#################################################################
# Created 20171030 by Jan Griesfeller for Met Norway
#
# Last changed: See git log
#################################################################

#Copyright (C) 2017 met.no
#Contact information:
#Norwegian Meteorological Institute
#Box 43 Blindern
#0313 OSLO
#NORWAY
#E-mail: jan.griesfeller@met.no
#This program is free software; you can redistribute it and/or modify
#it under the terms of the GNU General Public License as published by
#the Free Software Foundation; either version 3 of the License, or
#(at your option) any later version.
#This program is distributed in the hope that it will be useful,
#but WITHOUT ANY WARRANTY; without even the implied warranty of
#MERCHANTABILITY or FITNESS FOR A PARTICULAR PURPOSE. See the
#GNU General Public License for more details.
#You should have received a copy of the GNU General Public License
#along with this program; if not, write to the Free Software
#Foundation, Inc., 51 Franklin Street, Fifth Floor, Boston,
#MA 02110-1301, USA
from collections import OrderedDict as od

import fnmatch
from glob import glob
import os
from pathlib import Path

import numpy as np
import pandas as pd
import iris

from pyaerocom import const, print_log, logger
from pyaerocom.metastandards import AerocomDataID
from pyaerocom.variable import Variable, is_3d
from pyaerocom.tstype import TsType
from pyaerocom.io.aux_read_cubes import (compute_angstrom_coeff_cubes,
                                         multiply_cubes,
                                         divide_cubes,
                                         subtract_cubes,
                                         add_cubes)

from pyaerocom.helpers import (to_pandas_timestamp,
                               sort_ts_types,
                               get_highest_resolution,
                               isnumeric)

from pyaerocom.exceptions import (DataCoverageError,
                                  DataQueryError,
                                  DataSourceError,
                                  FileConventionError,
                                  IllegalArgumentError,
                                  TemporalResolutionError,
                                  VarNotAvailableError,
                                  VariableDefinitionError)
from pyaerocom.time_config import SI_TO_TS_TYPE

from pyaerocom.io.fileconventions import FileConventionRead
from pyaerocom.io import AerocomBrowser
from pyaerocom.io.iris_io import load_cubes_custom, concatenate_iris_cubes
from pyaerocom.io.helpers import add_file_to_log
from pyaerocom.griddeddata import GriddedData
<<<<<<< HEAD
from pyaerocom.units_helpers import compute_concprcp_from_pr_and_wetdep
=======

WDEP_IMPLICIT_UNITS = [Unit('mg N m-2'), Unit('mg S m-2')]
PR_IMPLICIT_UNITS = [Unit('mm')]

DEP_TEST_UNIT = 'kg m-2 s-1'
DEP_TEST_NONSI_ATOMS = ['N', 'S']

def _check_unit(unit, test_unit, non_si_info=None):
    if non_si_info is None:
        non_si_info = []
    try:
        get_unit_conversion_fac(unit, DEP_TEST_UNIT)
        return True
    except UnitConversionError:
        for substr in non_si_info:
            if substr in unit:
                check = unit.replace(substr, '')
                return _check_unit(check, test_unit)
    return False

def check_wdep_units(gridded):

    unit = Unit(gridded.units)
    freq = TsType(gridded.ts_type)
    freq_si = freq.to_si()

    # check if unit is implicit and change if possible
    if any([unit == x for x in WDEP_IMPLICIT_UNITS]):
        unit = Unit(f'{unit} {freq_si}-1')
        gridded.units = unit
    else:
        if not _check_unit(str(unit), DEP_TEST_UNIT, DEP_TEST_NONSI_ATOMS):
            raise ValueError(f'Cannot handle wet deposition unit {unit}')

    # Check if frequency in unit corresponds to sampling frequency (e.g.
    # ug m-2 h-1 for hourly data).
    freq_si_str = f'{freq_si}-1'
    freq_si_str_alt = f'/{freq_si}'
    if freq_si_str_alt in str(unit):
        # make sure frequencey is denoted as e.g. m s-1 instead of m/s
        unit = str(unit).replace(freq_si_str_alt,
                                 freq_si_str)

        gridded.units = unit

    # for now, raise NotImplementedError if wdep unit is, e.g. ug m-2 s-1 but
    # ts_type is hourly (later, use units_helpers.implicit_to_explicit_rates)
    if not freq_si_str in str(unit):
        raise NotImplementedError(f'Cannot yet handle wdep in {unit} but '
                                  f'{freq} sampling frequency')
    return gridded

def check_pr_units(gridded):

    unit = Unit(gridded.units)
    freq = TsType(gridded.ts_type)
    freq_si = freq.to_si()

    # check if precip unit is implicit
    if any([unit == x for x in PR_IMPLICIT_UNITS]):
        unit = f'{unit} {freq_si}-1'
        gridded.units = unit

    # Check if frequency in unit corresponds to sampling frequency (e.g.
    # ug m-2 h-1 for hourly data).
    freq_si_str = f' {freq_si}-1'
    freq_si_str_alt = f'/{freq_si}'
    if freq_si_str_alt in str(unit):
        # make sure frequencey is denoted as e.g. m s-1 instead of m/s
        unit = str(unit).replace(freq_si_str_alt,
                                 freq_si_str)

        gridded.units = unit

    # for now, raise NotImplementedError if wdep unit is, e.g. ug m-2 s-1 but
    # ts_type is hourly (later, use units_helpers.implicit_to_explicit_rates)
    if not freq_si_str in str(unit):
        raise NotImplementedError(f'Cannot yet handle wdep in {unit} but '
                                  f'{freq} sampling frequency')
    return gridded

def _check_prlim_units(prlim, prlim_units):
    # ToDo: cumbersome for now, make it work first, then make it simpler...
    if not prlim_units.endswith('-1'):
        raise ValueError('Please specify prlim_unit as string ending with '
                         '-1 (e.g. mm h-1) or similar')

    spl = prlim_units.split()
    if not len(spl) == 2:
        raise ValueError('Invalid input for prlim_units (only one whitespace '
                         'is allowed)')
    # make sure to be in the correct length unit
    mulfac = get_unit_conversion_fac(spl[0], 'm')
    prlim *= mulfac

    prlim_units = f'm {spl[1]}'
    prlim_freq = spl[1][:-2] # it endswith -1
    # convert the freque
    if not prlim_freq in SI_TO_TS_TYPE:
        raise ValueError(
            f'frequency in prlim_units must be either of the '
            f'following values: {list(SI_TO_TS_TYPE.keys())}.')

    prlim_tstype = TsType(SI_TO_TS_TYPE[prlim_freq])
    return (prlim, prlim_units, prlim_tstype)

def _apply_prlim_wdep(wdeparr, prarr, prlim, prlim_unit, prlim_set_under):
    if prlim_unit is None:
        raise ValueError(f'Please provide prlim_unit for prlim={prlim}')
    elif prlim_set_under is None:
        raise ValueError(f'Please provide prlim_set_under for prlim={prlim}')
    elif not isnumeric(prlim_set_under):
        raise ValueError(f'Please provide a numerical value or np.nan for '
                         f'prlim_set_under, got {prlim_set_under}')

    prmask = prarr.data < prlim
    wdeparr.data[prmask] = prlim_set_under

    return wdeparr, prmask

def _aggregate_wdep_pr(wdeparr, prarr, wdep_unit, pr_unit, from_tstype,
                       to_tstype):
    to_tstype_pd = to_tstype.to_pandas_freq()
    to_tstype_si = to_tstype.to_si()

    from_tstype_si = from_tstype.to_si()

    wdeparr = resample_time_dataarray(wdeparr,
                                      to_tstype_pd,
                                      how='sum')
    wdep_unit = wdep_unit.replace(f'{from_tstype_si}-1',
                                  f'{to_tstype_si}-1')
    prarr = resample_time_dataarray(prarr,
                                    to_tstype_pd,
                                    how='sum')
    pr_unit = pr_unit.replace(f'{from_tstype_si}-1',
                              f'{to_tstype_si}-1')

    return (wdeparr, prarr, wdep_unit, pr_unit)

def compute_concprcp_from_pr_and_wetdep(wdep, pr, ts_type=None,
                                        prlim=None, prlim_units=None,
                                        prlim_set_under=None):

    if ts_type is None:
        ts_type = wdep.ts_type

    # get units from deposition input and precipitation; sometimes, they are
    # defined implicit, e.g. mm for precipitation, which is then already
    # accumulated over the provided time resolution in the data, that is, if
    # the data is hourly and precip is in units of mm, then it means the the
    # unit is mm/h. In addition, wet deposition units may be in mass of main
    # atom (e.g. N, or S) which are not SI and thus, not handled properly by
    # CF units.
    wdep = check_wdep_units(wdep)
    pr = check_pr_units(pr)

    # get temporal resolution of wet deposition and convert to SI conform str
    wdep_unit = str(wdep.units)
    wdep_tstype = TsType(wdep.ts_type)

    # repeat the unit check steps done for wet deposition
    pr_unit = str(pr.units)
    pr_tstype = TsType(pr.ts_type)

    if not wdep_tstype == pr_tstype:
        # ToDo: this can probably fixed via time resampling with how='sum'
        # for the higher resolution dataset, but for this first draft, this
        # is not allowed.
        raise ValueError('Input precipitation and wetdeposition fields '
                         'need to be in the same frequency...')

    # assign input frequency (just for making the code better readable)
    from_tstype = wdep_tstype
    from_tstype_si = from_tstype.to_si()

    # convert data objects to xarray to do modifications and computation of
    # output variable
    prarr = pr.to_xarray()
    wdeparr = wdep.to_xarray()

    # Make sure precip unit is correct for concprcp=wdep/pr
    pr_unit_calc = f'm {from_tstype_si}-1'

    # unit conversion factor for precip
    mulfac_pr = get_unit_conversion_fac(pr_unit, pr_unit_calc)

    if mulfac_pr != 1:
        prarr *= mulfac_pr
        pr_unit = pr_unit_calc

    # Make sure wdep unit is correct for concprcp=wdep/pr
    wdep_unit_check_calc = wdep_unit.replace('N', '').replace('S', '')
    wdep_unit_calc = f'ug m-2 {from_tstype_si}-1'
    mulfac_wdep = get_unit_conversion_fac(wdep_unit_check_calc, wdep_unit_calc)

    if mulfac_wdep != 1:
        wdeparr *= mulfac_wdep
        if 'N' in wdep_unit:
            wdep_unit_calc = wdep_unit_calc.replace('ug', 'ug N')
        elif 'S' in wdep_unit:
            wdep_unit_calc = wdep_unit_calc.replace('ug', 'ug S')
        wdep_unit = wdep_unit_calc

    # final output frequency (precip limit may be applied in higher resolution)
    to_tstype = TsType(ts_type)
    to_tstype_si = to_tstype.to_si()

    # apply prlim filter if applicable
    apply_prlim, prlim_applied = False, False
    if prlim is not None:
        apply_prlim = True

        prlim, prlim_units, prlim_tstype=_check_prlim_units(prlim, prlim_units)

        if prlim_tstype == from_tstype:
            wdeparr,_ = _apply_prlim_wdep(wdeparr, prarr, prlim, prlim_units,
                                          prlim_set_under)
            prlim_applied = True

    if apply_prlim and not prlim_applied and prlim_tstype > to_tstype:
        # intermediate frequency where precip filter should be applied
        (wdeparr,
         prarr,
         wdep_unit,
         pr_unit) = _aggregate_wdep_pr(wdeparr, prarr, wdep_unit, pr_unit,
                                       from_tstype, prlim_tstype)

        wdeparr,_ = _apply_prlim_wdep(wdeparr, prarr, prlim, prlim_units,
                                      prlim_set_under)
        prlim_applied = True
        from_tstype = prlim_tstype

    if not from_tstype == to_tstype:
        (wdeparr,
         prarr,
         wdep_unit,
         pr_unit) = _aggregate_wdep_pr(wdeparr, prarr, wdep_unit, pr_unit,
                                       from_tstype, to_tstype)

    if apply_prlim and not prlim_applied:
        if not to_tstype == prlim_tstype:
            raise ValueError('... ... .. ')
        wdeparr,_ = _apply_prlim_wdep(wdeparr, prarr,
                                      prlim, prlim_units,
                                      prlim_set_under)

    # set PR=0 to NaN (as we divide py PR)
    prarr.data[prarr.data==0] = np.nan

    concprcparr = wdeparr / prarr

    cube = concprcparr.to_iris()
    # infer output unit of concentration variable (should be ug m-3 or ug N m-3 or ug S m-3)
    conc_unit_out = wdep_unit.replace('m-2', 'm-3').replace(f'{to_tstype_si}-1', '').strip()
    cube.units = conc_unit_out
    cube.attributes['ts_type'] = str(to_tstype)
    return cube
>>>>>>> 964567ea

class ReadGridded(object):
    """Class for reading gridded files based on network or model ID

    Note
    ----
    The reading only works if files are stored using a valid file naming
    convention. See package data file `file_conventions.ini <http://
    aerocom.met.no/pyaerocom/config_files.html#file-conventions>`__ for valid
    keys. You may define your own fileconvention in this file, if you wish.

    Attributes
    ----------
    data_id : str
        string ID for model or obsdata network (see e.g. Aerocom interface map
        plots lower left corner)
    data : GriddedData
        imported data object
    data_dir : str
        directory containing result files for this model
    start : pandas.Timestamp
        start time for data import
    stop : pandas.Timestamp
        stop time for data import
    file_convention : FileConventionRead
        class specifying details of the file naming convention for the model
    files : list
        list containing all filenames that were found.
        Filled, e.g. in :func:`ReadGridded.get_model_files`
    from_files : list
        List of all netCDF files that were used to concatenate the current
        data cube (i.e. that can be based on certain matching settings such as
        var_name or time interval).
    ts_types : list
        list of all sampling frequencies (e.g. hourly, daily, monthly) that
        were inferred from filenames (based on Aerocom file naming convention)
        of all files that were found
    vars : list
        list containing all variable names (e.g. od550aer) that were inferred
        from filenames based on Aerocom model file naming convention
    years : list
        list of available years as inferred from the filenames in the data
        directory.

    Parameters
    ----------
    data_id : str
        string ID of model (e.g. "AATSR_SU_v4.3","CAM5.3-Oslo_CTRL2016")
    data_dir : str, optional
        directory containing data files. If provided, only this directory is
        considered for data files, else the input `data_id` is used to search
        for the corresponding directory.
    file_convention : str
        string ID specifying the file convention of this model (cf.
        installation file `file_conventions.ini <https://github.com/metno/
        pyaerocom/blob/master/pyaerocom/data/file_conventions.ini>`__)
    init : bool
        if True, the model directory is searched (:func:`search_data_dir`) on
        instantiation and if it is found, all valid files for this model are
        searched using :func:`search_all_files`.

    """
    CONSTRAINT_OPERATORS = {
                    '==' : np.equal,
                    '!=' : np.not_equal,
                    '<'  : np.less,
                    '<=' : np.less_equal,
                    '>'  : np.greater,
                    '>=' : np.greater_equal
                    }


    AUX_REQUIRES = {'ang4487aer'    : ('od440aer', 'od870aer'),
                    'angabs4487aer' : ('abs440aer', 'abs870aer'),
                    'od550gt1aer'   : ('od550aer', 'od550lt1aer'),
                    'wetoa'         : ('wetpoa', 'wetsoa'),
                    'dryoa'         : ('drypoa', 'drysoa'),
                    'conc*'         : ('mmr*', 'rho'),
                    'sc550dryaer'   : ('ec550dryaer', 'ac550dryaer'),
                    'concox'        : ('concno2', 'conco3'),
                    'vmrox'         : ('vmrno2', 'vmro3'),
                    'fmf550aer'     : ('od550lt1aer', 'od550aer'),
                    'concno3'       : ('concno3c', 'concno3f'),
                    'concprcpoxn'   : ('wetoxn', 'pr'),
                    'concprcpoxs'   : ('wetoxs', 'pr'),
                    'concprcprdn'   : ('wetrdn', 'pr'),
                    }

    AUX_ALT_VARS = {'od440aer'      :   ['od443aer'],
                    'od870aer'      :   ['od865aer'],
                    'ac550dryaer'   :   ['ac550aer']}

    AUX_FUNS = {'ang4487aer'    :   compute_angstrom_coeff_cubes,
                'angabs4487aer' :   compute_angstrom_coeff_cubes,
                'od550gt1aer'   :   subtract_cubes,
                'wetoa'         :   add_cubes,
                'dryoa'         :   add_cubes,
                'sc550dryaer'   :   subtract_cubes,
                'conc*'         :   multiply_cubes,
                'concox'        :   add_cubes,
                'vmrox'         :   add_cubes,
                'fmf550aer'     :   divide_cubes,
                'concno3'       :   add_cubes,
                'concprcpoxn'   :   compute_concprcp_from_pr_and_wetdep,
                'concprcpoxs'   :   compute_concprcp_from_pr_and_wetdep,
                'concprcprdn'   :   compute_concprcp_from_pr_and_wetdep
                #'mec550*'      :    divide_cubes,
                #'tau*'         :    lifetime_from_load_and_dep
                }

    #: Additional arguments passed to computation methods for auxiliary data
    #: This is optional and defined per-variable like in AUX_FUNS
    AUX_ADD_ARGS = {
        'concprcpoxn'   :   dict(ts_type='daily',
                                 prlim=0.1e-3,
                                 prlim_units='m d-1',
                                 prlim_set_under=np.nan),
        'concprcpoxs'   :   dict(ts_type='daily',
                                 prlim=0.1e-3,
                                 prlim_units='m d-1',
                                 prlim_set_under=np.nan),
        'concprcprdn'   :   dict(ts_type='daily',
                                 prlim=0.1e-3,
                                 prlim_units='m d-1',
                                 prlim_set_under=np.nan)
        }

    _data_dir = ""

    VERT_ALT = {'Surface' : 'ModelLevel'}

    def __init__(self, data_id=None, data_dir=None,
                 file_convention="aerocom3",
                 init=True):

        self._data_dir = None

        #: data_id of gridded dataset
        self._data_id = data_id

        self.logger = logger

        # file naming convention. Default is aerocom3 file convention, change
        # using self.file_convention.import_default("aerocom2"). Is
        # automatically updated in class ReadGridded
        self.file_convention = FileConventionRead(file_convention)

        self.file_info = None

        #: List of unique Aerocom variable names that were identified from
        #: the filenames in the data directory
        self._vars_2d = []
        self._vars_3d = []

        #: This object can be used to
        self.browser = AerocomBrowser()

        # these can be filled using method add_aux_compute and they will not
        # affect global settings of the reader class
        self._aux_requires = {}
        self._aux_funs = {}

        #: quick access to variables that can be computed (will be filled and
        #: handles automatically)
        self._aux_avail = {}

        self.ignore_vert_code = False
        if data_dir is not None:
            self.data_dir = data_dir
        elif data_id:
            self.search_data_dir()
        if self.data_dir is not None:
            try:
                self.search_all_files()
            except DataCoverageError as e:
                print_log.warning(repr(e))

    @property
    def data_id(self):
        """
        Data ID of dataset
        """
        return self._data_id

    @data_id.setter
    def data_id(self, val):
        if val is None:
            val = ''
        if not isinstance(val, str):
            raise ValueError('Invalid input for data_id, need str')
        self._data_id = val

    @property
    def data_dir(self):
        """
        Directory where data files are located
        """
        return self._data_dir

    @data_dir.setter
    def data_dir(self, val):
        if isinstance(val, Path):
            val = str(val)
        if not isinstance(val, str) or not os.path.isdir(val):
            raise FileNotFoundError('Input data directory {} does not exist'
                                    .format(val))
        self._data_dir = val
        self.reinit()

    @property
    def years_avail(self):
        """
        Years available in dataset
        """
        if self.file_info is None:
            self.search_all_files()
        return sorted(self.file_info.year.unique())

    @property
    def years(self):
        """
        Wrapper for :attr:`years_available`
        """
        print_log.warning(DeprecationWarning('Attr. "years" is deprecated '
                                             '(but still works). Please use '
                                             '"years_avail" instead.'))
        return self.years_avail

    @property
    def experiments(self):
        """
        List of all experiments that are available in this dataset
        """
        if self.file_info is None:
            self.search_all_files()
        return sorted(self.file_info.experiment.unique())

    @property
    def files(self):
        """
        List of data files
        """
        if self.file_info is None:
            self.search_all_files()
        return [os.path.join(self.data_dir, x) for x in
                sorted(self.file_info.filename.values)]

    @property
    def ts_types(self):
        """Available frequencies"""
        return self.file_info.ts_type.unique()

    @property
    def vars_filename(self):
        return sorted(self._vars_2d + self._vars_3d)

    @property
    def vars(self):
        from pyaerocom.exceptions import DeprecationError
        raise DeprecationError('Attribute vars is deprecated in ReadGridded. '
                               'Please use vars_filename instead')
    @property
    def vars_provided(self):
        """Variables provided by this dataset"""
        return self._get_vars_provided()

    @property
    def file_type(self):
        """File type of data files"""
        return const.GRID_IO.FILE_TYPE

    @property
    def TS_TYPES(self):
        """List with valid filename encryptions specifying temporal resolution

        Update 7.11.2019: not in use anymore due to improved handling of
        all possible frequencies now using TsType class.
        """
        return const.GRID_IO.TS_TYPES

    @property
    def start(self):
        """First available year in the dataset (inferred from filenames)

        Note
        ----
        This is not variable or ts_type specific, so it is not necessarily
        given that data from this year is available for all variables in
        :attr:`vars` or all frequencies liste in :attr:`ts_types`
        """
        if len(self.years_avail) == 0:
            raise AttributeError('No information about available years accessible'
                                 'please run method search_all_files first')
        yr = sorted(self.years_avail)[0]
        if yr == 9999:
            yr = 2222
        return to_pandas_timestamp(yr)

    @property
    def stop(self):
        """Last available year in the dataset (inferred from filenames)

        Note
        ----
        This is not variable or ts_type specific, so it is not necessarily
        given that data from this year is available for all variables in
        :attr:`vars` or all frequencies liste in :attr:`ts_types`
        """
        if len(self.years_avail) == 0:
            raise AttributeError('No information about available years accessible'
                                 'please run method search_all_files first')
        years = sorted(self.years_avail)
        year = years[-1]

        if year == 9999:
            self.logger.warning('Data contains climatology. Will be ignored '
                                'as stop time, using last year')
            if len(years) == 1:
                year = 2222
            else:
                year = years[-2]

        return to_pandas_timestamp('{}-12-31 23:59:59'.format(year))

    def reinit(self):
        """Reinit everything that is loaded specific to data_dir"""
        self.file_info = None
        self._vars_2d = []
        self._vars_3d =[]

    def _get_vars_provided(self):
        _vars = []
        _vars.extend(self.vars_filename)

        for aux_var in self.AUX_REQUIRES.keys():
            if '*' in aux_var:
                continue
            elif not aux_var in _vars and self.check_compute_var(aux_var):
                _vars.append(aux_var)
        for aux_var in self._aux_requires.keys():
            if '*' in aux_var:
                continue
            elif not aux_var in _vars and self.check_compute_var(aux_var):
                _vars.append(aux_var)

        #also add standard names of 3D variables if not already in list
        for var in self._vars_3d:
            var = var.lower().replace('3d','')
            if not var in _vars:
                _vars.append(var)
        return _vars

    def _check_aux_compute_access(self, var_name):
        """Check if input var_name can be computed

        Note
        ----
        Does not check variable families (e.g. conc*) which is done via
        :func:`_check_var_match_pattern`. Only checks entries in
        :attr:`AUX_REQUIRES` and :attr:`aux_requires`.

        Parameters
        ----------
        var_name : str
            input variable name that is supposed to be checked

        Returns
        -------
        bool
            True, if variable can be computed, else False
        """
        if (var_name in self._aux_requires and
            var_name in self._aux_funs):
            vars_req = self._aux_requires[var_name]
            fun = self._aux_funs[var_name]
        elif (var_name in self.AUX_REQUIRES and
              var_name in self.AUX_FUNS):
            vars_req = self.AUX_REQUIRES[var_name]
            fun = self.AUX_FUNS[var_name]
        else:
            return False
        vars_to_read = []
        for i, var in enumerate(vars_req):
            try:
                # the variable might be updated in _check_var_avail
                vars_to_read.append(self._check_var_avail(var))
            except (VarNotAvailableError, VariableDefinitionError):
                return False
        if not len(vars_to_read) == len(vars_req):
            return False
        self._aux_avail[var_name] = (vars_to_read, fun)
        return True

    def _check_var_match_pattern(self, var_name):
        """Check if input variable can be accessed via auxiliary variable family

        E.g. if var_name is concpm10 and mmrpm10 and rho are available

        Parameters
        ----------
        var_name : str
            variable that is supposed to be read

        Returns
        -------
        bool
            True if variable can be read, else False
        """
        vars_found = []
        for pattern in self.registered_var_patterns:
            if fnmatch.fnmatch(var_name, pattern):
                vars_required = self.AUX_REQUIRES[pattern]
                for addvar in vars_required:

                    if not '*' in addvar:
                        vars_found.append(addvar)
                    else:
                        _addvar = var_name
                        spl1 = pattern.split('*')
                        spl2 = addvar.split('*')
                        if len(spl1) != len(spl2):
                            raise AttributeError('variable patterns in '
                                                 'AUX_REQUIRES and corresponding '
                                                 'values (with * in name) need '
                                                 'to have the same number of '
                                                 'wildcard delimiters')
                        for i, substr in enumerate(spl1):
                            if bool(substr):
                                _addvar = _addvar.replace(substr, spl2[i])
                        vars_found.append(_addvar)

                if len(vars_found) == len(vars_required):
                    all_ok = True
                    vars_to_read = []
                    for var in vars_found:
                        try:
                            vars_to_read.append(self._check_var_avail(var))
                        except (VarNotAvailableError, VariableDefinitionError):
                            all_ok = False
                            break

                    if all_ok:
                        fun = self.AUX_FUNS[pattern]
                        self.add_aux_compute(var_name,
                                             vars_required=vars_to_read,
                                             fun=fun)
                        self._aux_avail[var_name] = (vars_to_read, fun)
                        return True
        return False

    def _get_aux_vars_and_fun(self, var_to_compute):
        """Helper that searches auxiliary variables for computation of input var

        Parameters
        ----------
        var_to_compute : str
            one of the auxiliary variables that is supported by this interface
            (cf. :attr:`AUX_REQUIRES`)

        Raises
        ------
        VarNotAvailableError
            if one of the required variables for computation is not available
            in the data

        Returns
        -------
        list
            list of variables that are used as input for computation method
            of input variable
        callable
            function that is used to compute input variable
        """
        if not var_to_compute in self._aux_avail:
            if not self.check_compute_var(var_to_compute):
                raise VarNotAvailableError('Variable {} cannot be computed'
                                           .format(var_to_compute))
        return self._aux_avail[var_to_compute]

    def check_compute_var(self, var_name):
        """Check if variable name belongs to family that can be computed

        For instance, if input var_name is `concdust` this method will check
        :attr:`AUX_REQUIRES` to see if there is a variable family pattern
        (`conc*`) defined that specifies how to compute these variables. If
        a match is found, the required variables and computation method is
        added via :func:`add_aux_compute`.

        Parameters
        -----------
        var_name : str
            variable name to be checked

        Returns
        -------
        bool
            True if match is found, else False
        """

        if '*' in var_name:
            raise VariableDefinitionError('Invalid variable name {}. Must not '
                                          'contain *'.format(var_name))
        if var_name in self._aux_avail:
            return True
        elif self._check_aux_compute_access(var_name):
            return True
        return self._check_var_match_pattern(var_name)

    def _check_var_avail(self, var):
        if var in self.vars_filename:
            return var

        if var in self.AUX_ALT_VARS:
            for alt_var in self.AUX_ALT_VARS[var]:
                if alt_var in self.vars_filename:
                    return alt_var

        v = const.VARS[var]

        for alias in v.aliases:
            if alias in self.vars_filename:
                return alias
        raise VarNotAvailableError('Var {} is not available in data...'
                                   .format(var))

    def has_var(self, var_name):
        """Check if variable is available

        Parameters
        ----------
        var_name : str
            variable to be checked

        Returns
        -------
        bool
        """
        # vars_provided includes variables that can be read and variables that
        # can be computed. It does not consider variable families that may be
        # able to be computed or alias matches
        avail = self.vars_provided
        if var_name in avail:
            return True
        try:
            var = const.VARS[var_name]
        except VariableDefinitionError as e:
            const.print_log.warning(repr(e))
            return False

        if self.check_compute_var(var_name):
            return True

        for alias in var.aliases:
            if alias in avail:
                return True

        if var.is_alias and var.var_name_aerocom in avail:
            return True

        return False

    def _get_years_to_load(self, start=None, stop=None):
        """Array containing year numbers that are supposed to be loaded

        Returns
        -------
        ndarray
            all years to be loaded
        """
        start_provided = False
        if start is None:
            start = self.start
            if start.year == 2222:
                return np.array([9999])
        else:
            start_provided = True
            if start == 9999:
                return np.array([9999])
            start = to_pandas_timestamp(start)

        if stop is None:
            if start_provided:
                stop = to_pandas_timestamp(start)
            else:
                stop = self.stop
        else:
            stop = to_pandas_timestamp(stop)
            stop -= np.timedelta64(1, 's') #subtract one second to end up at the end of previous year
        if const.MIN_YEAR > start.year:
            print_log.warning('First available year {} of data {} is smaller '
                              'than supported first year {}.'
                              .format(start, self.data_id,
                                             const.MIN_YEAR))
            start = const.MIN_YEAR
        if const.MAX_YEAR < stop.year:
            raise ValueError('Last available year {} of data {} is larger '
                             'than supported last year {}.'
                             .format(start, self.data_id, const.MAX_YEAR))
            stop = const.MAX_YEAR

        if start and stop:
            return np.arange(start.year, stop.year + 1, 1)

        if not self.years_avail:
            raise AttributeError("No information available for available "
                                 "years. Please run method "
                                 "search_all_files first")
        return np.array(self.years_avail)

    def search_data_dir(self):
        """Search data directory based on model ID

        Wrapper for method :func:`search_data_dir_aerocom`

        Returns
        -------
        str
            data directory

        Raises
        ------
        IOError
            if directory cannot be found
        """
        _dir = self.browser.find_data_dir(self.data_id)
        self.data_dir = _dir
        return _dir

    @staticmethod
    def _eval_data_id(data_id):
        """
        Extract meta information from data_id

        Parameters
        ----------
        data_id : str
            string specifying model and other relevant information. In the
            best case following AeroCom Phase III conventions, that is,
            following the template specified in :class:`AerocomDataID`.

        Returns
        -------
        vals : list
            list containing successfully extracted information from data_id
        """

        vals = AerocomDataID(data_id).values
        return vals

    def _update_file_convention(self, files):
        """Update current file convention based on input files

        Loops over all files in input list and as updates the file convention
        based on the first file in list that matches one of the registered
        conventions.

        Updates class :attr:`file_convention`

        Raises
        ------
        FileNotFoundError
            if none of the input files matches a registered convention.
        """
        for file in files:
            try:
                self.file_convention.from_file(os.path.basename(file))
                return
            except Exception:
                pass

        raise FileNotFoundError('None of the available files in {} matches a '
                                'registered pyaerocom file convention'
                                .format(self.data_dir))

    def search_all_files(self, update_file_convention=True):
        """Search all valid model files for this model

        This method browses the data directory and finds all valid files, that
        is, file that are named according to one of the aerocom file naming
        conventions. The file list is stored in :attr:`files`.

        Note
        ----
        It is presumed, that naming conventions of files in
        the data directory are not mixed but all correspond to either of the
        conventions defined in

        Parameters
        ----------
        update_file_convention : bool
            if True, the first file in `data_dir` is used to identify the
            file naming convention (cf. :class:`FileConventionRead`)

        Raises
        ------
        DataCoverageError
            if no valid files could be found
        """
        if self.data_dir is None:
            raise AttributeError('Cannot search files since :attr:`data_dir` '
                                 'is not assigned')

        result = []
        files_ignored = []
        # get all netcdf files in folder
        nc_files = glob(self.data_dir + '/*{}'.format(self.file_type))
        if len(nc_files) == 0:
            print_log.warning('No files of type {} could be found in current '
                              'data_dir={}'.format(self.file_type,
                                        os.path.abspath(self.data_dir)))
            return

        if update_file_convention:
            # Check if the found file has a naming according the aerocom conventions
            # and set the convention for all files (maybe this need to be
            # updated in case there can be more than one file naming convention
            # within one model directory)
            try:
                self._update_file_convention(nc_files)
            except FileNotFoundError as e:
                print_log.warning(repr(e))
                return

        _vars_temp = []
        _vars_temp_3d = []

        for _file in nc_files:
            # TODO: resolve this in a more general way...
            if 'ModelLevelAtStations' in _file:
                const.logger.info('Ignoring file {}'.format(_file))
                files_ignored.append(os.path.basename(_file))
                continue
            try:
                info = self.file_convention.get_info_from_file(_file)
                if not self.data_id:
                    self.data_id = info['data_id']
                var_name = info['var_name']
                _is_3d = False
                if is_3d(var_name):
                    _vars_temp_3d.append(var_name)
                    _is_3d = True
                else:
                    _vars_temp.append(var_name)

                if not TsType.valid(info["ts_type"]):# in self.TS_TYPES:
                    raise TemporalResolutionError('Invalid frequency {}'
                                                  .format(info["ts_type"]))

                (model, meteo,
                 experiment, pert) = self._eval_data_id(info['data_id'])
                result.append([var_name, info['year'], info['ts_type'],
                               info['vert_code'], self.data_id,
                               model, meteo, experiment, pert,
                               info['is_at_stations'],
                               _is_3d, os.path.basename(_file)])

            except (FileConventionError, DataSourceError,
                    TemporalResolutionError) as e:
                msg = ("Failed to import file {}\nModel: {}\n"
                       "Error: {}".format(os.path.basename(_file),
                                         self.data_id, repr(e)))
                logger.warning(msg)
                if const.WRITE_FILEIO_ERR_LOG:
                    add_file_to_log(_file, msg)

        if len(_vars_temp + _vars_temp_3d) == 0:
            raise AttributeError("Failed to extract information from filenames")
        # make sorted list of unique vars

        self._vars_2d = sorted(od.fromkeys(_vars_temp))
        self._vars_3d = sorted(od.fromkeys(_vars_temp_3d))

        header = ['var_name', 'year', 'ts_type', 'vert_code', 'data_id', 'name',
                  'meteo', 'experiment', 'perturbation', 'is_at_stations',
                  '3D', 'filename']

        df = pd.DataFrame(result, columns=header)
        df.sort_values(['var_name', 'year', 'ts_type', 'data_id', 'name',
                        'meteo', 'experiment', 'perturbation',
                        'is_at_stations', '3D'],
                        inplace=True)

        uv = df.vert_code.unique()
        if len(uv) == 1 and uv[0] == '':
            self.ignore_vert_code = True
        self.file_info = df

        if len(df) == 0:
            raise DataCoverageError(f'No files could be found for {self.data_id}')

    def filter_files(self, var_name=None, ts_type=None, start=None, stop=None,
                     experiment=None, vert_which=None, is_at_stations=False,
                     df=None):
        """Filter file database

        Parameters
        ----------
        var_name : str
            variable that are supposed to be read
        ts_type : str
            string specifying temporal resolution (choose from
            "hourly", "3hourly", "daily", "monthly"). If None, prioritised
            of the available resolutions is used
        start : Timestamp or str, optional
            start time of data import
        stop : Timestamp or str, optional
            stop time of data import
        experiment : str
            name of experiment (only relevant if this dataset contains more
            than one experiment)
        vert_which : str or dict, optional
            valid AeroCom vertical info string encoded in name (e.g. Column,
            ModelLevel) or dictionary containing var_name as key and vertical
            coded string as value, accordingly
        flex_ts_type : bool
            if True and if applicable, then another ts_type is used in case
            the input ts_type is not available for this variable
        prefer_longer : bool
            if True and applicable, the ts_type resulting in the longer time
            coverage will be preferred over other possible frequencies that
            match the query.

        """
        if df is None:
            df = self.file_info

        yrs = self._get_years_to_load(start, stop)
        year_cond = df.year.isin(yrs)

        if var_name is None:
            var_cond = df.var_name.isin(df.var_name.values)
        else:
            var_cond = df.var_name == var_name
        if vert_which is None:
            vert_cond = df.vert_code.isin(df.vert_code.values)
        else:
            vert_cond = df.vert_code == vert_which
        if ts_type is None:
            freq_cond = df.ts_type.isin(df.ts_type.values)
        else:
            freq_cond = df.ts_type == ts_type
        if experiment is None:
            exp_cond = df.experiment.isin(df.experiment.values)
        else:
            exp_cond = df.experiment == experiment

        return df.loc[(var_cond) &
                      (year_cond) &
                      (freq_cond) &
                      (exp_cond) &
                      (vert_cond) &
                      (df.is_at_stations==is_at_stations)]

    def _infer_ts_type(self, df, ts_type, flex_ts_type,
                       prefer_longer):
        ts_types = df.ts_type.unique()

        if len(ts_types) == 1:
            # only one frequency available
            if flex_ts_type or ts_type is None or ts_types[0] == ts_type:
                # all good
                return ts_types[0]
            raise DataCoverageError('No files could be found for ts_type {}'
                                    .format(ts_type))
        highest_avail = get_highest_resolution(*ts_types)
        # there is more than one frequency available -> decision making
        # gets more complicated
        if not flex_ts_type:
            if ts_type is None:
                return highest_avail
            elif ts_type in ts_types:
                return ts_type
            raise DataCoverageError('Failed to infer ts_type')

        # ts_type is flexible
        if ts_type is None:
            # initiate with highest available
            ts_type = highest_avail

        if not prefer_longer:
            return ts_type

        # ts_type is flexible and user prefers the longer period over
        # higher resolution
        ts_type = ts_types[0]
        subset = self.filter_files(ts_type=ts_type, df=df)
        for _ts_type in ts_types[1:]:
            _subset = self.filter_files(ts_type=_ts_type, df=df)
            if len(_subset) > len(subset):
                subset = _subset
                ts_type = _ts_type
        return ts_type

    def filter_query(self, var_name, ts_type=None, start=None, stop=None,
                     experiment=None, vert_which=None,
                     is_at_stations=False, flex_ts_type=True,
                     prefer_longer=False):
        """Filter files for read query based on input specs

        Parameters
        ----------

        Returns
        -------
        DataFrame
            dataframe containing filtered dataset
        """
        if not var_name in self.file_info.var_name.values:
            raise DataCoverageError('Variable {} is not available in dataset '
                                    '{}'.format(var_name, self.data_id))

        subset = self.filter_files(var_name=var_name,
                                   ts_type=None, # disregard ts_type in 1. iteration
                                   start=start, stop=stop,
                                   experiment=experiment,
                                   vert_which=vert_which,
                                   is_at_stations=is_at_stations)
        if len(subset) == 0:
            if vert_which in self.VERT_ALT:
                vc =self.VERT_ALT[vert_which]
                const.print_log.warning('No files could be found for var {} and '
                                        'vert_which {} in {}. Trying to find '
                                        'alternative options'
                                        .format(var_name, vert_which,
                                                self.data_id))
                return self.filter_query(var_name, ts_type, start, stop,
                                             experiment, vert_which=vc,
                                             is_at_stations=is_at_stations,
                                             flex_ts_type=flex_ts_type,
                                             prefer_longer=prefer_longer)
            raise DataCoverageError('No files could be found')
        ts_type = self._infer_ts_type(subset, ts_type, flex_ts_type,
                                      prefer_longer)
        subset = self.filter_files(ts_type=ts_type, start=start,
                                   stop=stop, df=subset)
        if len(subset) == len(subset.year.unique()):
            return subset

        # File request could not be resolved such that every year only occurs
        # once
        msg =''
        exps = subset.experiment.unique()
        verts = subset.vert_code.unique()

        if len(exps) > 1:
            msg += 'Found multiple experiments. Choose from: {}'.format(exps)
        if len(verts) > 1:
            dvc = const.VARS[var_name].get_default_vert_code()
            if dvc is not None and dvc in verts:
                return self.filter_query(var_name, ts_type, start, stop,
                                         experiment, vert_which=dvc,
                                         is_at_stations=is_at_stations,
                                         flex_ts_type=flex_ts_type,
                                         prefer_longer=prefer_longer)

            if msg:
                msg += '; '
            msg += 'Found multiple vertical codes. Choose from: {}'.format(verts)
        raise DataQueryError('Failed to uniquely identify data files for input '
                             'query. Reason: {}'.format(msg))

    def get_files(self, var_name, ts_type=None, start=None, stop=None,
                  experiment=None, vert_which=None,
                  is_at_stations=False, flex_ts_type=True,
                  prefer_longer=False):
        """Get data files based on input specs"""
        subset = self.filter_query(var_name, ts_type, start, stop,
                                       experiment, vert_which,
                                       is_at_stations, flex_ts_type,
                                       prefer_longer)

        return self._generate_file_paths(subset)

    def _generate_file_paths(self, df=None):
        if df is None:
            df = self.file_info
        return sorted([os.path.join(self.data_dir, x) for x in df.filename.values])

    def get_var_info_from_files(self):
        """Creates dicitonary that contains variable specific meta information

        Returns
        -------
        OrderedDict
            dictionary where keys are available variables and values (for each
            variable) contain information about available ts_types, years, etc.
        """
        result = od()
        for file in self.files:
            finfo = self.file_convention.get_info_from_file(file)
            var_name = finfo['var_name']
            if not var_name in result:
                result[var_name] = var_info = od()
                for key in finfo.keys():
                    if not key == 'var_name':
                        var_info[key] = []
            else:
                var_info = result[var_name]
            for key, val in finfo.items():
                if key == 'var_name':
                    continue
                if val is not None and not val in var_info[key]:
                    var_info[key].append(val)
        # now check auxiliary variables
        for var_to_compute in self.AUX_REQUIRES.keys():
            if var_to_compute in result:
                continue
            try:
                vars_to_read = self._get_aux_vars_and_fun(var_to_compute)[0]
            except VarNotAvailableError:
                pass
            except VariableDefinitionError:
                pass
            else:
                # init result info dict for aux variable
                result[var_to_compute] = var_info = od()
                first = result[vars_to_read[0]]
                # init with results from first required variable
                var_info.update(**first)
                if len(vars_to_read) > 1:
                    for info_other in vars_to_read[1:]:
                        other = result[info_other]
                        for key, info in var_info.items():
                            # compute match with other variable
                            var_info[key] = list(np.intersect1d(info,
                                                               other[key]))
                var_info['aux_vars'] = vars_to_read

        return result

    def update(self, **kwargs):
        """Update one or more valid parameters

        Parameters
        ----------
        **kwargs
            keyword args that will be used to update (overwrite) valid class
            attributes such as `data, data_dir, files`
        """
        for k, v in kwargs.items():
            if k in self.__dict__:
                self.logger.info("Updating %s in ModelImportResult for model %s"
                            "New value: %s" %(k, self.data_id, v))
                self.__dict__[k] = v
            else:
                self.logger.info("Ignoring key %s in ModelImportResult.update()" %k)

    def concatenate_cubes(self, cubes):
        """Concatenate list of cubes into one cube

        Parameters
        ----------
        CubeList
            list of individual cubes

        Returns
        -------
        Cube
            Single cube that contains concatenated cubes from input list

        Raises
        ------
        iris.exceptions.ConcatenateError
            if concatenation of all cubes failed
        """
        return concatenate_iris_cubes(cubes, error_on_mismatch=True)

    def compute_var(self, var_name, start=None, stop=None, ts_type=None,
                    experiment=None, vert_which=None, flex_ts_type=True,
                    prefer_longer=False, vars_to_read=None, aux_fun=None,
                    try_convert_units=True, aux_add_args=None,
                    rename_var=None, **kwargs):
        """Compute auxiliary variable

        Like :func:`read_var` but for auxiliary variables
        (cf. AUX_REQUIRES)

        Parameters
        ----------
        var_name : str
            variable that are supposed to be read
        start : Timestamp or str, optional
            start time of data import (if valid input, then the current
            :attr:`start` will be overwritten)
        stop : Timestamp or str, optional
            stop time of data import
        ts_type : str
            string specifying temporal resolution (choose from
            hourly, 3hourly, daily, monthly). If None, prioritised
            of the available resolutions is used
        experiment : str
            name of experiment (only relevant if this dataset contains more
            than one experiment)
        vert_which : str
            valid AeroCom vertical info string encoded in name (e.g. Column,
            ModelLevel)
        flex_ts_type : bool
            if True and if applicable, then another ts_type is used in case
            the input ts_type is not available for this variable
        prefer_longer : bool
            if True and applicable, the ts_type resulting in the longer time
            coverage will be preferred over other possible frequencies that
            match the query.
        try_convert_units : bool
            if True, units of GriddedData objects are attempted to be converted
            to AeroCom default. This applies both to the GriddedData objects
            being read for computation as well as the variable computed from
            the forme objects. This is, for instance, useful when computing
            concentration in precipitation from wet deposition and precipitation
            amount.
        rename_var : str
            if this is set, the `var_name` attribute of the output
            `GriddedData` object will be updated accordingly.
        **kwargs
            additional keyword args passed to :func:`_load_var`

        Returns
        -------
        GriddedData
            loaded data object
        """
        if vars_to_read is not None:
            self.add_aux_compute(var_name, vars_to_read, aux_fun)
        vars_to_read, aux_fun = self._get_aux_vars_and_fun(var_name)
        if aux_add_args is None:
            aux_add_args={}
        data = []
        # all variables that are required need to be in the same temporal
        # resolution
        try:
            ts_type = self.find_common_ts_type(vars_to_read, start, stop,
                                               ts_type, experiment,
                                               vert_which=vert_which,
                                               flex_ts_type=flex_ts_type)
        except DataCoverageError:
            if not vert_which in self.VERT_ALT:
                raise
            vert_which = self.VERT_ALT[vert_which]

            ts_type = self.find_common_ts_type(vars_to_read, start, stop,
                                               ts_type, experiment,
                                               vert_which=vert_which,
                                               flex_ts_type=flex_ts_type)
        for var in vars_to_read:
            aux_data = self._load_var(var_name=var,
                                      ts_type=ts_type,
                                      start=start, stop=stop,
                                      experiment=experiment,
                                      vert_which=vert_which,
                                      flex_ts_type=flex_ts_type,
                                      prefer_longer=prefer_longer,
                                      try_convert_units=try_convert_units,
                                      rename_var=None,
                                      **kwargs)
            data.append(aux_data)

        if var_name in self.AUX_ADD_ARGS:
            for key, val in self.AUX_ADD_ARGS[var_name].items():
                if not key in aux_add_args:
                    aux_add_args[key] = val

        if len(aux_add_args) > 0:
            cube = aux_fun(*data, **aux_add_args)
        else:
            cube = aux_fun(*data)

        cube.var_name = var_name

        data = GriddedData(cube, data_id=self.data_id,
                           computed=True,
                           convert_unit_on_init=try_convert_units,
                           **kwargs)
        #data.ts_type = ts_type
        data.reader = self
        if rename_var is not None:
            data.var_name = rename_var
        return data

    def find_common_ts_type(self, vars_to_read, start=None, stop=None,
                            ts_type=None, experiment=None, vert_which=None,
                            flex_ts_type=True):
        """Find common ts_type for list of variables to be read

        Parameters
        ----------
        vars_to_read : list
            list of variables that is supposed to be read
        start : Timestamp or str, optional
            start time of data import (if valid input, then the current
            start will be overwritten)
        stop : Timestamp or str, optional
            stop time of data import (if valid input, then the current
            :attr:`start` will be overwritten)
        ts_type : str
            string specifying temporal resolution (choose from
            hourly, 3hourly, daily, monthly). If None, prioritised
            of the available resolutions is used
        experiment : str
            name of experiment (only relevant if this dataset contains more
            than one experiment)
        vert_which : str
            valid AeroCom vertical info string encoded in name (e.g. Column,
            ModelLevel)
        flex_ts_type : bool
            if True and if applicable, then another ts_type is used in case
            the input ts_type is not available for this variable

        Returns
        -------
        str
            common ts_type for input variable

        Raises
        ------
        DataCoverageError
            if no match can be found
        """
        if isinstance(vars_to_read, str):
            vars_to_read = [vars_to_read]

        common = self.filter_files(var_name=vars_to_read[0],
                                   start=start,
                                   stop=stop,
                                   experiment=experiment,
                                   vert_which=vert_which).ts_type.unique()
        if len(common) == 0:
            raise DataCoverageError('Could not find any file matches for query '
                                    'and variable {}'.format(vars_to_read[0]))
        for var in vars_to_read[1:]:
            _tt = self.filter_files(var_name=var,
                                    start=start,
                                    stop=stop,
                                    experiment=experiment,
                                    vert_which=vert_which)
            common = np.intersect1d(common, _tt.ts_type.unique())

        if len(common) == 0:
            raise DataCoverageError('Could not find common ts_type for '
                                    'variables {}'.format(vars_to_read))
        elif len(common) == 1:
            if ts_type is None or flex_ts_type:
                return common[0]
            elif ts_type == common[0]:
                return ts_type
            raise DataCoverageError('Could not find files with ts_type={} for '
                                    'all input variables: {}'
                                    .format(ts_type, vars_to_read))
        if ts_type is not None:
            if ts_type in common:
                return ts_type

        if not flex_ts_type:
            raise DataCoverageError('Could not find files with ts_type={} for '
                                    'all input variables: {}'
                                    .format(ts_type, vars_to_read))

        # NOTE: Changed by jgliss on 7.11.2019 for more flexibility
        #common_sorted = [x for x in const.GRID_IO.TS_TYPES if x in common]
        common_sorted = sort_ts_types(common)
        return common_sorted[0]

    def add_aux_compute(self, var_name, vars_required, fun):
        """Register new variable to be computed

        Parameters
        ----------
        var_name : str
            variable name to be computed
        vars_required : list
            list of variables to read, that are required to compute `var_name`
        fun : callable
            function that takes a list of `GriddedData` objects as input and
            that are read using variable names specified by `vars_required`.
        """
        if isinstance(vars_required, str):
            vars_required = [vars_required]
        if not isinstance(vars_required, list):
            raise ValueError('Invalid input for vars_required. Need str or list. '
                             'Got: {}'.format(vars_required))
        elif not callable(fun):
            raise ValueError('Invalid input for fun. Input is not a callable '
                             'object')
        self._aux_requires[var_name] = vars_required
        self._aux_funs[var_name] = fun
        if not self._check_aux_compute_access(var_name):
            raise DataCoverageError('Failed to confirm access to auxiliary '
                                    'variable {} from {}'
                                    .format(var_name, vars_required))

    @property
    def registered_var_patterns(self):
        """
        List of string patterns for computation of variables

        The information is extracted from :attr:`AUX_REQUIRES`

        Returns
        -------
        list
            list of variable patterns

        """
        return [x for x in self.AUX_REQUIRES if '*' in x]

    def _get_var_to_read(self, var_name: str) -> str:
        """
        Get variable to read

        The logical order of inferring the variable to read is:

            1. Check if input variable name as is, is available in filename
            2. If not, check if an old version of that name is available
            3. If not, check if an alias name of input name is available
            4. If not, check if input variable is an alias and if AeroCom \
                variable name is available instead (e.g. input od550csaer \
                not available, but od550aer is available)

        Parameters
        ----------
        var_name : str
            name of variable that is supposed to be read

        Raises
        ------
        VarNotAvailableError
            if no match can be found
        VariableDefinitionError
            if input variable is not defined

        Returns
        -------
        str
            name of variable match found
        """

        if var_name in self.vars_filename:
            return var_name

        # e.g. user asks for od550aer but files contain only 3d var od5503daer
        # if not var_to_read in self.vars_filename:
        for var in self._vars_3d:
            if Variable(var).var_name == var_name:
                return var

        # get instance of Variable class
        var = const.VARS[var_name]

        # If the input variable has aliases, check if one of these aliases is
        # provided in the dataset
        for alias in var.aliases:
            if alias in self.vars_filename:
                const.print_log.info('Did not find {} field but {}. '
                                     'Using the latter instead'
                                     .format(var_name, alias))
                return alias

        # Finally, if still no match could be found, check if input variable
        # is an alias and see if the corresponding AeroCom variable name is
        # available in dataset
        if var.is_alias and var.var_name_aerocom in self.vars_filename:
            return var.var_name_aerocom

        raise VarNotAvailableError('Variable {} could not be found'
                                   .format(var_name))

    def _eval_vert_which_and_ts_type(self, var_name, vert_which, ts_type):
        if all(x=='' for x in self.file_info.vert_code.values):
                const.print_log.info('Deactivating file search by vertical '
                               'code for {}, since filenames do not include '
                               'information about vertical code (probably '
                               'AeroCom 2 convention)'.format(self.data_id))
                vert_which = None

        if isinstance(vert_which, dict):
            try:
                vert_which = vert_which[var_name]
            except Exception:
                const.print_log.info('Setting vert_which to None, since input '
                                     'dict {} does not contain input variable '
                                     '{}'.format(vert_which, var_name))
                vert_which = None

        if isinstance(ts_type, dict):
            try:
                ts_type = ts_type[var_name]
            except Exception:
                const.print_log.info('Setting ts_type to None, since input '
                                     'dict {} does not contain specification '
                                     'variable to read {}'.format(ts_type,
                                                                  var_name))
                ts_type = None
        return vert_which, ts_type

    # TODO: add from_vars input arg for computation and corresponding method
    def read_var(self, var_name, start=None, stop=None,
                 ts_type=None, experiment=None, vert_which=None,
                 flex_ts_type=True, prefer_longer=False,
                 aux_vars=None, aux_fun=None,
                 constraints=None, try_convert_units=True,
                 rename_var=None, **kwargs):
        """Read model data for a specific variable

        This method searches all valid files for a given variable and for a
        provided temporal resolution (e.g. *daily, monthly*), optionally
        within a certain time window, that may be specified on class
        instantiation or using the corresponding input parameters provided in
        this method.

        The individual NetCDF files for a given temporal period are loaded as
        instances of the :class:`iris.Cube` object and appended to an instance
        of the :class:`iris.cube.CubeList` object. The latter is then used to
        concatenate the individual cubes in time into a single instance of the
        :class:`pyaerocom.GriddedData` class. In order to ensure that this
        works, several things need to be ensured, which are listed in the
        following and which may be controlled within the global settings for
        NetCDF import using the attribute :attr:`GRID_IO` (instance of
        :class:`OnLoad`) in the default instance of the
        :class:`pyaerocom.config.Config` object accessible via
        ``pyaerocom.const``.

        Parameters
        ----------
        var_name : str
            variable that are supposed to be read
        start : Timestamp or str, optional
            start time of data import
        stop : Timestamp or str, optional
            stop time of data import
        ts_type : str
            string specifying temporal resolution (choose from
            "hourly", "3hourly", "daily", "monthly"). If None, prioritised
            of the available resolutions is used
        experiment : str
            name of experiment (only relevant if this dataset contains more
            than one experiment)
        vert_which : str or dict, optional
            valid AeroCom vertical info string encoded in name (e.g. Column,
            ModelLevel) or dictionary containing var_name as key and vertical
            coded string as value, accordingly
        flex_ts_type : bool
            if True and if applicable, then another ts_type is used in case
            the input ts_type is not available for this variable
        prefer_longer : bool
            if True and applicable, the ts_type resulting in the longer time
            coverage will be preferred over other possible frequencies that
            match the query.
        aux_vars : list
            only relevant if `var_name` is not available for reading but needs
            to be computed: list of variables that are required to compute
            `var_name`
        aux_fun : callable
            only relevant if `var_name` is not available for reading but needs
            to be computed: custom method for computation (cf.
            :func:`add_aux_compute` for details)
        constraints : list, optional
            list of reading constraints (dict type). See
            :func:`check_constraint_valid` and :func:`apply_read_constraint`
            for details related to format of the individual constraints.
        try_convert_units : bool
            if True, then the unit of the variable data is checked against
            AeroCom default unit for that variable and if it deviates, it is
            attempted to be converted to the AeroCom default unit. Default is
            True.
        rename_var : str
            if this is set, the `var_name` attribute of the output
            `GriddedData` object will be updated accordingly.
        **kwargs
            additional keyword args parsed to :func:`_load_var`

        Returns
        -------
        GriddedData
            loaded data object

        Raises
        ------
        AttributeError
            if none of the ts_types identified from file names is valid
        VarNotAvailableError
            if specified ts_type is not supported
        """
        # user has provided input that specified how the input variable
        # is supposed to be computed. In this case, the variable will be
        # computed even if it is directly available in a file, i.e. it
        # could be read.
        if aux_vars is not None:
            self.add_aux_compute(var_name, aux_vars, aux_fun)

        vert_which, ts_type =  self._eval_vert_which_and_ts_type(var_name,
                                                                 vert_which,
                                                                 ts_type)
        data = self._try_read_var(var_name, start, stop,
                                  ts_type, experiment, vert_which,
                                  flex_ts_type, prefer_longer,
                                  try_convert_units=try_convert_units,
                                  rename_var=rename_var, **kwargs)

        if constraints is not None:

            if isinstance(constraints, dict):
                constraints = [constraints]
            for constraint in constraints:
                data = self.apply_read_constraint(data, constraint,
                                                  start=start,
                                                  stop=stop,
                                                  ts_type=ts_type,
                                                  experiment=experiment,
                                                  vert_which=vert_which,
                                                  flex_ts_type=flex_ts_type,
                                                  prefer_longer=prefer_longer,
                                                  **kwargs)
        return data

    def check_constraint_valid(self, constraint):
        """
        Check if reading constraint is valid

        Parameters
        ----------
        constraint : dict
            reading constraint. Requires at lest entries for following keys:
            - operator (str): for valid operators see :attr:`CONSTRAINT_OPERATORS`
            - filter_val (float): value against which data is evaluated wrt to \
                operator

        Raises
        ------
        ValueError
            If constraint is invalid

        Returns
        -------
        None.

        """
        if not isinstance(constraint, dict):
            raise ValueError('Read constraint needs to be dict')
        elif not 'operator' in constraint:
            raise ValueError('Constraint requires specification of operator. '
                             'Valid operators: {}'.format(self.CONSTRAINT_OPERATORS))
        elif not constraint['operator'] in self.CONSTRAINT_OPERATORS:
            raise ValueError('Invalid constraint operator. Choose from: {}'
                             .format(self.CONSTRAINT_OPERATORS))
        elif not 'filter_val' in constraint:
            raise ValueError('constraint needs specification of filter_val')
        elif not isnumeric(constraint['filter_val']):
            raise ValueError('Need numerical filter value')

    def apply_read_constraint(self, data, constraint,
                              **kwargs):
        """
        Filter a `GriddeData` object by value in another variable

        Note
        ----
        BETA version, that was hacked down in a rush to be able to apply
        AOD>0.1 threshold when reading AE.


        Parameters
        ----------
        data : GriddedData
            data object to which constraint is applied
        constraint : dict
            dictionary defining read constraint (see
            :func:`check_constraint_valid` for minimum requirement). If
            constraint contains key var_name (not mandatory), then the
            corresponding variable is attemted to be read and is used to
            evaluate constraint and the corresponding boolean mask is then
            applied to input `data`. Wherever this mask is True (i.e. constraint
            is met), the current value in input `data` will be replaced with
            `numpy.ma.masked` or, if specified, with entry `new_val` in input
            constraint dict.
        **kwargs : TYPE
            reading arguments in case additional variable data needs to be
            loaded, to determine filter mask (i.e. if `var_name` is specified
            in input constraint). Parse to :func:`read_var`.

        Raises
        ------
        ValueError
            If constraint is invalid (cf. :func:`check_constraint_valid` for
            details).

        Returns
        -------
        GriddedData
            modified data objects (all grid-points that met constraint
            are replaced with either `numpy.ma.masked` or with a
            value that can be specified via key `new_val` in input constraint).

        """
        self.check_constraint_valid(constraint)
        if 'new_val' in constraint:
            new_val = constraint['new_val']
        else:
            new_val = np.nan #np.ma.masked

        operator_fun = self.CONSTRAINT_OPERATORS[constraint['operator']]

        if 'var_name' in constraint:
            other_data = self.read_var(constraint['var_name'],
                                       **kwargs)
        else:
            other_data = data

        if not other_data.shape == data.shape:
            raise ValueError('Failed to apply filter. Shape mismatch')

        # needs both data objects to be loaded into memory
        #other_data._ensure_is_masked_array()
        #data._ensure_is_masked_array()

        other_arr = other_data.cube.core_data()
        arr = data.cube.core_data()

        # select all grid points where conition is fulfilled
        mask = operator_fun(other_arr,
                            constraint['filter_val'])

        # set values to NaN where condition is fulfilled

        arr = np.where(mask, new_val, arr)

        # overwrite data in cube with the filtered data
        data.cube.data = arr
        return data

    def _try_read_var(self, var_name, start, stop,
                  ts_type, experiment, vert_which,
                  flex_ts_type, prefer_longer,
                  try_convert_units, rename_var,
                  **kwargs):
        """Helper method used in :func:`read_var`

        See :func:`read_var` for description of input arguments.
        """
        if var_name in self._aux_requires and self.check_compute_var(var_name):
            return self.compute_var(var_name=var_name,
                                    start=start, stop=stop,
                                    ts_type=ts_type,
                                    experiment=experiment,
                                    vert_which=vert_which,
                                    flex_ts_type=flex_ts_type,
                                    prefer_longer=prefer_longer,
                                    try_convert_units=try_convert_units,
                                    rename_var=rename_var,
                                    **kwargs)

        try:
            var_to_read = self._get_var_to_read(var_name)
            return self._load_var(var_name=var_to_read,
                                  ts_type=ts_type,
                                  start=start, stop=stop,
                                  experiment=experiment,
                                  vert_which=vert_which,
                                  flex_ts_type=flex_ts_type,
                                  prefer_longer=prefer_longer,
                                  try_convert_units=try_convert_units,
                                  rename_var=rename_var,
                                  **kwargs)

        except VarNotAvailableError:
            if self.check_compute_var(var_name):
                return self.compute_var(var_name=var_name,
                                        start=start, stop=stop,
                                        ts_type=ts_type,
                                        experiment=experiment,
                                        vert_which=vert_which,
                                        flex_ts_type=flex_ts_type,
                                        prefer_longer=prefer_longer,
                                        try_convert_units=try_convert_units,
                                        rename_var=rename_var,
                                        **kwargs)
        # this input variable was explicitely set to be computed, in which
        # case reading of that variable is ignored even if a file exists for
        # that
        raise VarNotAvailableError("Error: variable {} not available in "
                                    "files and can also not be computed."
                                    .format(var_name))

    def read(self, vars_to_retrieve=None, start=None, stop=None, ts_type=None,
             experiment=None, vert_which=None, flex_ts_type=True,
             prefer_longer=False, require_all_vars_avail=False, **kwargs):
        """Read all variables that could be found

        Reads all variables that are available (i.e. in :attr:`vars_filename`)

        Parameters
        ----------
        vars_to_retrieve : list or str, optional
            variables that are supposed to be read. If None, all variables
            that are available are read.
        start : Timestamp or str, optional
            start time of data import
        stop : Timestamp or str, optional
            stop time of data import
        ts_type : str, optional
            string specifying temporal resolution (choose from
            "hourly", "3hourly", "daily", "monthly"). If None, prioritised
            of the available resolutions is used
        experiment : str
            name of experiment (only relevant if this dataset contains more
            than one experiment)
        vert_which : str or dict, optional
            valid AeroCom vertical info string encoded in name (e.g. Column,
            ModelLevel) or dictionary containing var_name as key and vertical
            coded string as value, accordingly
        flex_ts_type : bool
            if True and if applicable, then another ts_type is used in case
            the input ts_type is not available for this variable
        prefer_longer : bool
            if True and applicable, the ts_type resulting in the longer time
            coverage will be preferred over other possible frequencies that
            match the query.
        require_all_vars_avail : bool
            if True, it is strictly required that all input variables are
            available.
        **kwargs
            optional and support for deprecated input args

        Returns
        -------
        tuple
            loaded data objects (type :class:`GriddedData`)

        Raises
        ------
        IOError
            if input variable names is not list or string
        VarNotAvailableError
            1. if ``require_all_vars_avail=True`` and one or more of the
            desired variables is not available in this class
            2. if ``require_all_vars_avail=True`` and if none of the input
            variables is available in this object
        """
        if vars_to_retrieve is None and 'var_names' in kwargs:
            const.print_log.warning(DeprecationWarning('Input arg var_names '
                                                       'is deprecated (but '
                                                       'still works). Please '
                                                       'use vars_to_retrieve '
                                                       'instead'))
            vars_to_retrieve = kwargs['var_names']
        if vars_to_retrieve is None:
            vars_to_retrieve = self.vars_filename
        elif isinstance(vars_to_retrieve, str):
            vars_to_retrieve = [vars_to_retrieve]
        elif not isinstance(vars_to_retrieve, list):
            raise IOError('Invalid input for vars_to_retrieve {}. Need string '
                          'or list of strings specifying var_names to load. '
                          'You may also leave it empty (None) in which case all '
                          'available variables are loaded'
                          .format(vars_to_retrieve))
        if require_all_vars_avail:
            if not all([var in self.vars_provided for var in vars_to_retrieve]):
                raise VarNotAvailableError('One or more of the specified vars '
                                        '({}) is not available in {} database. '
                                        'Available vars: {}'.format(
                                        vars_to_retrieve, self.data_id,
                                        self.vars_provided))
        var_names = list(np.intersect1d(self.vars_provided, vars_to_retrieve))
        if len(var_names) == 0:
            raise VarNotAvailableError('None of the desired variables is '
                                        'available in {}'.format(self.data_id))
        data = []
        for var in var_names:
            try:
                data.append(self.read_var(var_name=var,
                                          start=start, stop=stop,
                                          ts_type=ts_type,
                                          experiment=experiment,
                                          vert_which=vert_which,
                                          flex_ts_type=flex_ts_type,
                                          prefer_longer=prefer_longer))
            except (VarNotAvailableError, DataCoverageError) as e:
                self.logger.warning(repr(e))
        return tuple(data)


    def _load_files(self, files, var_name, perform_fmt_checks=None,
                    **kwargs):
        """Load list of files containing variable to read into Cube instances

        Parameters
        ----------
        files : list
            list of netcdf file
        var_name : str
            name of variable to read
        perform_fmt_checks : bool
            if True, the loaded data is checked for consistency with
            AeroCom default requirements.
        **kwargs
            additional keyword args parsed to :func:`load_cubes_custom`.

        Returns
        -------
        CubeList
            list of loaded Cube instances
        list
            list containing corresponding filenames of loaded cubes
        """
        cubes, loaded_files = load_cubes_custom(files, var_name,
                                                perform_fmt_checks=perform_fmt_checks,
                                                **kwargs)

        if len(loaded_files) == 0:
            raise IOError("None of the input files could be loaded in {}"
                          .format(self.data_id))

        #self.loaded_cubes[var_name] = cubes
        return (cubes, loaded_files)

    def _get_meta_df(self, subset):
        """Extract relevant meta information from file_info dataframe

        Parameters
        ----------
        subset : pd.DataFrame
            subset of, or :attr:`file_info`

        Raises
        ------
        DataQueryError
            if more than one time frequency is available in the dataframe

        Returns
        -------

        """
        meta = {}
        # check additional metadata
        ts_types = subset.ts_type.unique()

        # sanity check
        if len(ts_types) > 1:
            raise DataQueryError('Fatal: subset contains more than one ts_type')
        meta['ts_type'] = ts_types[0]

        mets = subset.meteo.unique()
        meta['meteo'] = mets[0] if len(mets) == 1 else list(mets)

        exps = subset.experiment.unique()
        meta['experiment'] = exps[0] if len(exps) == 1 else list(exps)

        perts = subset.perturbation.unique()
        meta['perturbation'] = perts[0] if len(perts) == 1 else list(perts)

        vertcodes = subset.vert_code.unique()
        meta['vert_code'] = vertcodes[0] if len(vertcodes) == 1 else list(vertcodes)

        return meta

    def _load_var(self, var_name, ts_type, start, stop,
                  experiment, vert_which, flex_ts_type,
                  prefer_longer, try_convert_units,
                  rename_var,
                  **kwargs):
        """Find files corresponding to input specs and load into GriddedData

        Note
        ----
        See :func:`read_var` for I/O info.
        """
        if self.ignore_vert_code:
            vert_which = None
        subset = self.filter_query(var_name, ts_type, start, stop,
                                   experiment, vert_which,
                                   is_at_stations=False,
                                   flex_ts_type=flex_ts_type,
                                   prefer_longer=prefer_longer)
        if len(subset) == 0:
            raise DataQueryError('Could not find file match for query')

        match_files = self._generate_file_paths(subset)
        (cube_list,
         from_files) = self._load_files(match_files, var_name, **kwargs)
        is_concat = False
        if len(cube_list) > 1:
            try:
                cube = self.concatenate_cubes(cube_list)
                is_concat = True
            except iris.exceptions.ConcatenateError as e:
                raise NotImplementedError('Failed to concatenate cubes: {}\n'
                                          'Error: {}'.format(cube_list, repr(e)))
        else:
            cube = cube_list[0]

        meta = self._get_meta_df(subset)
        data = GriddedData(input=cube,
                           from_files=from_files,
                           data_id=self.data_id,
                           concatenated=is_concat,
                           convert_unit_on_init=try_convert_units,
                           **meta)
        data.reader = self
        # crop cube in time (if applicable)
        if not start == 9999:
            try:
                data = self._check_crop_time(data, start, stop)
            except Exception:
                const.print_log.exception('Failed to crop time dimension in {}. '
                                          '(start: {}, stop: {})'
                                          .format(data, start, stop))
        if rename_var is not None:
            data.var_name = rename_var
        return data

    def _check_crop_time(self, data, start, stop):
        crop_time = False
        crop_time_range = [self.start, self.stop]
        if start is not None:
            crop_time = True
            crop_time_range[0] = to_pandas_timestamp(start)
        if stop is not None:
            crop_time = True
            crop_time_range[1] = to_pandas_timestamp(stop)
        if crop_time:
            self.logger.info("Applying temporal cropping of result cube")
            data = data.crop(time_range=crop_time_range)
        return data

    def _check_ts_type(self, ts_type):
        """Check and, if applicable, update ts_type

        Returns
        -------
        str
            valid ts_type

        Raises
        ------
        ValueError

        """
        if ts_type is None:
            if len(self.ts_types) == 0:
                raise AttributeError('Apparently no files with a valid ts_type '
                                     'entry in their filename could be found')

            ts_type = self.ts_types[0]
        if not TsType.valid(ts_type):# in self.TS_TYPES:
            raise ValueError("Invalid input for ts_type: {}"
                             "allowed values: {}".format(ts_type))
        return ts_type

    def __getitem__(self, var_name):
        """Try access import result for one of the models

        Parameters
        ----------
        var_name : str
            string specifying variable that is supposed to be extracted

        Returns
        -------
        GriddedData
            the corresponding read class for this model

        Raises
        -------
        ValueError
            if results for ``var_name`` are not available
        """
        if not var_name in self.data:
            return self.read_var(var_name)
        #return self.data[var_name]
    def __repr__(self):
        return self.__str__()

    def __str__(self):
        head = "Pyaerocom {}".format(type(self).__name__)
        s = ("\n{}\n{}\n"
             "Data ID: {}\n"
             "Data directory: {}\n"
             "Available experiments: {}\n"
             "Available years: {}\n"
             "Available frequencies {}\n"
             "Available variables: {}\n".format(head,
                                                len(head)*"-",
                                                self.data_id,
                                                self.data_dir,
                                                self.experiments,
                                                self.years_avail,
                                                self.ts_types,
                                                self.vars_provided))
<<<<<<< HEAD
=======

>>>>>>> 964567ea
        return s.rstrip()

    ### DEPRECATED STUFF
    @property
    def name(self):
        """Deprecated name of attribute data_id"""
        const.print_log.warning(DeprecationWarning("Please use data_id"))
        return self.data_id

<<<<<<< HEAD
=======
class ReadGriddedMulti(object):
    """Class for import of AEROCOM model data from multiple models

    This class provides an interface to import model results from an arbitrary
    number of models and specific for a certain time interval (that can be
    defined, but must not be defined). Largely based on
    :class:`ReadGridded`.

    ToDo
    ----

    Sub-class from ReadGridded

    Note
    ----
    The reading only works if files are stored using a valid file naming
    convention. See package data file `file_conventions.ini <http://
    aerocom.met.no/pyaerocom/config_files.html#file-conventions>`__ for valid
    keys. You may define your own fileconvention in this file, if you wish.

    Attributes
    ----------
    data_ids : list
        list containing string IDs of all models that should be imported
    results : dict
        dictionary containing :class:`ReadGridded` instances for each
        name

    Examples
    --------
    >>> import pyaerocom, pandas
    >>> start, stop = pandas.Timestamp("2012-1-1"), pandas.Timestamp("2012-5-1")
    >>> models = ["AATSR_SU_v4.3", "CAM5.3-Oslo_CTRL2016"]
    >>> read = pyaerocom.io.ReadGriddedMulti(models, start, stop)
    >>> print(read.data_ids)
    ['AATSR_SU_v4.3', 'CAM5.3-Oslo_CTRL2016']
    >>> read_cam = read['CAM5.3-Oslo_CTRL2016']
    >>> assert type(read_cam) == pyaerocom.io.ReadGridded
    >>> for var in read_cam.vars: print(var)
    abs550aer
    deltaz3d
    humidity3d
    od440aer
    od550aer
    od550aer3d
    od550aerh2o
    od550dryaer
    od550dust
    od550lt1aer
    od870aer
    """

    def __init__(self, data_ids):
        const.print_log.warning(DeprecationWarning('ReadGriddedMulti class is '
                                                   'deprecated and will not '
                                                   'be further developed. '
                                                   'Please use ReadGridded.'))
        if isinstance(data_ids, str):
            data_ids = [data_ids]
        if not isinstance(data_ids, list) or not all([isinstance(x, str) for x in data_ids]):
            raise IllegalArgumentError("Please provide string or list of strings")

        self.data_ids = data_ids
        #: dictionary containing instances of :class:`ReadGridded` for each
        #: datset

        self.readers = {}
        #self.data = {}

        self._init_readers()

    def _init_readers(self):
        for data_id in self.data_ids:
            self.readers[data_id] = ReadGridded(data_id)

    def read(self, vars_to_retrieve, start=None, stop=None,
             ts_type=None, **kwargs):
        """High level method to import data for multiple variables and models

        Parameters
        ----------
        var_names : :obj:`str` or :obj:`list`
            string IDs of all variables that are supposed to be imported
        start : :obj:`Timestamp` or :obj:`str`, optional
            start time of data import (if valid input, then the current
            :attr:`start` will be overwritten)
        stop : :obj:`Timestamp` or :obj:`str`, optional
            stop time of data import (if valid input, then the current
            :attr:`start` will be overwritten)
        ts_type : str
            string specifying temporal resolution (choose from
            "hourly", "3hourly", "daily", "monthly").If None, prioritised
            of the available resolutions is used
        flex_ts_type : bool
            if True and if applicable, then another ts_type is used in case
            the input ts_type is not available for this variable

        Returns
        -------
        dict
            loaded objects, keys are variable names, values are
            instances of :class:`GridddedData`.

        Examples
        --------

            >>> read = ReadGriddedMulti(names=["ECMWF_CAMS_REAN",
            ...                                "ECMWF_OSUITE"])
            >>> read.read(["od550aer", "od550so4", "od550bc"])

        """
        if isinstance(vars_to_retrieve, str):
            vars_to_retrieve = [vars_to_retrieve]
        out = {}
        for data_id in self.data_ids:
            if not data_id in self.readers:
                self.readers[data_id] = ReadGridded(data_id)
            reader = self.readers[data_id]
            out[data_id] = {}
            for var in vars_to_retrieve:
                try:
                    data = reader.read_var(var, start, stop, ts_type, **kwargs)
                    out[data_id][var] = data
                    #self.data[data_id][var] = data
                except Exception as e:
                    const.print_log.exception('Failed to read data of {}\n'
                                            'Error message: {}'.format(data_id,
                                                                       repr(e)))
        return out

    def __str__(self):
        head = "Pyaerocom %s" %type(self).__name__
        s = ("\n%s\n%s\n"
             "Data-IDs: %s\n" %(head, len(head)*"-", self.data_ids))

        return s

>>>>>>> 964567ea
if __name__=="__main__":
    import pyaerocom as pya

    reader = ReadGridded('EMEP.cams50.u3all')
    print(reader)

<<<<<<< HEAD
    data = reader.read_var('wetoxs', try_convert_units=True)
=======
    data = reader.read_var('concprcpoxs')
>>>>>>> 964567ea
<|MERGE_RESOLUTION|>--- conflicted
+++ resolved
@@ -66,275 +66,13 @@
                                   TemporalResolutionError,
                                   VarNotAvailableError,
                                   VariableDefinitionError)
-from pyaerocom.time_config import SI_TO_TS_TYPE
 
 from pyaerocom.io.fileconventions import FileConventionRead
 from pyaerocom.io import AerocomBrowser
 from pyaerocom.io.iris_io import load_cubes_custom, concatenate_iris_cubes
 from pyaerocom.io.helpers import add_file_to_log
 from pyaerocom.griddeddata import GriddedData
-<<<<<<< HEAD
 from pyaerocom.units_helpers import compute_concprcp_from_pr_and_wetdep
-=======
-
-WDEP_IMPLICIT_UNITS = [Unit('mg N m-2'), Unit('mg S m-2')]
-PR_IMPLICIT_UNITS = [Unit('mm')]
-
-DEP_TEST_UNIT = 'kg m-2 s-1'
-DEP_TEST_NONSI_ATOMS = ['N', 'S']
-
-def _check_unit(unit, test_unit, non_si_info=None):
-    if non_si_info is None:
-        non_si_info = []
-    try:
-        get_unit_conversion_fac(unit, DEP_TEST_UNIT)
-        return True
-    except UnitConversionError:
-        for substr in non_si_info:
-            if substr in unit:
-                check = unit.replace(substr, '')
-                return _check_unit(check, test_unit)
-    return False
-
-def check_wdep_units(gridded):
-
-    unit = Unit(gridded.units)
-    freq = TsType(gridded.ts_type)
-    freq_si = freq.to_si()
-
-    # check if unit is implicit and change if possible
-    if any([unit == x for x in WDEP_IMPLICIT_UNITS]):
-        unit = Unit(f'{unit} {freq_si}-1')
-        gridded.units = unit
-    else:
-        if not _check_unit(str(unit), DEP_TEST_UNIT, DEP_TEST_NONSI_ATOMS):
-            raise ValueError(f'Cannot handle wet deposition unit {unit}')
-
-    # Check if frequency in unit corresponds to sampling frequency (e.g.
-    # ug m-2 h-1 for hourly data).
-    freq_si_str = f'{freq_si}-1'
-    freq_si_str_alt = f'/{freq_si}'
-    if freq_si_str_alt in str(unit):
-        # make sure frequencey is denoted as e.g. m s-1 instead of m/s
-        unit = str(unit).replace(freq_si_str_alt,
-                                 freq_si_str)
-
-        gridded.units = unit
-
-    # for now, raise NotImplementedError if wdep unit is, e.g. ug m-2 s-1 but
-    # ts_type is hourly (later, use units_helpers.implicit_to_explicit_rates)
-    if not freq_si_str in str(unit):
-        raise NotImplementedError(f'Cannot yet handle wdep in {unit} but '
-                                  f'{freq} sampling frequency')
-    return gridded
-
-def check_pr_units(gridded):
-
-    unit = Unit(gridded.units)
-    freq = TsType(gridded.ts_type)
-    freq_si = freq.to_si()
-
-    # check if precip unit is implicit
-    if any([unit == x for x in PR_IMPLICIT_UNITS]):
-        unit = f'{unit} {freq_si}-1'
-        gridded.units = unit
-
-    # Check if frequency in unit corresponds to sampling frequency (e.g.
-    # ug m-2 h-1 for hourly data).
-    freq_si_str = f' {freq_si}-1'
-    freq_si_str_alt = f'/{freq_si}'
-    if freq_si_str_alt in str(unit):
-        # make sure frequencey is denoted as e.g. m s-1 instead of m/s
-        unit = str(unit).replace(freq_si_str_alt,
-                                 freq_si_str)
-
-        gridded.units = unit
-
-    # for now, raise NotImplementedError if wdep unit is, e.g. ug m-2 s-1 but
-    # ts_type is hourly (later, use units_helpers.implicit_to_explicit_rates)
-    if not freq_si_str in str(unit):
-        raise NotImplementedError(f'Cannot yet handle wdep in {unit} but '
-                                  f'{freq} sampling frequency')
-    return gridded
-
-def _check_prlim_units(prlim, prlim_units):
-    # ToDo: cumbersome for now, make it work first, then make it simpler...
-    if not prlim_units.endswith('-1'):
-        raise ValueError('Please specify prlim_unit as string ending with '
-                         '-1 (e.g. mm h-1) or similar')
-
-    spl = prlim_units.split()
-    if not len(spl) == 2:
-        raise ValueError('Invalid input for prlim_units (only one whitespace '
-                         'is allowed)')
-    # make sure to be in the correct length unit
-    mulfac = get_unit_conversion_fac(spl[0], 'm')
-    prlim *= mulfac
-
-    prlim_units = f'm {spl[1]}'
-    prlim_freq = spl[1][:-2] # it endswith -1
-    # convert the freque
-    if not prlim_freq in SI_TO_TS_TYPE:
-        raise ValueError(
-            f'frequency in prlim_units must be either of the '
-            f'following values: {list(SI_TO_TS_TYPE.keys())}.')
-
-    prlim_tstype = TsType(SI_TO_TS_TYPE[prlim_freq])
-    return (prlim, prlim_units, prlim_tstype)
-
-def _apply_prlim_wdep(wdeparr, prarr, prlim, prlim_unit, prlim_set_under):
-    if prlim_unit is None:
-        raise ValueError(f'Please provide prlim_unit for prlim={prlim}')
-    elif prlim_set_under is None:
-        raise ValueError(f'Please provide prlim_set_under for prlim={prlim}')
-    elif not isnumeric(prlim_set_under):
-        raise ValueError(f'Please provide a numerical value or np.nan for '
-                         f'prlim_set_under, got {prlim_set_under}')
-
-    prmask = prarr.data < prlim
-    wdeparr.data[prmask] = prlim_set_under
-
-    return wdeparr, prmask
-
-def _aggregate_wdep_pr(wdeparr, prarr, wdep_unit, pr_unit, from_tstype,
-                       to_tstype):
-    to_tstype_pd = to_tstype.to_pandas_freq()
-    to_tstype_si = to_tstype.to_si()
-
-    from_tstype_si = from_tstype.to_si()
-
-    wdeparr = resample_time_dataarray(wdeparr,
-                                      to_tstype_pd,
-                                      how='sum')
-    wdep_unit = wdep_unit.replace(f'{from_tstype_si}-1',
-                                  f'{to_tstype_si}-1')
-    prarr = resample_time_dataarray(prarr,
-                                    to_tstype_pd,
-                                    how='sum')
-    pr_unit = pr_unit.replace(f'{from_tstype_si}-1',
-                              f'{to_tstype_si}-1')
-
-    return (wdeparr, prarr, wdep_unit, pr_unit)
-
-def compute_concprcp_from_pr_and_wetdep(wdep, pr, ts_type=None,
-                                        prlim=None, prlim_units=None,
-                                        prlim_set_under=None):
-
-    if ts_type is None:
-        ts_type = wdep.ts_type
-
-    # get units from deposition input and precipitation; sometimes, they are
-    # defined implicit, e.g. mm for precipitation, which is then already
-    # accumulated over the provided time resolution in the data, that is, if
-    # the data is hourly and precip is in units of mm, then it means the the
-    # unit is mm/h. In addition, wet deposition units may be in mass of main
-    # atom (e.g. N, or S) which are not SI and thus, not handled properly by
-    # CF units.
-    wdep = check_wdep_units(wdep)
-    pr = check_pr_units(pr)
-
-    # get temporal resolution of wet deposition and convert to SI conform str
-    wdep_unit = str(wdep.units)
-    wdep_tstype = TsType(wdep.ts_type)
-
-    # repeat the unit check steps done for wet deposition
-    pr_unit = str(pr.units)
-    pr_tstype = TsType(pr.ts_type)
-
-    if not wdep_tstype == pr_tstype:
-        # ToDo: this can probably fixed via time resampling with how='sum'
-        # for the higher resolution dataset, but for this first draft, this
-        # is not allowed.
-        raise ValueError('Input precipitation and wetdeposition fields '
-                         'need to be in the same frequency...')
-
-    # assign input frequency (just for making the code better readable)
-    from_tstype = wdep_tstype
-    from_tstype_si = from_tstype.to_si()
-
-    # convert data objects to xarray to do modifications and computation of
-    # output variable
-    prarr = pr.to_xarray()
-    wdeparr = wdep.to_xarray()
-
-    # Make sure precip unit is correct for concprcp=wdep/pr
-    pr_unit_calc = f'm {from_tstype_si}-1'
-
-    # unit conversion factor for precip
-    mulfac_pr = get_unit_conversion_fac(pr_unit, pr_unit_calc)
-
-    if mulfac_pr != 1:
-        prarr *= mulfac_pr
-        pr_unit = pr_unit_calc
-
-    # Make sure wdep unit is correct for concprcp=wdep/pr
-    wdep_unit_check_calc = wdep_unit.replace('N', '').replace('S', '')
-    wdep_unit_calc = f'ug m-2 {from_tstype_si}-1'
-    mulfac_wdep = get_unit_conversion_fac(wdep_unit_check_calc, wdep_unit_calc)
-
-    if mulfac_wdep != 1:
-        wdeparr *= mulfac_wdep
-        if 'N' in wdep_unit:
-            wdep_unit_calc = wdep_unit_calc.replace('ug', 'ug N')
-        elif 'S' in wdep_unit:
-            wdep_unit_calc = wdep_unit_calc.replace('ug', 'ug S')
-        wdep_unit = wdep_unit_calc
-
-    # final output frequency (precip limit may be applied in higher resolution)
-    to_tstype = TsType(ts_type)
-    to_tstype_si = to_tstype.to_si()
-
-    # apply prlim filter if applicable
-    apply_prlim, prlim_applied = False, False
-    if prlim is not None:
-        apply_prlim = True
-
-        prlim, prlim_units, prlim_tstype=_check_prlim_units(prlim, prlim_units)
-
-        if prlim_tstype == from_tstype:
-            wdeparr,_ = _apply_prlim_wdep(wdeparr, prarr, prlim, prlim_units,
-                                          prlim_set_under)
-            prlim_applied = True
-
-    if apply_prlim and not prlim_applied and prlim_tstype > to_tstype:
-        # intermediate frequency where precip filter should be applied
-        (wdeparr,
-         prarr,
-         wdep_unit,
-         pr_unit) = _aggregate_wdep_pr(wdeparr, prarr, wdep_unit, pr_unit,
-                                       from_tstype, prlim_tstype)
-
-        wdeparr,_ = _apply_prlim_wdep(wdeparr, prarr, prlim, prlim_units,
-                                      prlim_set_under)
-        prlim_applied = True
-        from_tstype = prlim_tstype
-
-    if not from_tstype == to_tstype:
-        (wdeparr,
-         prarr,
-         wdep_unit,
-         pr_unit) = _aggregate_wdep_pr(wdeparr, prarr, wdep_unit, pr_unit,
-                                       from_tstype, to_tstype)
-
-    if apply_prlim and not prlim_applied:
-        if not to_tstype == prlim_tstype:
-            raise ValueError('... ... .. ')
-        wdeparr,_ = _apply_prlim_wdep(wdeparr, prarr,
-                                      prlim, prlim_units,
-                                      prlim_set_under)
-
-    # set PR=0 to NaN (as we divide py PR)
-    prarr.data[prarr.data==0] = np.nan
-
-    concprcparr = wdeparr / prarr
-
-    cube = concprcparr.to_iris()
-    # infer output unit of concentration variable (should be ug m-3 or ug N m-3 or ug S m-3)
-    conc_unit_out = wdep_unit.replace('m-2', 'm-3').replace(f'{to_tstype_si}-1', '').strip()
-    cube.units = conc_unit_out
-    cube.attributes['ts_type'] = str(to_tstype)
-    return cube
->>>>>>> 964567ea
 
 class ReadGridded(object):
     """Class for reading gridded files based on network or model ID
@@ -2321,10 +2059,6 @@
                                                 self.years_avail,
                                                 self.ts_types,
                                                 self.vars_provided))
-<<<<<<< HEAD
-=======
-
->>>>>>> 964567ea
         return s.rstrip()
 
     ### DEPRECATED STUFF
@@ -2334,154 +2068,10 @@
         const.print_log.warning(DeprecationWarning("Please use data_id"))
         return self.data_id
 
-<<<<<<< HEAD
-=======
-class ReadGriddedMulti(object):
-    """Class for import of AEROCOM model data from multiple models
-
-    This class provides an interface to import model results from an arbitrary
-    number of models and specific for a certain time interval (that can be
-    defined, but must not be defined). Largely based on
-    :class:`ReadGridded`.
-
-    ToDo
-    ----
-
-    Sub-class from ReadGridded
-
-    Note
-    ----
-    The reading only works if files are stored using a valid file naming
-    convention. See package data file `file_conventions.ini <http://
-    aerocom.met.no/pyaerocom/config_files.html#file-conventions>`__ for valid
-    keys. You may define your own fileconvention in this file, if you wish.
-
-    Attributes
-    ----------
-    data_ids : list
-        list containing string IDs of all models that should be imported
-    results : dict
-        dictionary containing :class:`ReadGridded` instances for each
-        name
-
-    Examples
-    --------
-    >>> import pyaerocom, pandas
-    >>> start, stop = pandas.Timestamp("2012-1-1"), pandas.Timestamp("2012-5-1")
-    >>> models = ["AATSR_SU_v4.3", "CAM5.3-Oslo_CTRL2016"]
-    >>> read = pyaerocom.io.ReadGriddedMulti(models, start, stop)
-    >>> print(read.data_ids)
-    ['AATSR_SU_v4.3', 'CAM5.3-Oslo_CTRL2016']
-    >>> read_cam = read['CAM5.3-Oslo_CTRL2016']
-    >>> assert type(read_cam) == pyaerocom.io.ReadGridded
-    >>> for var in read_cam.vars: print(var)
-    abs550aer
-    deltaz3d
-    humidity3d
-    od440aer
-    od550aer
-    od550aer3d
-    od550aerh2o
-    od550dryaer
-    od550dust
-    od550lt1aer
-    od870aer
-    """
-
-    def __init__(self, data_ids):
-        const.print_log.warning(DeprecationWarning('ReadGriddedMulti class is '
-                                                   'deprecated and will not '
-                                                   'be further developed. '
-                                                   'Please use ReadGridded.'))
-        if isinstance(data_ids, str):
-            data_ids = [data_ids]
-        if not isinstance(data_ids, list) or not all([isinstance(x, str) for x in data_ids]):
-            raise IllegalArgumentError("Please provide string or list of strings")
-
-        self.data_ids = data_ids
-        #: dictionary containing instances of :class:`ReadGridded` for each
-        #: datset
-
-        self.readers = {}
-        #self.data = {}
-
-        self._init_readers()
-
-    def _init_readers(self):
-        for data_id in self.data_ids:
-            self.readers[data_id] = ReadGridded(data_id)
-
-    def read(self, vars_to_retrieve, start=None, stop=None,
-             ts_type=None, **kwargs):
-        """High level method to import data for multiple variables and models
-
-        Parameters
-        ----------
-        var_names : :obj:`str` or :obj:`list`
-            string IDs of all variables that are supposed to be imported
-        start : :obj:`Timestamp` or :obj:`str`, optional
-            start time of data import (if valid input, then the current
-            :attr:`start` will be overwritten)
-        stop : :obj:`Timestamp` or :obj:`str`, optional
-            stop time of data import (if valid input, then the current
-            :attr:`start` will be overwritten)
-        ts_type : str
-            string specifying temporal resolution (choose from
-            "hourly", "3hourly", "daily", "monthly").If None, prioritised
-            of the available resolutions is used
-        flex_ts_type : bool
-            if True and if applicable, then another ts_type is used in case
-            the input ts_type is not available for this variable
-
-        Returns
-        -------
-        dict
-            loaded objects, keys are variable names, values are
-            instances of :class:`GridddedData`.
-
-        Examples
-        --------
-
-            >>> read = ReadGriddedMulti(names=["ECMWF_CAMS_REAN",
-            ...                                "ECMWF_OSUITE"])
-            >>> read.read(["od550aer", "od550so4", "od550bc"])
-
-        """
-        if isinstance(vars_to_retrieve, str):
-            vars_to_retrieve = [vars_to_retrieve]
-        out = {}
-        for data_id in self.data_ids:
-            if not data_id in self.readers:
-                self.readers[data_id] = ReadGridded(data_id)
-            reader = self.readers[data_id]
-            out[data_id] = {}
-            for var in vars_to_retrieve:
-                try:
-                    data = reader.read_var(var, start, stop, ts_type, **kwargs)
-                    out[data_id][var] = data
-                    #self.data[data_id][var] = data
-                except Exception as e:
-                    const.print_log.exception('Failed to read data of {}\n'
-                                            'Error message: {}'.format(data_id,
-                                                                       repr(e)))
-        return out
-
-    def __str__(self):
-        head = "Pyaerocom %s" %type(self).__name__
-        s = ("\n%s\n%s\n"
-             "Data-IDs: %s\n" %(head, len(head)*"-", self.data_ids))
-
-        return s
-
->>>>>>> 964567ea
 if __name__=="__main__":
     import pyaerocom as pya
 
     reader = ReadGridded('EMEP.cams50.u3all')
     print(reader)
 
-<<<<<<< HEAD
-    data = reader.read_var('wetoxs', try_convert_units=True)
-=======
-    data = reader.read_var('concprcpoxs')
->>>>>>> 964567ea
+    data = reader.read_var('wetoxs', try_convert_units=True)