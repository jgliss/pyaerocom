#!/usr/bin/env python3
# -*- coding: utf-8 -*-
from cf_units import Unit
from collections import OrderedDict as od

import os

import iris
from iris.analysis.cartography import area_weights
from iris.analysis import MEAN
from iris.exceptions import UnitConversionError
import numpy as np
import pandas as pd
from pathlib import Path

from pyaerocom import const, logger, print_log
from pyaerocom.helpers_landsea_masks import load_region_mask_iris
from pyaerocom.tstype import TsType
from pyaerocom.exceptions import (CoordinateError,
                                  DataDimensionError,
                                  DataExtractionError,
                                  DimensionOrderError,
                                  ResamplingError,
                                  TemporalResolutionError,
                                  VariableDefinitionError,
                                  VariableNotFoundError)

from pyaerocom.time_config import IRIS_AGGREGATORS, TS_TYPE_TO_NUMPY_FREQ
from pyaerocom.time_resampler import TimeResampler
from pyaerocom.helpers import (get_time_rng_constraint,
                               get_lon_rng_constraint,
                               get_lat_rng_constraint,
                               cftime_to_datetime64,
                               str_to_iris,
                               to_pandas_timestamp,
                               datetime2str,
                               isrange, isnumeric,
                               delete_all_coords_cube,
                               copy_coords_cube,
                               make_dummy_cube_latlon,
                               check_coord_circular,
                               extract_latlon_dataarray)

from pyaerocom.mathutils import closest_index, exponent
from pyaerocom.stationdata import StationData
from pyaerocom.region import Region
from pyaerocom.vert_coords import AltitudeAccess

class GriddedData(object):
    """Base class representing model data

    This class is largely based on the :class:`iris.Cube` object. However, this
    object comes with an expanded functionality for convenience, for instance,
    netCDF files can directly be loaded in the :class:`GriddedData` object,
    whereas :class:`iris.cube.Cube` instances are typically created using
    helper methods such as

    1. :func:`iris.load` (returns
    :class:`iris.cube.CubeList`, i.e. a list-like iterable object that contains
    instances of :class:`Cube` objects, one for each variable) or

    2. :func:`iris.load_cube` which directly returns a :class:`iris.cube.Cube`
    instance and typically requires specification of a variable constraint.

    The :class:`GriddedData` object represents one variable in space and time, as
    well as corresponding meta information. Since it is based on the https://github.com/SciTools/iris/issues/1977
    :class:`iris.cube.Cube` it is optimised for netCDF files that follow the
    CF conventions and may not work for files that do not follow this standard.

    Parameters
    ----------
    input : :obj:`str:` or :obj:`Cube`
        data input. Can be a single .nc file or a preloaded iris Cube.
    var_name : :obj:`str`, optional
        variable name that is extracted if `input` is a file path. Irrelevant
        if `input` is preloaded Cube

    """
    _grid = None
    _GRID_IO = const.GRID_IO
    #: Req. order of dimension coordinates for time-series computation
    COORDS_ORDER_TSERIES = ['time', 'latitude', 'longitude']
    _MAX_SIZE_GB = 64 #maximum file size for in-memory operations

    SUPPORTED_VERT_SCHEMES = ['mean', 'max', 'min', 'surface', 'altitude',
                              'profile']

    _META_ADD = od(from_files         = [],
                   data_id            = "n/d",
                   var_name_read      = "n/d",
                   ts_type            = "n/d",
                   regridded          = False,
                   outliers_removed   = False,
                   computed           = False,
                   concatenated       = False,
                   region             = None,
                   reader             = None)

    def __init__(self, input=None, var_name=None, convert_unit_on_init=True,
                 **meta):

        if input is None:
            input = iris.cube.Cube([])

        self._grid = None
        self._reader = None
        #attribute used to store area weights (if applicable, see method
        #area_weights)
        self._area_weights = None
        self._altitude_access = None

        # list of coordinate names as returned by name() method of iris coordinate
        # will be filled upon access of coord_names
        self._coord_names = None
        # list of containing var_name attributes of all coordinates
        self._coord_var_names = None
        self._coord_standard_names = None
        self._coord_long_names = None

        if input:
            self.load_input(input, var_name)

        self.update_meta(**meta)

        if self.has_data and self.var_name is not None and convert_unit_on_init:
            self.check_unit()

    @property
    def var_name(self):
        """Name of variable"""
        return self.grid.var_name

    @var_name.setter
    def var_name(self, val):
        """Name of variable"""
        if not isinstance(val, str):
            raise ValueError('Invalid input for var_name, need str, got {}'
                             .format(val))
        self.grid.var_name = val

    @property
    def var_name_aerocom(self):
        """AeroCom variable name"""
        try:
            return const.VARS[self.var_name].var_name_aerocom
        except Exception:
            return None

    @property
    def var_info(self):
        """Print information about variable"""
        if not self.var_name in const.VARS:
            try:
                return const.VARS[self.var_name_aerocom]
            except Exception:
                raise VariableDefinitionError('No default access available for '
                                              'variable {}'.format(self.var_name))
        return const.VARS[self.var_name]

    @property
    def ts_type(self):
        """Temporal resolution"""
        if self.metadata['ts_type'] == 'n/d':
            self.infer_ts_type()

        return self.metadata['ts_type']

    @property
    def standard_name(self):
        """Standard name of variable"""
        return self.grid.standard_name

    @property
    def long_name(self):
        """Long name of variable"""
        return self.grid.long_name

    @long_name.setter
    def long_name(self, val):
        self.grid.long_name = val

    @property
    def unit_ok(self):
        """Boolean specifying if variable unit is AeroCom default"""
        from pyaerocom.exceptions import VariableDefinitionError
        try:
            var = const.VARS[self.cube.var_name]
            to_unit = var.units
            current_unit = self.units
            if to_unit == current_unit: # string match e.g. both are m-1
                return True
            else:
                # no string match, however, might still be the same
                # e.g. m-1 and 1/m
                if Unit(to_unit).convert(1, current_unit) == 1:
                    self.units = to_unit
                    return True
                return False
        except (VariableDefinitionError, ValueError):
            return False

    @property
    def suppl_info(self):
        w = DeprecationWarning('Outdated attribute suppl_info. Please use '
                               'metadata instead')
        const.print_log.warning(w)
        return self.metadata

    @property
    def metadata(self):
        return self.cube.attributes

    def check_unit(self):
        """Check if unit of data is AeroCom default and convert if not
        """
        try:
            if not self.unit_ok:
                var = const.VARS[self.cube.var_name]
                logger.info('Attempting unit conversion from {} to {}'
                            .format(self.units, var.units))
                self.convert_unit(var.units)
        except (VariableDefinitionError, UnitConversionError,
                MemoryError, ValueError) as e:
            print_log.warning(f'Failed to convert unit of {self.data_id} '
                              f'({self.var_name}). Reason: {e}')

    @property
    def data_revision(self):
        """Revision string from file Revision.txt in the main data directory
        """
        if self.from_files:
            data_dir = os.path.dirname(self.from_files[0])
            revision_file = os.path.join(data_dir, const.REVISION_FILE)
            if os.path.isfile(revision_file):
                with open(revision_file, 'rt') as in_file:
                    revision = in_file.readline().strip()
                    in_file.close()

                return revision
        return 'n/a'

    @property
    def reader(self):
        """Instance of reader class from which this object was created"""
        r = self._reader
        from pyaerocom.io import ReadGridded
        if not isinstance(r, ReadGridded):
            self._reader = r = ReadGridded(self.data_id)
        return r

    @reader.setter
    def reader(self, val):
        self._reader = val

    @property
    def concatenated(self):
        return self.metadata['concatenated']

    @property
    def computed(self):
        return self.metadata['computed']

    @property
    def units(self):
        """Unit of data"""
        return self.grid.units

    @units.setter
    def units(self, val):
        self.grid.units = val

    @property
    def data(self):
        """Data array (n-dimensional numpy array)

        Note
        ----
        This is a pointer to the data object of the underlying iris.Cube
        instance and will load the data into memory. Thus, in case of large
        datasets, this may lead to a memory error
        """
        return self.grid.data

    @data.setter
    def data(self, array):
        if not isinstance(array, np.ndarray):
            raise ValueError('Cannot set data array: need numpy.ndarray')
        elif not array.shape == self.grid.data.shape:
            raise DataDimensionError('Cannot assign dataarray: shape mismatch. '
                                     'Got: {}, Need: {}'
                                     .format(array.shape,self.grid.shape))
        self.grid.data = array

    @property
    def altitude_access(self):
        if not isinstance(self._altitude_access, AltitudeAccess):
            self._altitude_access = AltitudeAccess(self)
        return self._altitude_access

    @property
    def delta_t(self):
        """Array containing timedelta values for each time stamp"""
        ts = self.time_stamps()
        if len(ts) < 2:
            raise AttributeError('Need at least 2 timestamps in GriddedData in '
                                 'order to compute delta-t')
        return (ts[1:] - ts[0:-1])

    def check_frequency(self):
        """Check if all datapoints are sampled at the same time frequency"""
        dt = np.unique(self.delta_t)
        if len(dt) > 1:
            raise AttributeError('Irregular time-frequency')
        freq = TS_TYPE_TO_NUMPY_FREQ[self.ts_type]
        if not int(dt.astype('timedelta64[{}]'.format(freq))) == 1:
            raise AttributeError('Mismatch between sampling freq and '
                                 'actual frequency of values in time dimension ')

    def infer_ts_type(self):
        """Try to infer sampling frequency from time dimension data

        Returns
        -------
        str
            ts_type that was inferred (is assigned to metadata too)

        Raises
        ------
        DataDimensionError
            if data object does not contain a time dimension
        """
        if not self.has_time_dim:
            raise DataDimensionError('Cannot infer frequency. Data has no time '
                                     'dimension')
        dt = np.unique(self.delta_t)
        if len(dt) > 1:
            raise ValueError('Could not identify unique frequency')
        dt = dt[0]
        for ts_type, freq in TS_TYPE_TO_NUMPY_FREQ.items():
            val = dt.astype('timedelta64[{}]'.format(freq)).astype(int)
            if val == 1:
                self.metadata['ts_type'] = ts_type
                return ts_type
        raise AttributeError('Failed to infer ts_type from data')

    @property
    def TS_TYPES(self):
        """List with valid filename encryptions specifying temporal resolution
        """
        return self.io_opts.GRID_IO.TS_TYPES

    @property
    def from_files(self):
        """List of file paths from which this data object was created"""
        return self.metadata['from_files']

    @property
    def is_masked(self):
        """Flag specifying whether data is masked or not

        Note
        ----
        This method only works if the data is loaded.
        """
        if self.grid.has_lazy_data():
            raise AttributeError("Information cannot be accessed. Data is not "
                                 "available in memory (lazy loading)")
        return isinstance(self.grid.data, np.ma.core.MaskedArray)

    @property
    def base_year(self):
        """Base year of time dimension

        Note
        ----
        Changing this attribute will update the time-dimension.
        """
        if not self.has_time_dim:
            raise DataDimensionError('Could not access base year: data has no '
                                     'time dimension')
        try:
            return self.time.units.utime().origin.year
        except Exception as e:
            raise DataDimensionError('Could access base-year. Unexpected error: '
                                     '{}'.format(repr(e)))

    @base_year.setter
    def base_year(self, val):
        self.change_base_year(val)

    def change_base_year(self, new_year, inplace=True):
        """
        Changes base year of time dimension

        Relevant, e.g. for climatological analyses.

        ToDo
        ----
        Account for leap years.

        Note
        ----
        This method does not account for offsets arising from leap years (
        affecting daily or higher resolution data).
        It is thus recommended to use this method with care. E.g. if you use
        this method on a 2016 daily data object, containing a calendar that
        supports leap years, you'll end up with 366 time stamps also in the new
        data object.

        Parameters
        -----------
        new_year : int
            new base year (can also be other than integer if it is convertible)
        inplace : bool
            if True, modify this object, else, use a copy

        Returns
        -------
        GriddedData
            modified data object
        """
        if inplace:
            data = self
        else:
            data = self.copy()
        from pyaerocom.io.iris_io import correct_time_coord
        data.cube = correct_time_coord(data.cube, data.ts_type, new_year)
        return data

    @property
    def start(self):
        """Start time of dataset as datetime64 object"""
        if not self.has_time_dim:
            raise ValueError('GriddedData has no time dimension')
        t = cftime_to_datetime64(self.time[0])[0]

        #try:
        # ToDo: check if this is needed
        np_freq = TsType(self.ts_type).to_numpy_freq() #TS_TYPE_TO_NUMPY_FREQ[self.ts_type]
        dtype_appr = 'datetime64[{}]'.format(np_freq)
        t=t.astype(dtype_appr)
# =============================================================================
#         except Exception:
#             logger.exception('Failed to round start time {} to beginning of '
#                              'frequency {}'.format(t, self.ts_type))
# =============================================================================
        return t.astype('datetime64[us]')

    @property
    def stop(self):
        """Start time of dataset as datetime64 object"""
        if not self.has_time_dim:
            raise ValueError('GriddedData has no time dimension')
        t = cftime_to_datetime64(self.time[-1])[0]

        np_freq = TsType(self.ts_type).to_numpy_freq() #TS_TYPE_TO_NUMPY_FREQ[self.ts_type]
        dtype_appr = 'datetime64[{}]'.format(np_freq)

        t = t.astype(dtype_appr) + np.timedelta64(1, np_freq)
        t = t.astype('datetime64[us]') - np.timedelta64(1,'us')
        return t

    @property
    def cube(self):
        """Instance of underlying cube object"""
        return self.grid

    @cube.setter
    def cube(self, val):
        """Instance of underlying cube object"""
        self.grid = val

    @property
    def grid(self):
        """Underlying grid data object"""
        return self._grid

    @grid.setter
    def grid(self, value):
        if not isinstance(value, iris.cube.Cube):
            raise TypeError("Grid data format %s is not supported, need Cube"
                            %type(value))

        for key, val in self._META_ADD.items():
            if not key in value.attributes:
                value.attributes[key] = val
        self._grid = value

    @property
    def plot_settings(self):
        """:class:`Variable` instance that contains plot settings

        The settings can be specified in the variables.ini file based on the
        unique var_name, see e.g. `here <http://aerocom.met.no/pyaerocom/
        config_files.html#variables>`__

        If no default settings can be found for this variable, all parameters
        will be initiated with ``None``, in which case the Aerocom plot method
        uses
        """
        return const.VARS[self.var_name]

    @property
    def name(self):
        """ID of model to which data belongs"""
        logger.warning('Deprecated attribute name, please use data_id instead')
        return self.metadata["data_id"]

    @property
    def data_id(self):
        """ID of data object (e.g. model run ID, obsnetwork ID)

        Note
        ----
        This attribute was formerly named ``name`` which is alse the
        corresponding attribute name in :attr:`metadata`
        """
        try:
            return self.metadata['data_id']
        except KeyError:
            return 'N/D'

    @property
    def is_climatology(self):
        ff = self.from_files
        if len(ff) == 1 and '9999' in os.path.basename(ff[0]):
            return True
        return False

    @property
    def has_data(self):
        """True if sum of shape of underlying Cube instance is > 0, else False
        """
        return True if bool(sum(self._grid.shape)) else False

    @property
    def shape(self):
        return self._grid.shape

    @property
    def lon_res(self):
        if not 'longitude' in self:
            raise AttributeError('Data does not contain longitude information')
        vals = np.diff(self.longitude.points)
        val = vals.mean()
        if vals.std() / val > 0.0001:
            raise ValueError('Check longitudes')
        return val

    @property
    def lat_res(self):
        if not 'latitude' in self:
            raise AttributeError('Data does not contain longitude information')
        vals = np.diff(self.latitude.points)
        val = vals.mean()
        if vals.std() / val > 0.0001:
            raise ValueError('Check latitudes')
        return val

    @property
    def ndim(self):
        """Number of dimensions"""
        if not self.has_data:
            raise NotImplementedError("No data available...")
        return self.grid.ndim

    @property
    def coords_order(self):
        """Array containing the order of coordinates"""
        return self.coord_names

    @property
    def coord_names(self):
        """List containing coordinate names"""
        if not self.has_data:
            return []
        elif self._coord_names is None:
            self._update_coord_info()
        return self._coord_names

    @property
    def dimcoord_names(self):
        """List containing coordinate names"""
        if not self.has_data:
            return []
        return [c.name() for c in self.grid.dim_coords]

    @property
    def area_weights(self):
        """Area weights of lat / lon grid"""
        if self._area_weights is None:
            self.calc_area_weights()
        return self._area_weights

    @area_weights.setter
    def area_weights(self, val):
        raise AttributeError("Area weights cannot be set manually yet...")

    @property
    def has_latlon_dims(self):
        """Boolean specifying whether data has latitude and longitude dimensions"""
        return all([dim in self.dimcoord_names for dim in ['latitude',
                                                           'longitude']])
    @property
    def has_time_dim(self):
        """Boolean specifying whether data has latitude and longitude dimensions"""
        return 'time' in self.dimcoord_names

    def _read_netcdf(self, input, var_name, perform_fmt_checks):
        from pyaerocom.io.iris_io import load_cube_custom
        self.grid = load_cube_custom(input, var_name,
                                     perform_fmt_checks=perform_fmt_checks)
        if not 'from_files' in self.metadata:
            self.metadata['from_files'] = []
        elif not isinstance(self.metadata["from_files"], list):
            self.metadata["from_files"] = [self.metadata["from_files"]]
        self.metadata["from_files"].append(input)
        try:
            from pyaerocom.io.helpers import get_metadata_from_filename
            self.update_meta(**get_metadata_from_filename(input))
        except Exception:
            logger.warning('Failed to access metadata from filename')

    def load_input(self, input, var_name=None, perform_fmt_checks=None):
        """Import input as cube

        Parameters
        ----------
        input : :obj:`str:` or :obj:`Cube`
            data input. Can be a single .nc file or a preloaded iris Cube.
        var_name : :obj:`str`, optional
            variable name that is extracted if `input` is a file path . Irrelevant
            if `input` is preloaded Cube
        perform_fmt_checks : bool, optional
            perform formatting checks based on information in filenames. Only
            relevant if input is a file

        """
        if isinstance(input, iris.cube.Cube):
            self.grid = input #instance of Cube
        elif isinstance(input, Path) and input.exists():
            self._read_netcdf(str(input), var_name, perform_fmt_checks)
        elif isinstance(input, str) and os.path.exists(input):
            self._read_netcdf(input, var_name, perform_fmt_checks)
        else:
            raise IOError('Failed to load input: {}'.format(input))

        if var_name is not None and self.var_name != var_name:
            try:
                self.var_name = var_name
            except ValueError:
                const.print_log.warning('Could not update var_name, invalid input '
                                     '{} (need str)'.format(var_name))

    def _try_convert_non_cf_unit(self, new_unit):
        import pyaerocom.units_helpers as uh
        # check if it is deposition and if units are implicit
        try:
            fac = uh.get_unit_conversion_fac(self.units, new_unit,
                                             self.var_name)
        except :
            if uh.is_deposition(self.var_name):
                tst = TsType(self.ts_type)
                si = tst.to_si()
                check_from = f'{self.units} {si}-1' # e.g. kg N m-2 h-1
                check_to = f'{self.units} s-1' # -> kg N m-2 s-1
                check_aerocom = self.var_info.units # what we want in the end
                fac1 =  uh.get_unit_conversion_fac(check_from,
                                                   check_to) #h-1 -> s-1
                fac2 = uh.get_unit_conversion_fac(
                    check_to,
                    check_aerocom,
                    self.var_name) # kg N m-2 s-1 -> kg m-2 s-1
                mulfac = fac1*fac2
                self.cube *= mulfac
                self.units = check_aerocom


            else:
                raise UnitConversionError('What a surprise...')




    def convert_unit(self, new_unit):
        """Convert unit of data to new unit"""
        try:
            self.grid.convert_units(new_unit)
        except ValueError as e:
            self._try_convert_non_cf_unit(new_unit)

    def time_stamps(self):
        """Convert time stamps into list of numpy datetime64 objects

        The conversion is done using method :func:`cfunit_to_datetime64`

        Returns
        -------
        list
            list containing all time stamps as datetime64 objects
        """
        if self.has_time_dim:
            return cftime_to_datetime64(self.time)

    def years_avail(self):
        """
        Generate list of years that are available in this dataset

        Returns
        -------
        list

        """
        toyear = lambda x: int(str(x.astype('datetime64[Y]')))

        return [x for x in set(map(toyear, self.time_stamps()))]

    def split_years(self, years=None):
        """
        Generator to split data object into individual years

        Note
        ----
        This is a generator method and thus should be looped over

        Parameters
        ----------
        years : list, optional
            List of years that should be excluded. If None, it uses output
            from :func:`years_avail`.

        Yields
        ------
        GriddedData
            single year data object

        """

        from pyaerocom.helpers import start_stop_from_year
        if years is None:
            years = self.years_avail()
        if len(years) == 1:
            const.print_log.info('Nothing to split... GriddedData contains '
                                 'only {}'.format(years[0]))
            yield self
        for year in years:
            start, stop = start_stop_from_year(year)
            yield self.crop(time_range=(start, stop))

    def check_coord_order(self):
        """Wrapper for :func:`check_dimcoords_tseries`"""
        logger.warning(DeprecationWarning('Method was renamed, please use '
                                          'check_dimcoords_tseries'))
        return self.check_dimcoords_tseries()

    def check_dimcoords_tseries(self):
        """Check order of dimension coordinates for time series retrieval

        For computation of time series at certain lon / lat coordinates, the
        data dimensions have to be in a certain order specified by
        :attr:`COORDS_ORDER_TSERIES`.

        This method checks the current order (and dimensionality) of data and
        raises appropriate errors.

        Raises
        ------
        DataDimensionError
            if dimension of data is not supported (currently, 3D or 4D data
            is supported)
        DimensionOrderError
            if dimensions are not in the right order (in which case
            :func:`reorder_dimensions_tseries` may be used to catch the
            Exception)
        """
        if not self.ndim in (3,4):
            raise DataDimensionError('Time series extraction requires at least 3 '
                            'coordinates in cube')
# =============================================================================
#         elif not len(self.cube.dim_coords) == self.ndim:
#             raise DataDimensionError('Number of dimensions ({}) does not equal '
#                                      'number of dimension coordinates ({})'
#                                      .format(self.ndim,
#                                              len(self.cube.dim_coords)))
# =============================================================================
        order = self.COORDS_ORDER_TSERIES
        for i, coord in enumerate(order):
            dims = self.cube.coord_dims(coord)
            if len(dims) == 0:
                raise DataDimensionError('Coord {} is not associated with a '
                                         'data dimension in cube'
                                         .format(coord))
            elif len(dims) > 1:
                raise NotImplementedError('Coord {} is associated with '
                                          'multiple dimensions. This cannot '
                                          'yet be handled...'.format(coord))

            if not dims[0] == i:
                raise DimensionOrderError('Invalid order of grid dimensions')
# =============================================================================
#
#         check = self.dimcoord_names
#         if not len(check) >= 3:
#             raise DataDimensionError('One of the data dimension coordinates '
#                                      'may not be defined')
#
#         for i, item in enumerate(check[:3]):
#             if not item == order[i]:
#                 raise DimensionOrderError('Invalid order of grid '
#                                           'dimension, need {}, got {}'
#                                           .format(order,
#                                                   check))
# =============================================================================

    def reorder_dimensions_tseries(self):
        """Reorders dimensions of data such that :func:`to_time_series` works
        """
        order = self.COORDS_ORDER_TSERIES
        new_order = []
        #coord_names = [c.name() for c in self.grid.dim_coords]
        for coord in order:
            dims = self.cube.coord_dims(coord)
            if len(dims) == 0:
                raise DataDimensionError('Coord {} is not associated with a '
                                         'data dimension in cube'
                                         .format(coord))
            elif len(dims) > 1:
                raise NotImplementedError('Coord {} is associated with '
                                          'multiple dimensions. This cannot '
                                          'yet be handled...'.format(coord))
            new_order.append(dims[0])

        if not len(new_order) == self.ndim:
            for i in range(self.ndim):
                if not i in new_order:
                    new_order.append(i)
        self.transpose(new_order)
        self.check_dimcoords_tseries()

    def reorder_dimensions_tseries_old(self):
        """Reorders dimensions of data such that :func:`to_time_series` works
        """
        order = self.COORDS_ORDER_TSERIES
        new_order = []
        coord_names = [c.name() for c in self.grid.dim_coords]
        for coord_name in order:
            new_order.append(coord_names.index(coord_name))
        if not len(new_order) == self.ndim:
            for i in range(self.ndim):
                if not i in new_order:
                    new_order.append(i)
        self.transpose(new_order)
        self.check_dimcoords_tseries()

    def transpose(self, new_order):
        """Re-order data dimensions in object

        Wrapper for :func:`iris.cube.Cube.transpose`

        Note
        ----
        Changes THIS object (i.e. no new instance of :class:`GriddedData` will
        be created)

        Parameters
        ----------
        order : list
            new index order
        """
        self.grid.transpose(new_order)

    def mean_at_coords(self, latitude=None, longitude=None,
                       time_resample_kwargs=None, **kwargs):
        """Compute mean value at all input locations

        Parameters
        ----------
        latitude : 1D list or similar
            list of latitude coordinates of coordinate locations. If None,
            please provided coords in iris style as list of (lat, lon) tuples
            via `coords` (handled via arg kwargs)
        longitude : 1D list or similar
            list of longitude coordinates of coordinate locations. If None,
            please provided coords in iris style as list of (lat, lon) tuples
            via `coords` (handled via arg kwargs)
        time_resample_kwargs : dict, optional
            time resampling arguments passed to
            :func:`StationData.resample_time`
        **kwargs
            additional keyword args passed to :func:`to_time_series`

        Returns
        -------
        float
            mean value at coordinates over all times available in this object

        """
        ts = self.to_time_series(latitude=latitude,
                                 longitude=longitude,
                                 **kwargs)
        mean =  []
        for stat in ts:
            if isinstance(time_resample_kwargs, dict):
                stat.resample_time(self.var_name,
                                   inplace=True,
                                   **time_resample_kwargs)
            data = stat[self.var_name].values
            if len(data) > 0:
                data = np.nanmean(data)
            mean.append(data)
        return np.nanmean(mean)

    def _coords_to_iris_sample_points(self, **coords):

        sample_points = []
        num = None
        for cname, vals in coords.items():
            if isnumeric(vals):
                vals= [vals]
            if num is None:
                num = len(vals)
            elif num != len(vals):
                raise ValueError('All coord arrays need to have same length')
            sample_points.append((cname, vals))
        return sample_points

    def _iris_sample_points_to_coords(self, sample_points):
        lats, lons = None, None
        for (name, vals) in sample_points:
            if isnumeric(vals):
                vals = [vals]
            if name in ('lat', 'latitude'):
                lats = vals
            elif name in ('lon', 'longitude'):
                lons = vals
        if not lats or not lons or not len(lats) == len(lons):
            raise ValueError('Could not extract latitude or longitude info '
                             'from sampling_points or both input arrays '
                             'do not have the same lenght')

        return dict(lat=lats, lon=lons)

    def to_time_series(self, sample_points=None, scheme="nearest",
                       vert_scheme=None, add_meta=None, use_iris=False,
                       **coords):

        """Extract time-series for provided input coordinates (lon, lat)

        Extract time series for each lon / lat coordinate in this cube or at
        predefined sample points (e.g. station data). If sample points are
        provided, the cube is interpolated first onto the sample points.

        Todo
        ----
        Check Memory error handle

        Parameters
        ----------
        sample_points : list
            coordinates (e.g. lon / lat) at which time series is supposed to be
            retrieved
        scheme : str or iris interpolator object
            interpolation scheme (for details, see :func:`interpolate`)
        vert_scheme : str
            string specifying how to treat vertical coordinates. This is only
            relevant for data that contains vertical levels. It will be ignored
            otherwise. Note that if the input coordinate specifications contain
            altitude information, this parameter will be set automatically to
            'altitude'. Allowed inputs are all data collapse schemes that
            are supported by :func:`pyaerocom.helpers.str_to_iris` (e.g. `mean,
            median, sum`). Further valid schemes are `altitude, surface,
            profile`.
            If not other specified and if `altitude` coordinates are provided
            via sample_points (or **coords parameters) then, vert_scheme will
            be set to `altitude`. Else, `profile` is used.
        add_meta : dict, optional
            dictionary specifying additional metadata for individual input
            coordinates. Keys are meta attribute names (e.g. station_name)
            and corresponding values are lists (with length of input coords)
            or single entries that are supposed to be assigned to each station.
            E.g. `add_meta=dict(station_name=[<list_of_station_names>])`).
        **coords
            additional keyword args that may be used to provide the interpolation
            coordinates (for details, see :func:`interpolate`)

        Returns
        -------
        list
            list of result dictionaries for each coordinate. Dictionary keys
            are: ``longitude, latitude, var_name``
        """
        if 'collapse_scalar' in coords: #for backwards compatibility
            collapse_scalar = coords.pop('collapse_scalar')
        else:
            collapse_scalar = True
        try:
            self.check_dimcoords_tseries()
        except DimensionOrderError:
            self.reorder_dimensions_tseries()
        pinfo = False
        if np.prod(self.shape) > 5913000: # (shape of 2x2 deg, daily data)
            pinfo = True
            from time import time
            t0 = time()
            const.print_log.info('Extracting timeseries data from large array '
                                 '(shape: {}). This may take a while...'
                                 .format(self.shape))
        # if the method makes it to this point, it is 3 or 4 dimensional
        # and the first 3 dimensions are time, latitude, longitude.
# =============================================================================
#         lens = [len(x[1]) for x in sample_points]
#         if not all([lens[0]==x for x in lens]):
#             raise ValueError("Arrays for sample coordinates must have the "
#                              "same lengths")
# =============================================================================
        if self.ndim == 3: #data does not contain vertical dimension
            if use_iris:
                if sample_points is None:
                    sample_points = self._coords_to_iris_sample_points(**coords)
                result = self._to_timeseries_2D(sample_points, scheme,
                                                collapse_scalar=collapse_scalar,
                                                add_meta=add_meta)
            else:
                if not coords:
                    coords = self._iris_sample_points_to_coords(sample_points)
                result = self._to_time_series_xarray(scheme=scheme,
                                                     add_meta=add_meta,
                                                     **coords)
            if pinfo:
                const.print_log.info('Time series extraction successful. '
                                     'Elapsed time: {:.0f} s'
                                     .format(time() - t0))
            return result

        if sample_points is None:
            sample_points = self._coords_to_iris_sample_points(**coords)
        return self._to_timeseries_3D(sample_points, scheme,
                                      collapse_scalar=collapse_scalar,
                                      vert_scheme=vert_scheme,
                                      add_meta=add_meta)

    def _to_time_series_xarray(self, scheme='nearest',
                               add_meta=None, ts_type=None, **coords):

        try:
            self.check_dimcoords_tseries()
        except DimensionOrderError:
            self.reorder_dimensions_tseries()

        arr = self.to_xarray()

        if not len(coords) == 2:
            raise NotImplementedError('Please provide only latitude / longitude '
                                      'sampling points as input')
        for coord, vals in coords.items():
            if coord in ('lat', 'latitude'):
                if isinstance(vals, str) or isnumeric(vals):
                    vals = [vals]
                lat = vals
            elif coord in ('lon', 'longitude'):
                if isinstance(vals, str) or isnumeric(vals):
                    vals = [vals]
                lon = vals
        if lat is None or lon is None:
            raise ValueError('Please provide latitude and longitude coords')
        subset = extract_latlon_dataarray(arr, lat, lon, method=scheme,
                                          new_index_name='latlon')

        lat_id = subset.attrs['lat_dimname']
        lon_id = subset.attrs['lon_dimname']
        var = self.var_name
        times = self.time_stamps()

        meta_iter = {}
        meta_glob = {}
        if add_meta is not None:
            for meta_key, meta_val in add_meta.items():
                try:
                    if not len(meta_val) == len(lon):
                        raise ValueError
                    meta_iter[meta_key] = meta_val
                except Exception:
                    meta_glob[meta_key] = meta_val

        result = []
        subset = subset.compute()
        data_np = subset.data
        lats = subset[lat_id].data
        lons = subset[lon_id].data
        for sidx in range(subset.shape[-1]):

            data = StationData(latitude=lats[sidx],
                               longitude=lons[sidx],
                               data_id=self.name,
                               ts_type=self.ts_type)

            data.var_info[var] = {'units':self.units}

            vals = data_np[:, sidx]

            data[var] = pd.Series(vals, index=times)
            for meta_key, meta_val in meta_iter.items():
                data[meta_key] = meta_val[sidx]
            for meta_key, meta_val in meta_glob.items():
                data[meta_key] = meta_val

            if ts_type is not None:
                data.resample_time(var, ts_type, how='mean', inplace=True)
            result.append(data)
        return result

    def _to_timeseries_2D(self, sample_points, scheme, collapse_scalar,
                          add_meta=None, ts_type=None):
        """Extract time-series for provided input coordinates (lon, lat)

        Todo
        ----
        Check Memory error handle

        Parameters
        ----------
        sample_points : list
            coordinates (e.g. lon / lat) at which time series is supposed to be
            retrieved
        scheme : str or iris interpolator object
            interpolation scheme (for details, see :func:`interpolate`)
        collapse_scalar : bool
            see :func:`interpolate`

        Returns
        -------
        list
            list of result dictionaries for each coordinate. Dictionary keys
            are: ``longitude, latitude, var_name``
        """
        if self.ndim != 3:
            raise Exception('Developers: Debug! Users: please contact '
                            'developers :)')

        data = self.interpolate(sample_points, scheme, collapse_scalar)
        var = self.var_name
        times = data.time_stamps()

        #lats, lons = tuple_list_to_lists(sample_points)
        lats = [x[1] for x in sample_points if x[0] == "latitude"][0]
        lons = [x[1] for x in sample_points if x[0] == "longitude"][0]
        arr = data.grid.data
        grid_lons = data.longitude.points
        result = []
        meta_iter = {}
        meta_glob = {}
        if add_meta is not None:
            for meta_key, meta_val in add_meta.items():
                try:
                    if not len(meta_val) == len(lons):
                        raise ValueError
                    meta_iter[meta_key] = meta_val
                except Exception:
                    meta_glob[meta_key] = meta_val

        for i, lat in enumerate(lats):
            lon = lons[i]
            j = np.where(grid_lons==lon)[0][0]

            data = StationData(latitude=lat,
                               longitude=lon,
                               data_id=self.name,
                               ts_type=self.ts_type)
            data.var_info[var] = {'units':self.units}
            vals = arr[:, i, j]

            data[var] = pd.Series(vals, index=times)
            for meta_key, meta_val in meta_iter.items():
                data[meta_key] = meta_val[i]
            for meta_key, meta_val in meta_glob.items():
                data[meta_key] = meta_val

            if ts_type is not None:
                data.resample_time(var, ts_type, how='mean', inplace=True)
            result.append(data)

        return result

    def _to_timeseries_3D(self, sample_points, scheme, collapse_scalar,
                          vert_scheme='surface', add_meta=None):

        # Data contains vertical dimension
        data = self._apply_vert_scheme(sample_points, vert_scheme)

        # ToDo: check if _to_timeseries_2D can be called here
        return data.to_time_series(sample_points, scheme,
                                   collapse_scalar, add_meta=add_meta)

    def _apply_vert_scheme(self, sample_points, vert_scheme=None):
        """Helper method that checks and infers vertical scheme for time
        series computation from 3D data (used in :func:`_to_timeseries_3D`)"""

        if vert_scheme is None:
            const.print_log.info('Setting vert_scheme in GriddedData to mean')
            vert_scheme ='mean'
        try:
            self.check_dimcoords_tseries()
        except DimensionOrderError:
            self.reorder_dimensions_tseries()

        cname = self.dimcoord_names[-1]

        if not vert_scheme in self.SUPPORTED_VERT_SCHEMES:
            raise ValueError('Invalid input for vert_scheme: {}. Supported '
                             'schemes are: {}'
                             .format(vert_scheme, self.SUPPORTED_VERT_SCHEMES))
        if vert_scheme == 'surface':
            vert_index = self._infer_index_surface_level()
            return self[:,:,:,vert_index]
        elif vert_scheme == 'altitude':
            if not 'altitude' in [sp[0] for sp in sample_points]:
                raise ValueError('Require altitude specification in sample '
                                 'points for vert_scheme altitude')
            if not self.check_altitude_access():
                raise DataDimensionError('Cannot access altitude '
                                         'information')
            raise NotImplementedError('Cannot yet retrieve timeseries at '
                                      'altitude levels. Coming soon...')
        elif vert_scheme == 'profile':
            raise NotImplementedError('Cannot yet retrieve profile timeseries')
        else:
            try:
                # check if vertical scheme can be converted into valid iris
                # aggregator (in which case vertical dimension is collapsed)
                aggr = str_to_iris(vert_scheme)
            except KeyError:
                pass
            else:
                return self.collapsed(cname, aggr)

        raise NotImplementedError('Cannot yet retrieve timeseries '
                                  'from 4D data for vert_scheme {} '
                                  .format(vert_scheme))

    def check_altitude_access(self):
        """Checks if altitude levels can be accessed

        Returns
        -------
        bool
            True, if altitude access is provided, else False

        """
        return self.altitude_access.check_altitude_access()

    def get_altitude(self, **coords):
        """Extract (or try to compute) altitude values at input coordinates"""
        if not isinstance(self._altitude_access, AltitudeAccess):
            self.check_altitude_access()
        self._altitude_access.get_altitude(**coords)
        raise NotImplementedError('Coming soon...')

    def extract_surface_level(self):
        """Extract surface level from 4D field"""
        if not self.ndim==4:
            raise DataDimensionError('Can only extract surface level for 4D '
                                     'gridded data object')
        idx = self._infer_index_surface_level()
        return self[:,:,:,idx]

    def _infer_index_surface_level(self):
        if not self.ndim == 4:
            raise DataDimensionError('Can only infer surface level for 4D '
                                     'gridded data object')
        try:
            self.check_dimcoords_tseries()
        except DimensionOrderError:
            self.reorder_dimensions_tseries()
        cname = self.dimcoord_names[-1]
        coord = self[cname]
        from pyaerocom import vert_coords as vc
        if 'positive' in coord.attributes:
            if coord.attributes['positive'] == 'up':
                return np.argmin(self.grid.dim_coords[3].points)
            elif coord.attributes['positive'] == 'down':
                return np.argmax(self.grid.dim_coords[3].points)

        try:
            coord = vc.VerticalCoordinate(cname)
            if coord.lev_increases_with_alt:
                # vertical coordinate values increase with altitude -> find lowest value (e.g. altitude)
                return np.argmin(self.grid.dim_coords[3].points)
            else:
                # vertical coordinate values decrease with altitude -> find highest value (e.g. pressure)
                return np.argmax(self.grid.dim_coords[3].points)
        except Exception:
            if not const.GRID_IO.INFER_SURFACE_LEVEL:
                raise DataExtractionError('Cannot infer surface level since '
                                          'global option INFER_SURFACE_LEVEL in'
                                          'pyaerocom.const.GRID_IO is deactivated')
            const.print_log.info(
                'Inferring surface level in GriddedData based on mean value of '
                '{} data in first and last level since CF coordinate info is '
                'missing... The level with the largest mean value will be '
                'assumed to be the surface. If mean values in both levels'
                .format(self.var_name))
            last_lev_idx = self.shape[-1] - 1
            mean_first_idx = np.nanmean(self[0, :, :, 0].data)
            mean_last_idx = np.nanmean(self[0, :, :, last_lev_idx].data)
            if exponent(mean_first_idx) == exponent(mean_last_idx):
                raise DataExtractionError('Could not infer surface level. '
                    '{} data in first and last level is of similar magnitude...'
                    .format(self.var_name))
            elif mean_first_idx > mean_last_idx:
                return 0
            return last_lev_idx

    def to_time_series_single_coord(self, latitude, longitude):
        """Make time series dictionary of single location using neirest coordinate

        Todo
        ----
        Crop before extraction

        Parameters
        ----------
        latitude : float
            latitude of coordinate
        longitude : float
            longitude of coordinate

        Returns
        -------
        dict
            dictionary containing results
        """
        raise NameError(DeprecationWarning('This method is deprecated since '
                                           'version 0.8.0'))
# =============================================================================
#         self.check_dimcoords_tseries()
#         if not self.ndim == 3:
#             raise DataDimensionError('So far, timeseries can only be extracted '
#                                      'from 3 dimensional data...')
#         lons = self.longitude.points
#         lats = self.latitude.points
#         lon_idx = np.argmin(np.abs(lons - longitude))
#         lat_idx = np.argmin(np.abs(lats - latitude))
#         times = self.time_stamps()
#         data = self.grid.data[:, lat_idx, lon_idx]
#         return {'latitude'      : latitude,
#                 'longitude'     : longitude,
#                 'name'          : self.name,
#                 self.var_name   : pd.Series(data, times)}
# =============================================================================

    def _closest_time_idx(self, t):
        """Find closest index to input in time dimension"""
        t = self.time.units.date2num(to_pandas_timestamp(t))
        return self.time.nearest_neighbour_index(t)

    def find_closest_index(self, **dimcoord_vals):
        """Find the closest indices for dimension coordinate values"""
        idx = {}
        for dim, val in dimcoord_vals.items():
            if not dim in self.coord_names:
                raise DataDimensionError('No such dimension {}'.format(dim))
            elif dim == 'time':
                idx[dim] = self._closest_time_idx(val)
            else:
                idx[dim] = self[dim].nearest_neighbour_index(val)
        return idx

    def isel(self, **kwargs):
        raise NotImplementedError('Please use method sel for data selection '
                                  'based on dimension values')

    def sel(self, use_neirest=True, **dimcoord_vals):
        """Select subset by dimension names

        Note
        ----
        This is a BETA version, please use with care

        Parameters
        ----------
        **dimcoord_vals
            key / value pairs specifying coordinate values to be extracted

        Returns
        -------
        GriddedData
            subset data object
        """
        constraints = []
        rng_funs = {'time'   : get_time_rng_constraint,
                    'longitude' : get_lon_rng_constraint,
                    'latitude' : get_lat_rng_constraint}

        coord_vals = {}
        for dim, val in dimcoord_vals.items():
            is_rng = isrange(val)
            if is_rng:
                c = rng_funs[dim](*val)
                constraints.append(c)
            else:
                if dim == 'time':
                    if isnumeric(val) and val in self['time'].points:
                        _tval = val
                    else:
                        _idx = self._closest_time_idx(val)
                        _tval = self.time[_idx].points[0]
                    _cval = self['time'].units.num2date(_tval)
                    if not use_neirest and _cval != val:
                        raise DataExtractionError('No such value {} in dim {}. '
                                                  'Use option use_neirest to '
                                                  'disregard and extract '
                                                  'neirest neighbour'.format
                                                  (val, dim))
                else:
                    _idx = self[dim].nearest_neighbour_index(val)
                    _cval = self[dim][_idx].points[0]
                    if not use_neirest and _cval != val:
                        raise DataExtractionError('No such value {} in dim {}'
                                                  'Use option use_neirest to '
                                                  'disregard and extract '
                                                  'neirest neighbour'.format
                                                  (val, dim))
                coord_vals[dim] = _cval

        if coord_vals:
            constraints.append(iris.Constraint(coord_values=coord_vals))

        if len(constraints) > 0:
            c = constraints[0]
            for cadd in constraints[1:]:
                c = c & cadd
        subset = self.extract(c)
        if subset is None:
            raise DataExtractionError('Failed to extract subset for input '
                                      'coordinates {}'.format(dimcoord_vals))
        return subset

    # TODO: Test, confirm and remove beta flag in docstring
    def remove_outliers(self, low=None, high=None, inplace=True):
        """Remove outliers from data

        Parameters
        ----------
        low : float
            lower end of valid range for input variable. If None, then the
            corresponding value from the default settings for this variable
            are used (cf. minimum attribute of `available variables
            <https://pyaerocom.met.no/config_files.html#variables>`__)
        high : float
            upper end of valid range for input variable. If None, then the
            corresponding value from the default settings for this variable
            are used (cf. maximum attribute of `available variables
            <https://pyaerocom.met.no/config_files.html#variables>`__)
        inplace : bool
            if True, this object is modified, else outliers are removed in
            a copy of this object

        Returns
        -------
        GriddedData
            modified data object
        """
        if low is None:
            low = self.var_info.minimum
            logger.info('Setting {} outlier lower lim: {:.2f}'
                        .format(self.var_name, low))
        if high is None:
            high = self.var_info.maximum
            logger.info('Setting {} outlier upper lim: {:.2f}'
                        .format(self.var_name, high))
        obj = self if inplace else self.copy()
        obj._ensure_is_masked_array()

        data = obj.grid.data

        mask = np.logical_or(data<low, data>high)
        obj.grid.data[mask] = np.ma.masked
        obj.metadata['outliers_removed'] = True
        return obj

    def _ensure_is_masked_array(self):
        """Make sure underlying data is masked array

        Required, e.g. for removal of outliers

        Note
        ----
        Will trigger "realisation" of data (i.e. loading of numpy array) in
        case data is lazily loaded.
        """
        if not np.ma.is_masked(self.cube.data):
            self.cube.data = np.ma.masked_array(self.cube.data)

    def _resample_time_iris(self, to_ts_type):
        """Resample time dimension using iris funcitonality

        This does not allow to specify further constraints but just
        aggregates to input resolution

        Parameters
        ----------
        to_ts_type : str
            either of the supported temporal resolutions (cf.
            :attr:`IRIS_AGGREGATORS` in :mod:`helpers`, e.g. "monthly")

        Returns
        -------
        GriddedData
            new data object containing downscaled data

        Raises
        ------
        TemporalResolutionError
            if input resolution is not provided, or if it is higher temporal
            resolution than this object
        """
        #from pyaerocom.tstype import TsType
        to = TsType(to_ts_type)
        current = TsType(self.ts_type)

        if current == to:
            logger.info('Data is already in {} resolution'.format(to_ts_type))
            return self
        if not to_ts_type in IRIS_AGGREGATORS:
            raise TemporalResolutionError('Resolution {} cannot '
                'converted'.format(to_ts_type))
        elif current < to: #current resolution is smaller than desired
            raise TemporalResolutionError('Cannot increase '
                'temporal resolution from {} to {}'.format(self.ts_type,
                                          to_ts_type))
        cube = self.grid

        # Create aggregators
        aggrs = ['yearly']
        if not to_ts_type in aggrs:
            aggrs.append(to_ts_type)

        for aggr in aggrs:
            if not aggr in [c.name() for c in cube.aux_coords]:
                # this adds the corresponding aggregator to the cube
                IRIS_AGGREGATORS[aggr](cube, 'time', name=aggr)
            #IRIS_AGGREGATORS[to_ts_type](cube, 'time', name=to_ts_type)
        # not downscale
        aggregated = cube.aggregated_by(aggrs, MEAN)
        data = GriddedData(aggregated, **self.metadata)
        data.metadata['ts_type'] = to_ts_type
        data.check_dimcoords_tseries()
        return data

    def _resample_time_xarray(self, to_ts_type, how, apply_constraints,
                              min_num_obs):
        import xarray as xarr

        arr = xarr.DataArray.from_iris(self.cube)
        from_ts_type = self.ts_type
        try:
            rs = TimeResampler(arr)
            arr_out = rs.resample(to_ts_type,
                                  from_ts_type=from_ts_type,
                                  how=how,
                                  apply_constraints=apply_constraints,
                                  min_num_obs=min_num_obs)
        except ValueError: # likely non-standard datetime objects in array (cf https://github.com/pydata/xarray/issues/3426)
            arr['time'] = self.time_stamps()
            rs = TimeResampler(arr)
            arr_out = rs.resample(to_ts_type,
                                  from_ts_type=from_ts_type,
                                  how=how,
                                  apply_constraints=apply_constraints,
                                  min_num_obs=min_num_obs)
        data = GriddedData(arr_out.to_iris(),
                           convert_unit_on_init=False,
                           **self.metadata)
        data.metadata['ts_type'] = to_ts_type
        data.metadata.update(rs.last_setup)

        # in case of these aggregators, the data unit can be kept
        # ToDo: this is a quick fix and needs revision, should also check
        # if this can be handled automatically by iris, since iris knows
        # about cf Units and will perhaps change a unit automatically when
        # e.g. a cumulative sum is applied to the time dimension (for instance)
        # if precip data in mm hr-1 is converted from hourly -> daily using
        # cumulative sum.
        if rs.last_units_preserved:
            data.units = self.units
        else:
            print_log.info(
                f'Cannot infer unit when aggregating using {how}. Please set '
                f'unit in returned data object!'
                )
        try:
            data.check_dimcoords_tseries()
        except:
            data.reorder_dimensions_tseries()
        return data

    def resample_time(self, to_ts_type='monthly', how=None,
                      apply_constraints=None, min_num_obs=None,
                      use_iris=False):
        """Resample time to input resolution

        Parameters
        ----------
        to_ts_type : str
            either of the supported temporal resolutions (cf.
            :attr:`IRIS_AGGREGATORS` in :mod:`helpers`, e.g. "monthly")
        how : str
            string specifying how the data is to be aggregated, default is mean
        apply_constraints : bool, optional
            if True, hierarchical resampling is applied using input
            `min_num_obs` (if provided) or else, using constraints
            specified in :attr:`pyaerocom.const.OBS_MIN_NUM_RESAMPLE`
        min_num_obs : dict or int, optinal
            integer or nested dictionary specifying minimum number of
            observations required to resample from higher to lower frequency.
            For instance, if `input_data` is hourly and `to_ts_type` is
            monthly, you may specify something like::

                min_num_obs =
                    {'monthly'  :   {'daily'  : 7},
                     'daily'    :   {'hourly' : 6}}

            to require at least 6 hours per day and 7 days per month.
        use_iris : bool
            option to use resampling scheme from iris library rather than
            xarray.

        Returns
        -------
        GriddedData
            new data object containing downscaled data

        Raises
        ------
        TemporalResolutionError
            if input resolution is not provided, or if it is higher temporal
            resolution than this object
        """
        if how is None:
            how = 'mean'
        if not self.has_time_dim:
            raise DataDimensionError('Require time dimension in GriddedData: '
                                     '{}'.format(self.short_str()))
        if use_iris and not apply_constraints and how=='mean':
            return self._resample_time_iris(to_ts_type)

        try:
            return self._resample_time_xarray(to_ts_type, how,
                                              apply_constraints,
                                              min_num_obs)
        except NotImplementedError as e:
            raise ResamplingError('Resampling of time in GriddedData failed '
                                  'using xarray. Reason: {}. Please try again '
                                  'with input arg use_iris=True'
                                  .format(repr(e)))

    def downscale_time(self, to_ts_type='monthly'):
        msg = DeprecationWarning('This method is deprecated. Please use new '
                                 'name resample_time')
        print_log.warning(msg)
        return self.resample_time(to_ts_type)

    def add_aggregator(self, aggr_name):
        raise NotImplementedError

    def calc_area_weights(self):
        """Calculate area weights for grid"""
        if not self.has_latlon_dims:
            raise DataDimensionError('Data does not have latitude and longitude '
                                     'dimensions. This is required for '
                                     'computation of area weights.')
        self._check_lonlat_bounds()
        self._area_weights = area_weights(self.grid)
        return self.area_weights

    def filter_altitude(self, alt_range=None):
        """Currently dummy method that makes life easier in :class:`Filter`

        Returns
        -------
        GriddedData
            current instance
        """
        const.logger.info('Altitude filtering is not applied in GriddedData '
                          'and will be skipped')
        return self

    def filter_region(self, region_id, inplace=False, **kwargs):
        """Filter region based on ID

        This works both for rectangular regions and mask regions

        Parameters
        -----------
        region_id : str
            name of region
        inplace : bool
            if True, the current data object is modified, else a new object
            is returned
        **kwargs
            additional keyword args passed to :func:`apply_region_mask` if
            input region is a mask.

        Returns
        -------
        GriddedData
            filtered data object
        """
        if region_id in const.HTAP_REGIONS:
            return self.apply_region_mask(region_id, inplace=inplace, **kwargs)
        return self.crop(region=region_id)

    def apply_region_mask(self, region_id, thresh_coast=0.5, inplace=False):
        """Apply a masked region filter
        """

        if not region_id in const.HTAP_REGIONS:
            raise ValueError('Invalid input for region_id: {}, choose from: {}'
                             .format(region_id, const.HTAP_REGIONS))

        # get Iris mask
        mask_iris = load_region_mask_iris(region_id)

        # Reads mask to griddedata
        mask  = GriddedData(mask_iris, convert_unit_on_init=False)
        mask = mask.regrid(self.cube)

        #mask.quickplot_map(vmin=0, vmax=1)
        npm = mask.cube.data

        if isinstance(npm, np.ma.core.MaskedArray):
            npm = npm.filled(np.nan)

        thresh_mask = npm > thresh_coast
        npm[thresh_mask] = 0
        npm[~thresh_mask] = 1

        #griddeddata = self.copy()

        try:
            if inplace:
                griddeddata = self
            else:
                griddeddata = self.copy()

            # UPDATE MASK WITH REGIONAL MASK.
            griddeddata.cube.data[:, npm.astype(bool)] = np.nan
            griddeddata.metadata['region'] = region_id

        except MemoryError:
            raise NotImplementedError("Coming soon... ")

        return griddeddata

    def crop(self, lon_range=None, lat_range=None,
             time_range=None, region=None):
        """High level function that applies cropping along multiple axes

        Note
        ----
            1. For cropping of longitudes and latitudes, the method
            :func:`iris.cube.Cube.intersection` is used since it automatically
            accepts and understands longitude input based on definition
            0 <= lon <= 360 as well as for -180 <= lon <= 180
            2. Time extraction may be provided directly as index or in form of
            :class:`pandas.Timestamp` objects.

        Parameters
        ----------
        lon_range : :obj:`tuple`, optional
            2-element tuple containing longitude range for cropping. If None,
            the longitude axis remains unchanged.
            Example input to crop around meridian: `lon_range=(-30, 30)`
        lat_range : :obj:`tuple`, optional
            2-element tuple containing latitude range for cropping. If None,
            the latitude axis remains unchanged
        time_range : :obj:`tuple`, optional
            2-element tuple containing time range for cropping. Allowed data
            types for specifying the times are

                1. a combination of 2 :class:`pandas.Timestamp` instances or
                2. a combination of two strings that can be directly converted\
                into :class:`pandas.Timestamp` instances (e.g.\
                `time_range=("2010-1-1", "2012-1-1")`) or
                3. directly a combination of indices (:obj:`int`).

            If None, the time axis remains unchanged.
        region : :obj:`str` or :obj:`Region`, optional
            string ID of pyaerocom default region or directly an instance of
            the :class:`Region` object. May be used instead of
            ``lon_range`` and ``lat_range``, if these are unspecified.

        Returns
        -------
        GriddedData
            new data object containing cropped grid
        """
        suppl = {}
        suppl.update(self.metadata)
        if region is not None:
            if isinstance(region, str):
                try:
                    region = Region(region)
                except Exception as e:
                    logger.warning("Failed to access longitude / latitude range "
                                   "using region ID {}. Error msg: {}".format(
                                           region, repr(e)))
            if not isinstance(region, Region):
                raise ValueError("Invalid input for region")
            suppl["region"] = region.name
            lon_range, lat_range = region.lon_range, region.lat_range
        if lon_range is not None and lat_range is not None:
            data = self.grid.intersection(longitude=lon_range,
                                          latitude=lat_range)
        elif lon_range is not None and lat_range is None:
            data = self.grid.intersection(longitude=lon_range)
        elif lon_range is None and lat_range is not None:
            data = self.grid.intersection(latitude=lat_range)
        else:
            data = self.grid
        if not data:
            raise DataExtractionError("Failed to apply spatial cropping...")
        if time_range is None:
            return GriddedData(data, **suppl)
        else:
            if all(isinstance(x, str) for x in time_range):
                time_range = (pd.Timestamp(time_range[0]),
                              pd.Timestamp(time_range[1]))
            if all(isinstance(x, pd.Timestamp) for x in time_range):
                logger.info("Cropping along time axis based on Timestamps")
                time_constraint = get_time_rng_constraint(*time_range)
                try:
                    self.cube.coord("time").bounds = None
                except Exception:
                    pass
                data = data.extract(time_constraint)
            elif all(isinstance(x, int) for x in time_range):
                logger.info("Cropping along time axis based on indices")
                data = data[time_range[0]:time_range[1]]
            if not data:
                raise DataExtractionError("Failed to apply temporal cropping")
        return GriddedData(data, **suppl)

    def get_area_weighted_timeseries(self, region=None):
        """Helper method to extract area weighted mean timeseries

        Parameters
        ----------
        region
            optional, name of AeroCom default region for which the mean is to
            be calculated (e.g. EUROPE)

        Returns
        -------
        StationData
            station data containing area weighted mean
        """
        try:
            self.check_dimcoords_tseries()
        except DimensionOrderError:
            self.reorder_dimensions_tseries()
        if self.ndim != 3:
            raise NotImplementedError('Area weighted mean can only computed '
                                      'for data containing latitude and '
                                      'longitude data')
        stat = StationData()
        stat.station_name = self.data_id
        if region is not None:
            d = self.crop(region=region)
            stat['region'] = region
        else:
            d = self
        vals = d.area_weighted_mean()

        stat[self.var_name] = pd.Series(vals, d.time_stamps())
        return stat

    # redefined methods from iris.Cube class. This includes all Cube
    # processing methods that exist in the Cube class and that work on the
    # Cube and return a Cube instance. These may be expanded (e.g. for
    # instance what they accept as input
    def aerocom_filename(self, at_stations=False):
        """Filename of data following Aerocom 3 conventions

        Parameters
        ----------
        at_stations : str
            if True, then AtStations string will be included in filename

        Returns
        -------
        str
            generated file name based on what is in this object
        """
        const.print_log.warning(
            DeprecationWarning('This method is deprecated. Please use '
                               'aerocom_savename instead')
        )
        from pyaerocom.io import FileConventionRead
        f = self.from_files[0]
        fconv = FileConventionRead().from_file(f)
        base_info = fconv.get_info_from_file(f)

        vert_code = base_info['vert_code']
        if vert_code is None:
            vert_code = 'UNDEFINED'
        if at_stations:
            vert_code += 'AtStations'

        name = [fconv.name, self.name, self.var_name, vert_code,
                str(pd.Timestamp(self.start).year), self.ts_type]
        return f'{fconv.file_sep}'.join(name) + '.nc'

    def aerocom_savename(self, data_id=None, var_name=None,
                         vert_code=None, year=None, ts_type=None):
        """Get filename for saving following AeroCom conventions"""
        from pyaerocom.io.helpers import aerocom_savename
        if vert_code is None:
            try:
                from pyaerocom.io.fileconventions import FileConventionRead
                f = self.from_files[0]
                fconv = FileConventionRead().from_file(f)
                vert_code = fconv.get_info_from_file(f)['vert_code']
            except Exception:
                pass

        if vert_code in (None, ''):
            raise ValueError('Please provide input vert_code')

        if data_id is None:
            data_id = self.data_id
        if var_name is None:
            var_name = self.var_name
        if year is None:
            start = pd.Timestamp(self.start).year
            stop = pd.Timestamp(self.stop).year
            if stop > start:
                raise ValueError('Cannot create AeroCom savename for multiyear '
                                 'data... please split first')
            year = str(start)
        else:
            year = str(year)
        if ts_type is None:
            ts_type = self.ts_type
        return aerocom_savename(data_id, var_name, vert_code, year, ts_type)

    def compute_at_stations_file(self, latitudes=None, longitudes=None,
                                 out_dir=None, savename=None,
                                 obs_data=None):
        """Creates and saves new netcdf file at input lat / lon coordinates

        This method can be used to reduce the size of too large grid files.
        It reduces the lon / lat dimensionality corresponding to the locations
        of the input lat / lon coordinates.

        """
        from pyaerocom import UngriddedData, print_log
        print_log.info('Computing AtStations file. This may take a while')
        if isinstance(obs_data, UngriddedData):
            longitudes = obs_data.longitude
            latitudes = obs_data.latitude

        if not len(longitudes) == len(latitudes):
            raise ValueError('Longitude and latitude arrays need to have the '
                             'same length (since they are supposed to belong) '
                             'to station_coordinates')
        if out_dir is None:
            out_dir = const.CACHEDIR
        if savename is None:
            savename = self.aerocom_filename(at_stations=True)
        lons = self.longitude.points
        lats = self.latitude.points

        lon_idx = []
        lat_idx = []

        for lat, lon in zip(latitudes, longitudes):
            lon_idx.append(closest_index(lons, lon))
            lat_idx.append(closest_index(lats, lat))

        lon_idx = sorted(dict.fromkeys(lon_idx))
        lat_idx = sorted(dict.fromkeys(lat_idx))
        try:
            self.check_dimcoords_tseries()
        except DimensionOrderError:
            self.reorder_dimensions_tseries()

        subset = self[:, lat_idx][:,:,lon_idx]
        # make sure everything went well with the dimensions
        subset.check_dimcoords_tseries()
        path = subset.to_netcdf(out_dir, savename)
        print_log.info('Finished computing AtStations file.')
        return path

    def to_xarray(self):
        from xarray import DataArray
        arr = DataArray.from_iris(self.cube)
        return arr

    def _check_meta_netcdf(self):
        """Get rid of empty entries and convert bools to int in meta"""
        meta_out = {}
        for k, v in self.metadata.items():
            if type(v) == bool:
                meta_out[k] = int(v)
            elif v != None:
                meta_out[k] = v
        self.cube.attributes = meta_out

    def _to_netcdf_aerocom(self, out_dir, **kwargs):

        years = self.years_avail()
        outpaths = []
        for subset in self.split_years(years):
            subset._check_meta_netcdf()
            savename = subset.aerocom_savename(**kwargs)
            fp = os.path.join(out_dir, savename)
            iris.save(subset.grid, fp)
            outpaths.append(fp)
        return outpaths

    def to_netcdf(self, out_dir, savename=None, **kwargs):
        """Save as NetCDF file

        Parameters
        -----------
        out_dir : str
            output direcory (must exist)
        savename : str, optional
            name of file. If None, :func:`aerocom_savename` is used which is
            generated automatically and may be modified via `**kwargs`
        **kwargs
            keywords for name

        Returns
        -------
        list
            list of output files created
        """

        if savename is None: #use AeroCom convention
            return self._to_netcdf_aerocom(out_dir, **kwargs)
        self._check_meta_netcdf()
        savename = self.aerocom_savename(**kwargs)
        fp = os.path.join(out_dir, savename)
        iris.save(self.grid, fp)

        return [fp]

    def interpolate(self, sample_points=None, scheme="nearest",
                    collapse_scalar=True, **coords):
        """Interpolate cube at certain discrete points

        Reimplementation of method :func:`iris.cube.Cube.interpolate`, for
        details `see here <http://scitools.org.uk/iris/docs/v1.10.0/iris/iris/
        cube.html#iris.cube.Cube.interpolate>`__

        Note
        ----
        The input coordinates may also be provided using the input arg
        `**coords` which provides a more intuitive option (e.g. input
        ``(sample_points=[("longitude", [10, 20]), ("latitude", [1, 2])])``
        is the same as input ``(longitude=[10, 20], latitude=[1,2])``

        Parameters
        ----------
        sample_points : list
            sequence of coordinate pairs over which to interpolate
        scheme : str or iris interpolator object
            interpolation scheme, pyaerocom default is nearest. If input is
            string, it is converted into the corresponding iris Interpolator
            object, see :func:`str_to_iris` for valid strings
        collapse_scalar : bool
            Whether to collapse the dimension of scalar sample points in the
            resulting cube. Default is True.
        **coords
            additional keyword args that may be used to provide the interpolation
            coordinates in an easier way than using the ``Cube`` argument
            `sample_points`. May also be a combination of both.

        Returns
        -------
        GriddedData
            new data object containing interpolated data

        Examples
        --------

            >>> from pyaerocom import GriddedData
            >>> data = GriddedData()
            >>> data._init_testdata_default()
            >>> itp = data.interpolate([("longitude", (10)),
            ...                         ("latitude" , (35))])
            >>> print(itp.shape)
            (365, 1, 1)
        """
        if isinstance(scheme, str):
            scheme = str_to_iris(scheme)
        if not sample_points:
            sample_points = []
        sample_points.extend(list(coords.items()))
        print_log.info('Interpolating data of shape {}. This may take a while.'
                       .format(self.shape))
        try:
            itp_cube = self.grid.interpolate(sample_points, scheme,
                                             collapse_scalar)
        except MemoryError:
            raise MemoryError("Interpolation failed since grid of interpolated "
                              "Cube is too large")
        print_log.info('Successfully interpolated cube')
        return GriddedData(itp_cube, **self.metadata)

    def regrid(self, other=None, lat_res_deg=None, lon_res_deg=None,
               scheme='areaweighted', **kwargs):
        """Regrid this grid to grid resolution of other grid

        Parameters
        ----------
        other : GriddedData or Cube, optional
            other data object to regrid to. If None, then input args
            `lat_res` and `lon_res` are used to regrid.
        lat_res_deg : float or int, optional
            latitude resolution in degrees (is only used if input arg `other`
            is None)
        lon_res_deg : float or int, optional
            longitude resolution in degrees (is only used if input arg `other`
            is None)
        scheme : str
            regridding scheme (e.g. linear, neirest, areaweighted)

        Returns
        -------
        GriddedData
            regridded data object (new instance, this object remains unchanged)
        """

        if isinstance(other, iris.cube.Cube):
            other = GriddedData(other,
                                convert_unit_on_init=False)
        if isinstance(scheme, str):
            scheme = str_to_iris(scheme, **kwargs)

        if other is None:
            if any(x is None for x in (lat_res_deg, lon_res_deg)):
                raise ValueError('Missing input for regridding. Need either '
                                 'other data object or both lat_res_deg and '
                                 'lon_res_deg specified')
            dummy = make_dummy_cube_latlon(lat_res_deg=lat_res_deg,
                                           lon_res_deg=lon_res_deg)
            other = GriddedData(dummy,
                                convert_unit_on_init=False)

        if not (self.has_latlon_dims * other.has_latlon_dims):
            raise DataDimensionError('Can only regrid data objects with '
                                     'latitude and longitude dimensions')

        self._check_lonlat_bounds()
        other._check_lonlat_bounds()

        self.check_lon_circular()
        other.check_lon_circular()

        data_rg = self.grid.regrid(other.grid, scheme)
        suppl = od(**self.metadata)
        suppl['regridded'] = True
        data_out = GriddedData(data_rg, **suppl)
        return data_out

    def check_lon_circular(self):
        """Check if latitude and longitude coordinates are circular"""
        if not self.has_latlon_dims:
            raise DataDimensionError('No lat lon dimensions available...')
        if not self.longitude.circular:
            self.longitude.circular = check_coord_circular(self.longitude.points,
                                                           360)
        return self.longitude.circular

    def collapsed(self, coords, aggregator, **kwargs):
        """Collapse cube

        Reimplementation of method :func:`iris.cube.Cube.collapsed`, for
        details `see here <http://scitools.org.uk/iris/docs/latest/iris/iris/
        cube.html#iris.cube.Cube.collapsed>`__

        Parameters
        ----------
        coords : str or list
            string IDs of coordinate(s) that are to be collapsed (e.g.
            ``["longitude", "latitude"]``)
        aggregator : str or Aggregator or WeightedAggretor
            the aggregator used. If input is string, it is converted into the
            corresponding iris Aggregator object, see
            :func:`str_to_iris` for valid strings
        **kwargs
            additional keyword args (e.g. ``weights``)

        Returns
        -------
        GriddedData
            collapsed data object
        """
        if isinstance(aggregator, str):
            aggregator = str_to_iris(aggregator)
        collapsed = self.grid.collapsed(coords, aggregator, **kwargs)
        return GriddedData(collapsed, **self.cube.attributes)

    def extract(self, constraint, inplace=False):
        """Extract subset

        Parameters
        ----------
        constraint : iris.Constraint
            constraint that is to be applied

        Returns
        -------
        GriddedData
            new data object containing cropped data
        """
        data_crop = self.grid.extract(constraint)
        if not data_crop:
            raise DataExtractionError("Failed to extract subset")
        if inplace:
            self.cube = data_crop
        else:
            return GriddedData(data_crop, **self.metadata)

    def intersection(self, *args, **kwargs):
        """Ectract subset using :func:`iris.cube.Cube.intersection`

        See `here for details <http://scitools.org.uk/iris/docs/v1.9.0/html/
        iris/iris/cube.html#iris.cube.Cube.intersection>`__
        related to method and input parameters.

        Note
        ----
        Only works if underlying grid data type is :class:`iris.cube.Cube`

        Parameters
        ----------
        *args
            non-keyword args
        **kwargs
            keyword args

        Returns
        -------
        GriddedData
            new data object containing cropped data
        """
        data_crop = self.grid.intersection(*args, **kwargs)

        return GriddedData(data_crop, **self.metadata)

    def quickplot_map(self, time_idx=0, xlim=(-180, 180), ylim=(-90, 90),
                      add_mean=True, **kwargs):
        """Make a quick plot onto a map

        Parameters
        ----------
        time_idx : int
            index in time to be plotted
        xlim : tuple
            2-element tuple specifying plotted longitude range
        ylim : tuple
            2-element tuple specifying plotted latitude range
        add_mean : bool
            if True, the mean value over the region and period is inserted
        **kwargs
            additional keyword arguments passed to
            :func:`pyaerocom.quickplot.plot_map`

        Returns
        -------
        fig
            matplotlib figure instance containing plot
        """
        if not 'latitude' in self.dimcoord_names:
            raise DataDimensionError('Missing latitude dimension...')
        elif not 'longitude' in self.dimcoord_names:
            raise DataDimensionError('Missing longitude dimension...')
        tstr = ''
        if 'time' in self.dimcoord_names:
            if not self.ndim == 3:
                raise DataDimensionError('Invalid number of dimensions: {}. '
                                         'Expected 3.'.format(self.ndim))
            if not isinstance(time_idx, int):
                try:
                    t = to_pandas_timestamp(time_idx).to_datetime64()
                    time_idx = np.argmin(abs(self.time_stamps() - t))
                except Exception:
                    raise ValueError('Failed to interpret input time stamp')

            data = self[time_idx]
            try:
                t = cftime_to_datetime64(self.time[time_idx])[0]
                tstr = datetime2str(t, self.ts_type)
            except Exception:
                try:
                    tstr = datetime2str(self.time_stamps()[time_idx],
                                        self.ts_type)
                except Exception:
                    print_log.warning('Failed to retrieve ts_type in '
                                      'GriddedData {}'.format(repr(self)))
        else:
            if not self.ndim == 2:
                raise DataDimensionError('Invalid number of dimensions: {}. '
                                         'Expected 2.'.format(self.ndim))
            data = self

        from pyaerocom.plot.mapping import plot_griddeddata_on_map

        lons = self.longitude.contiguous_bounds()
        lats = self.latitude.contiguous_bounds()

        fig = plot_griddeddata_on_map(data=data.grid.data, lons=lons,
                                      lats=lats,
                                      var_name=self.var_name,
                                      unit=self.units,
                                      xlim=xlim, ylim=ylim,
                                      **kwargs)

        fig.axes[0].set_title("{} ({}, {})".format(self.data_id,
                              self.var_name, tstr))
        if add_mean:
            from pyaerocom.plot.config import COLOR_THEME

            ax = fig.axes[0]
            try:
                from pyaerocom.mathutils import exponent
                mean = data.mean()
                vstr = ('{:.%sf}'% (abs(exponent(mean)) + 1)).format(mean)
                mustr = 'Mean={}'.format(vstr)
                u = str(self.units)
                if not u=='1':
                    mustr += ' [{}]'.format(u)
                ax.text(0.02, 0.02, mustr,
                        color=COLOR_THEME.color_map_text,
                        transform=ax.transAxes,
                        fontsize=22,
                        bbox=dict(facecolor='#ffffff', edgecolor='none',
                                  alpha=0.65))
            except Exception as e:
                print_log.warning('Failed to compute / add area weighted mean. '
                                  'Reason: {}'.format(repr(e)))

        return fig

    def min(self):
        """Minimum value"""
        #make sure data is in memory
        data = self.grid.data
        if self.is_masked:
            return data.data[~data.mask].min()
        return data.min()

    def max(self):
        """Maximum value"""
        #make sure data is in memory
        data = self.grid.data
        if self.is_masked:
            return data.data[~data.mask].max()
        return data.max()

    def area_weighted_mean(self):
        """Get area weighted mean"""
        ws = self.area_weights
        return self.collapsed(coords=["longitude", "latitude"],
                              aggregator=MEAN,
                              weights=ws).grid.data

    def mean(self, areaweighted=True):
        """Mean value of data array

        Note
        ----
        Corresponds to numerical mean of underlying N-dimensional numpy array.
        Does not consider area-weights or any other advanced averaging.
        """
        #make sure data is in memory
        if areaweighted:
            return self.area_weighted_mean().mean()
        data = self.grid.data
        if self.is_masked:
            return data.data[~data.mask].mean()
        return data.mean()

    def std(self):
        """Standard deviation of values"""
        #make sure data is in memory
        data = self.grid.data
        if self.is_masked:
            return data.data[~data.mask].std()
        return data.std()

    def short_str(self):
        """Short string representation"""
        return "ID: {}, Var: {}".format(self.data_id, self.var_name)

    def _check_lonlat_bounds(self):
        """Check if longitude and latitude bounds are set and if not, guess"""
        if self.longitude.bounds is None:
            self.longitude.guess_bounds()
        if self.latitude.bounds is None:
            self.latitude.guess_bounds()

    def _init_testdata_default(self):
        """Helper method that loads ECMWF_OSUITE test data"""
        from pyaerocom.io.testfiles import get
        self.load_input(get()["models"]["ecmwf_osuite"], var_name="od550aer")
        return self

    @property
    def _size_GB(self):
        """Size of original data files from which this object is created

        These method is intended to be used for operations that actually
        require the *realisation* of the (lazy loaded) data.
        """
        raise NotImplementedError
        return sum([os.path.getsize(f) for f in self.from_files]) / 10**9

    def __getattr__(self, attr):
        return self[attr]

    def _check_coordinate_access(self, val):
        if self._coord_standard_names is None:
            self._update_coord_info()
        if val in self._coord_standard_names:
            return {'standard_name' : val}
        elif val in self._coord_var_names:
            return {'var_name' : val}
        elif val in self._coord_long_names:
            return {'long_name' : val}
        raise CoordinateError('Could not associate one of the coordinates with '
                              'input string {}'.format(val))

    def copy(self):
        """Copy this data object"""
        return GriddedData(self.cube.copy())

    def delete_aux_vars(self):
        """Delete auxiliary variables and iris AuxFactories"""
        c = self.cube
        for aux_fac in c.aux_factories:

            c.remove_aux_factory(aux_fac)

        for coord in c.coords():
            if isinstance(coord, iris.coords.AuxCoord):
                c.remove_coord(coord.name())

    def search_other(self, var_name, require_same_shape=True):
        """Searches data for another variable"""
        if require_same_shape and self.concatenated or self.computed:
            raise NotImplementedError('Coming soon...')
        for file in self.from_files:
            try:
                from pyaerocom.io.iris_io import load_cube_custom
                cube = load_cube_custom(file, var_name=var_name,
                                        perform__fmt_checks=False)
                return GriddedData(cube, from_files=file)
            except Exception:
                pass
        if var_name in self.reader.vars_provided:
            return self.reader.read_var(var_name,
                                        start=self.start,
                                        stop=self.stop,
                                        ts_type=self.ts_type,
                                        flex_ts_type=True)
        raise VariableNotFoundError('Could not find variable {}'.format(var_name))

    def update_meta(self, **kwargs):
        """Update metadata dictionary"""
        for key, val in kwargs.items():
            if key == 'var_name' and not isinstance(val, str):
                const.print_log.warning('Skipping assignment of var_name from '
                                     'metadata in GriddedData, since attr. '
                                     'needs to be str and is {}'.format(val))
                continue
            self._grid.attributes[key] = val

    def delete_all_coords(self, inplace=True):
        """Deletes all coordinates (dimension + auxiliary) in this object"""
        if inplace:
            obj = self
        else:
            obj = self.copy()
        delete_all_coords_cube(obj.cube, inplace=True)
        return obj

    def copy_coords(self, other, inplace=True):
        """Copy all coordinates from other data object

        Requires the underlying data to be the same shape.

        Warning
        --------
        This operation will delete all existing coordinates and auxiliary
        coordinates and will then copy the ones from the input data object.
        No checks of any kind will be performed

        Parameters
        ----------
        other : GriddedData or Cube
            other data object (needs to be same shape as this object)

        Returns
        -------
        GriddedData
            data object containing coordinates from other object
        """
        if inplace:
            obj = self
        else:
            obj = self.copy()
        if isinstance(other, iris.cube.Cube):
            other = GriddedData(other)
        if not other.shape == obj.shape:
            raise DataDimensionError('Cannot copy coordinates: shape mismatch')
        copy_coords_cube(to_cube=obj.cube, from_cube=other.cube, inplace=True)
        return obj

    def _update_coord_info(self):
        n, vn, sn, ln = [], [], [], []
        for c in self.grid.coords():
            n.append(c.name())
            vn.append(c.var_name)
            sn.append(c.standard_name)
            ln.append(c.long_name)
        self._coord_names = n
        self._coord_var_names = vn
        self._coord_standard_names = sn
        self._coord_long_names = ln

    def __getitem__(self, indices_or_attr):
        """x.__getitem__(y) <==> x[y]"""

        if isinstance(indices_or_attr, str):
            if indices_or_attr in self.__dict__:
                return self.__dict__[indices_or_attr]
            try:
                which = self._check_coordinate_access(indices_or_attr)
                return self.grid.coord(**which)
            except Exception:
                raise AttributeError("GriddedData object has no "
                                     "attribute {}"
                                     .format(indices_or_attr))

        sub = self.grid.__getitem__(indices_or_attr)
        return GriddedData(sub, **self.metadata)

    def __contains__(self, val):
        """Check if variable or coordinate matchs input string"""
        return val is self.name or val in self.coord_names

    def __dir__(self):
        return self.coord_names + super().__dir__()

    def __str__(self):
        """For now, use string representation of underlying data"""
        return ("pyaerocom.GriddedData: %s\nGrid data: %s"
                %(self.name, self.grid.__str__()))

    def __repr__(self):
        """For now, use representation of underlying data"""
        return "pyaerocom.GriddedData\nGrid data: %s" %self.grid.__repr__()

    def __add__(self, other):
        raise NotImplementedError('Coming soon')

    #sorted out
    def _to_timeseries_iter_coords_2D(self, sample_points, scheme,
                                      collapse_scalar):
        """Extract time-series for provided input coordinates (lon, lat)

        This method extracts the time-series at all input coordinates by
        iterating over the coordinate locations, cropping the grid around the
        coordinate and then interpolating it using
        the provided interpolation scheme.

        This method may be faster for a small number of coordinates (compared
        to :func:`to_timeseries`). It may also be the better choice in case the
        number of coordinates is too large in which case :func:`to_time_series`
        may fail due to a MemoryError (i.e. the case where the final
        interpolated object is too large to fit into memory).

        Parameters
        ----------
        sample_points : list
            coordinates (e.g. lon / lat) at which time series is supposed to be
            retrieved
        scheme : str or iris interpolator object
            interpolation scheme (for details, see :func:`interpolate`)
        collapse_scalar : bool
            see :func:`interpolate`
        **coords
            additional keyword args that may be used to provide the interpolation
            coordinates (for details, see :func:`interpolate`)

        Returns
        -------
        list
            list of result dictionaries for each coordinate. Dictionary keys
            are: ``latitude, longitude, altitude, var_name``
        """
        raise NotImplementedError
        if not scheme=="nearest":
            raise NotImplementedError
        self.check_dimcoords_tseries()

        lats, lons = None, None
        for val in sample_points:
            name, vals = val[0], val[1]
            if name == 'latitude':
                lats = vals
            elif name == 'longitude':
                lons = vals

        var = self.var_name
        times = self.time_stamps()
        grid_lats = self.latitude.points
        grid_lons = self.longitude.points
        result = []
        totnum = len(lats)
        for i, lat in enumerate(lats):
            if i%10 == 0:
                print('At coord {} of {}'.format(i+1, totnum))
            lon = lons[i]

            lat_idx = np.argmin(np.abs(grid_lats - lat))
            lon_idx = np.argmin(np.abs(grid_lons - lon))

            #: TODO review indexing [:,:] style vs. extract method vs. lazy data
            C = iris.Constraint(latitude=grid_lats[lat_idx],
                               longitude=grid_lons[lon_idx])

            sub = self.extract(C)

            vals = sub.grid.data
            #sub = self.grid[:, lat_idx, lon_idx]
            # first slice, then access data
            data = pd.Series(vals, index=times)
            result.append({'latitude'   :   lat,
                           'longitude'  :   lon,
                           'name'       :   self.name,
                            var         :   data})
        return result

    ### Deprecated (but still supported) stuff
    @property
    def unit(self):
        """Unit of data"""
        const.print_log.warning(DeprecationWarning('Attr. unit is deprecated, '
                                                'please use units instead'))
        return self.grid.units

    @unit.setter
    def unit(self, val):
        const.print_log.warning(DeprecationWarning('Attr. unit is deprecated, '
                                                'please use units instead'))
        self.grid.units = val

if __name__=='__main__':
    import matplotlib.pyplot as plt
    import pyaerocom as pya
    plt.close("all")
    pya.initialise_testdata()
    # print("uses last changes ")
    data = pya.io.ReadGridded('TM5-met2010_CTRL-TEST').read_var('od550aer',
                                                                start=2010,
<<<<<<< HEAD
                                                                ts_type='daily')

=======
                                                                ts_type='monthly')

    data.sel(latitude=(30, 60), time=('6/2010', '10/2010'))
>>>>>>> b701edda
<|MERGE_RESOLUTION|>--- conflicted
+++ resolved
@@ -2669,11 +2669,5 @@
     # print("uses last changes ")
     data = pya.io.ReadGridded('TM5-met2010_CTRL-TEST').read_var('od550aer',
                                                                 start=2010,
-<<<<<<< HEAD
                                                                 ts_type='daily')
 
-=======
-                                                                ts_type='monthly')
-
-    data.sel(latitude=(30, 60), time=('6/2010', '10/2010'))
->>>>>>> b701edda
