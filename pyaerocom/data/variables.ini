[od550aer]
description = Aerosol optical depth (AOD) at 550 nm
standard_name = atmosphere_optical_thickness_due_to_ambient_aerosol_particles
unit = 1
wavelength_nm = 550

minimum = -1
maximum = 10

map_vmin = 0.0
map_vmax = 1.0
map_c_over = r
map_cmap = Blues
map_cbar_levels = [0., 0.02, 0.04, 0.06, 0.08, 0.1, 0.2, 0.4, 0.6, 0.8, 1.0]
map_cbar_ticks = [0., 0.02, 0.04, 0.06, 0.08, 0.1, 0.3, 0.5, 0.7, 0.9]

var_type = radiative properties
dimensions = time,lat,lon
comments_and_purpose = For comparison with AERONET and satellite measurements

[od550lt1aer]
description = AOD due to fine aerosol at 550 nm (particle smaller than D=1 um)
use = od550aer

[od550gt1aer]
description = AOD due to fine aerosol at 550 nm (particle greater than D=1 um)
use=od550aer

[od440aer]
description = Aerosol optical depth (AOD) at 440 nm
wavelength_nm = 440
use = od550aer

[od865aer]
description = Aerosol optical depth (AOD) at 865 nm
use = od550aer

[od870aer]
description = Aerosol optical depth (AOD) at 870 nm
use = od550aer

[od500aer]
use=od550aer
description = Aerosol optical depth (AOD) at 500 nm

[od500pm10]
use=od550aer
description = Aerosol optical depth (AOD) at 500 nm due to PM10
standard_name = atmosphere_optical_thickness_due_to_pm10_ambient_aerosol_particles

[od500pm2p5]
use=od550aer
description = Aerosol optical depth (AOD) at 500 nm due to PM2.5
standard_name = atmosphere_optical_thickness_due_to_pm2p5_ambient_aerosol_particles

[od550aerh2o]
use=od550aer
description = Aerosol optical depth (AOD) at 550 nm due to water
standard_name = atmosphere_optical_thickness_due_to_water_in_ambient_aerosol_particles

[od550bc]
use=od550aer
description = Aerosol optical depth (AOD) at 550 nm due to elemental carbon
standard_name = atmosphere_optical_thickness_due_to_elemental_carbon_ambient_aerosol_particles

[od550dust]
use=od550aer
description = Aerosol optical depth (AOD) at 550 nm due to dust
standard_name = atmosphere_optical_thickness_due_to_dust_ambient_aerosol_particles

[od550nh4]
use=od550aer
description = Aerosol optical depth (AOD) at 550 nm due to Ammonium
standard_name = atmosphere_optical_thickness_due_to_ammonium_ambient_aerosol_particles

[od550no3]
use=od550aer
description = Aerosol optical depth (AOD) at 550 nm due to nitrate
standard_name = atmosphere_optical_thickness_due_to_nitrate_ambient_aerosol_particles

[od550oa]
use=od550aer
description = Aerosol optical depth (AOD) at 550 nm due to organic matter
standard_name = atmosphere_optical_thickness_due_to_particulate_organic_matter_ambient_aerosol_particles

[od550pm1]
use=od550aer
description = Aerosol optical depth (AOD) at 550 nm due to PM1
standard_name = atmosphere_optical_thickness_due_to_pm1_ambient_aerosol_particles

[od550pm1no3]
use=od550aer
description = Aerosol optical depth (AOD) at 550 nm due to PM1 nitrate
standard_name = atmosphere_optical_thickness_due_to_pm1_nitrate_ambient_aerosol_particles

[od550pm10]
use=od550aer
description = Aerosol optical depth (AOD) at 550 nm due to PM10
standard_name = atmosphere_optical_thickness_due_to_pm10_ambient_aerosol_particles

[od550pm10no3]
use=od550aer
description = Aerosol optical depth (AOD) at 550 nm due to PM10 nitrate
standard_name = atmosphere_optical_thickness_due_to_pm10_nitrate_ambient_aerosol_particles

[od550pm2p5]
use=od550aer
description = Aerosol optical depth (AOD) at 550 nm due to PM2.5
standard_name = atmosphere_optical_thickness_due_to_pm2p5_ambient_aerosol_particles

[od550pm2p5no3]
use=od550aer
description = Aerosol optical depth (AOD) at 550 nm due to PM2.5 nitrate
standard_name = atmosphere_optical_thickness_due_to_pm2p5_nitrate_ambient_aerosol_particles

[od550so4]
use=od550aer
description = Aerosol optical depth (AOD) at 550 nm due to SO4
standard_name = atmosphere_optical_thickness_due_to_sulfate_ambient_aerosol_particles

[od550ss]
use=od550aer
description = Aerosol optical depth (AOD) at 550 nm due to sea salt
standard_name = atmosphere_optical_thickness_due_to_seasalt_ambient_aerosol_particles

[od550lt1ss]
use = od550ss
standard_name = None
description = Aerosol optical depth (AOD) at 550 nm due to fine sea salt (D>1um)

[od550lt1dust]
use = od550dust
standard_name = None
description = Aerosol optical depth (AOD) at 550 nm due to fine dust (D>1um)

[abs550aer]
description = Absorption aerosol optical depth (AAOD) at 550nm
wavelength_nm = 550
minimum = -1
maximum = 10
scat_xlim = [0.0001, 1.]
scat_ylim = [0.0001, 1.]
map_vmin = 0.0
map_vmax = 0.2
map_c_over = r
map_cmap = Oranges
map_cbar_levels = [0., 0.003, 0.006, 0.009, 0.015, 0.03, 0.06, 0.09, 0.15,  0.3]
var_name = abs550aer
standard_name = atmosphere_absorption_optical_thickness_due_to_ambient_aerosol_particles
var_type = radiative properties
unit = 1
default_vert_code=Column
dimensions = time,lat,lon

[abs440aer]
description = Absorption aerosol optical depth (AAOD) at 440 nm
wavelength_nm = 440
use = abs550aer

[abs870aer]
description = Absorption aerosol optical depth (AAOD) at 870 nm
wavelength_nm = 440
use = abs550aer

[abs550bc]
description = Absorption aerosol optical depth (AAOD) at 870 nm due to elemental carbon
standard_name = atmosphere_absorption_optical_thickness_due_to_elemental_carbon_ambient_aerosol_particles
use = abs550aer

[abs550dust]
description = Absorption aerosol optical depth (AAOD) at 870 nm due to dust
standard_name = atmosphere_absorption_optical_thickness_due_to_dust_ambient_aerosol_particles
use = abs550aer

[abs550pm1]
description = Absorption aerosol optical depth (AAOD) at 870 nm due to dust due to PM1
standard_name = atmosphere_absorption_optical_thickness_due_to_pm1_ambient_aerosol_particles
use = abs550aer

[abs550pm10]
description = Absorption aerosol optical depth (AAOD) at 870 nm due to dust due to PM10
standard_name = atmosphere_absorption_optical_thickness_due_to_pm10_ambient_aerosol_particles
use = abs550aer

[abs550pm2p5]
description = Absorption aerosol optical depth (AAOD) at 870 nm due to dust due to PM2.5
standard_name = atmosphere_absorption_optical_thickness_due_to_pm2p5_ambient_aerosol_particles
use = abs550aer

[ec550aer]
description = Aerosol Extinction coefficient at 550nm
wavelength_nm = 550
unit = 1/Mm
var_name = ec550aer
standard_name = volume_extinction_coefficient_in_air_due_to_ambient_aerosol_particles
var_type = radiative properties
minimum = -10
maximum = 1000
map_cmap = Blues
map_cbar_levels = [0, 4, 8, 12, 16, 20, 40, 60, 80, 100, 200, 300, 400]
dimensions = time, lev, lat, lon
comments_and_purpose = Evaluation of the model Aerosol extinction profiles from CALIOP

[ec532aer]
description = Aerosol Extinction coefficient at 532nm
wavelength_nm = 532
use = ec550aer

[sc550aer]
description = Aerosol light scattering coefficient at 550 nm
wavelength_nm = 550
unit = 1/Mm
minimum = -10
maximum = 1000
scat_xlim = [10, 1000]
scat_ylim = [10, 1000]
map_cmap = Blues
map_cbar_levels = [0, 4, 8, 12, 16, 20, 40, 60, 80, 100, 200, 300, 400]

[sc550dryaer]
use = sc550aer

[ec550dryaer]
use = ec550aer

[ac550dryaer]
use = ac550aer

[sc440aer]
description = Aerosol light scattering coefficient at 440 nm
wavelength_nm = 440
unit = 1/Mm
minimum = -10
maximum = 1000
scat_xlim = [10, 1000]
scat_ylim = [10, 1000]
map_cmap = Blues
map_cbar_levels = [0, 4, 8, 12, 16, 20, 40, 60, 80, 100, 200, 300, 400]

[sc700aer]
description = Aerosol light scattering coefficient at 700 nm
wavelength_nm = 700
unit = 1/Mm
minimum = -10
maximum = 1000
scat_xlim = [10, 1000]
scat_ylim = [10, 1000]
map_cmap = Blues
map_cbar_levels = [0, 4, 8, 12, 16, 20, 40, 60, 80, 100, 200, 300, 400]

[sc550lt1aer]
description = Aerosol light scattering coefficient at 550 nm (fine mode)
wavelength_nm = 550
unit = 1/Mm
minimum = -10
maximum= 1000
map_cmap = Blues
map_cbar_levels = [0, 4, 8, 12, 16, 20, 40, 60, 80, 100, 200, 300, 400]

[sc550gt1aer]
description = Aerosol light scattering coefficient at 550 nm (coarse mode)
wavelength_nm = 550
unit = 1/Mm
minimum = -10
maximum= 1000
map_cmap = Blues
map_cbar_levels = [0, 4, 8, 12, 16, 20, 40, 60, 80, 100, 200, 300, 400]

[bsc550aer]
description = Aerosol light backscattering coefficient at 550 nm
wavelength_nm = 550
unit = Mm-1 sr-1

[bsc532aer]
description = Aerosol light backscattering coefficient at 532 nm
wavelength_nm = 532
unit = Mm-1 sr-1

[bsc355aer]
var_name = bsc355aer
description = Aerosol light backscattering coefficient at 355 nm
wavelength_nm = 355
unit = Mm-1 sr-1

[bsc1064aer]
var_name = bsc1064aer
description = Aerosol light backscattering coefficient at 1064 nm
wavelength_nm = 1064
unit = Mm-1 sr-1

[ac550aer]
description = Aerosol light absorption coefficient at 550 nm
wavelength_nm = 550
minimum = -1
maximum = 100
unit = 1/Mm
map_cmap = Blues
map_cbar_levels = [0, 0.5, 1, 2, 4, 10, 20, 40, 60, 80, 100, 150]

[ac550lt1aer]
description = Aerosol light absorption coefficient at 550 nm (fine mode)
wavelength_nm = 550
unit = 1/Mm

[ssa440aer]
description = Aerosol single scattering albedo at 440 nm
wavelength_nm = 440

[ssa675aer]
description = Aerosol single scattering albedo at 675 nm
wavelength_nm = 675

[ssa870aer]
description = Aerosol single scattering albedo at 870 nm
wavelength_nm = 870

[ssa1020aer]
description = Aerosol single scattering albedo at 1020 nm
wavelength_nm = 1020

[fmf550aer]
description=Aerosol fine mode fraction at 550nm (particle smaller than D=1 um)
wavelength_nm = 550
unit = %%
minimum=0
maximum=100

[ang4487aer]
description = Angstrom exponent between 440-870 nm
standard_name = angstrom_exponent_of_ambient_aerosol_in_air

minimum = -0.5
maximum = 4
scat_xlim = [-0.5, 2.0]
scat_ylim = [-0.5, 2.0]

scat_loglog = False

map_vmin = 0
map_vmax = 3
map_cmap = BrBG_r
map_cbar_levels = [0, 0.3, 0.6, 0.9, 1.2, 1.5, 1.8, 2.1]

[ang44&87aer]
description = Angstrom exponent computed from two wavelengths at 440 and 870 nm
use=ang4487aer

[ang4487dryaer]
use = ang4487aer
standard_name = None
description = Dry Angstrom exponent between 440-870 nm

[ang5587aer]
description = Angstrom exponent between 550-870 nm
use=ang4487aer

[ang4470aer]
description = Angstrom exponent between 440-700 nm
use=ang4487aer

[mec550dust]
description=Mass to extinction coefficient dust
unit=m2 g-1

[mec550ss]
description=Mass to extinction coefficient seasalt
unit=m2 g-1

[mec550so4]
description=Mass to extinction coefficient SO4
unit=m2 g-1

[mec550oa]
description=Mass to extinction coefficient organic aerosol
unit=m2 g-1

[mec550bc]
description=Mass to extinction coefficient black carbon
unit=m2 g-1

[mec550no3]
description=Mass to extinction coefficient nitrate
unit=m2 g-1

[taudust]
description=Lifetime of dust
unit=s

[tauss]
description=Lifetime of seasalt
unit=s

[tauso4]
description=Lifetime of SO4
unit=s

[tauoa]
description=Lifetime of organic aerosol
unit=s

[taubc]
description=Lifetime of black carbon
unit=s

[tauno3]
description=Lifetime of nitrate
unit=s

[angabs4487aer]
description = Absorption Angstrom exponent between 440-870 nm

[zdust]
description = Atmospheric dust layer height
unit = m
minimum = 0.0
maximum = 1.E4
scat_xlim = [0.0, 5000.0]
scat_ylim = [0.0, 5000.0]
scat_loglog = True
scat_scale_factor = 1000.0

[z]
description = Altitude above sea level in m
standard_name = altitude
unit = m
minimum = -15000
maximum = 10000000

[deltaz]
description = Model level height in m
unit = m
dimension = lev

[time]
var_name = time
description = Time
standard_name = time
var_type = coordinate variables
unit = days since  2001-01-01 00:00:00
minimum = -8000
maximum = 8000
dimensions = time
comments_and_purpose = None

[time_bnds]
var_name = time_bnds
description = bounds coordinates for time
standard_name = time
var_type = coordinate info
unit = days since  2001-01-01 00:00:00
minimum = -8000
maximum = 8000
dimensions = (time,2)
comments_and_purpose = None

[lon]
var_name = lon
description = Center coordinates for longitudes
standard_name = longitude
var_type = coordinate variables
unit = degrees_east
minimum = -180
maximum = 180
dimensions = lon
comments_and_purpose = None

[lon_bnds]
var_name = lon_bnds
description = Bounds coordinates for longitude
standard_name = longitude
var_type = coordinate info
unit = degrees_east
minimum = -180
maximum = 180
dimensions = lon,2
comments_and_purpose = None

[lat]
var_name = lat
description = Center coordinates for latitudes
standard_name = latitude
var_type = coordinate variables
unit = degrees_north
minimum = -90.
maximum = 90.
dimensions = lat
comments_and_purpose = None

[lat_bnds]
var_name = lat_bnds
description = Bounds coordinates for latitudes
standard_name = latitude
var_type = coordinate info
unit = degrees_north
minimum = -90.
maximum = 90.
dimensions = lat,2
comments_and_purpose = None

[growvegbnds]
var_name = growvegbnds
description = Growing season start and end date
standard_name = time
var_type = LandVegetation
unit = days since  2001-01-01 00:00:00
minimum = -8000
maximum = 8000
dimensions = lat, lon, 2
comments_and_purpose = To study ozone damage to vegetation

[areacella]
var_name = areacella
description = Grid-cell area
standard_name = cell_area
var_type = LandVegetation
unit = m2
minimum = 100000
maximum = 1000000000000
dimensions = lat, lon
comments_and_purpose = General

[landf]
var_name = landf
description = Land fraction
standard_name = land_area_fraction
var_type = LandVegetation
unit = m2 m-2
minimum = 0
maximum = 1
dimensions = lat, lon
comments_and_purpose = General

[orog]
var_name = orog
description = Surface altitude
standard_name = surface_altitude
var_type = LandVegetation
unit = m
minimum = -700
maximum = 10000
dimensions = lat, lon
comments_and_purpose = General

[landcBF]
var_name = landcBF
description = Land Cover - Broadleaf Forest
standard_name = area_type
var_type = LandVegetation
unit = m2 m-2
minimum = 0
maximum = 1
dimensions = lat, lon
comments_and_purpose = Dry deposition interpretation

[landcNF]
var_name = landcNF
description = Land Cover - Needleleaf Forest
standard_name = area_type
var_type = LandVegetation
unit = m2 m-2
minimum = 0
maximum = 1
dimensions = lat, lon
comments_and_purpose = Dry deposition interpretation

[landcCP]
var_name = landcCP
description = Land Cover - Crops and Pasture
standard_name = area_type
var_type = LandVegetation
unit = m2 m-2
minimum = 0
maximum = 1
dimensions = lat, lon
comments_and_purpose = Dry deposition interpretation

[landcSa]
var_name = landcSa
description = Land Cover - Savanna
standard_name = area_type
var_type = LandVegetation
unit = m2 m-2
minimum = 0
maximum = 1
dimensions = lat, lon
comments_and_purpose = Dry deposition interpretation

[landcGS]
var_name = landcGS
description = Land Cover - Grasslands/Steppes
standard_name = area_type
var_type = LandVegetation
unit = m2 m-2
minimum = 0
maximum = 1
dimensions = lat, lon
comments_and_purpose = Dry deposition interpretation

[landcST]
var_name = landcST
description = Land Cover - Shrub-Tundra
standard_name = area_type
var_type = LandVegetation
unit = m2 m-2
minimum = 0
maximum = 1
dimensions = lat, lon
comments_and_purpose = Dry deposition interpretation. Water includes rivers.

[landcBS]
var_name = landcBS
description = Land Cover- Bare Soils
standard_name = area_type
var_type = LandVegetation
unit = m2 m-2
minimum = 0
maximum = 1
dimensions = lat, lon
comments_and_purpose = Dry deposition interpretation. Other Land Cover types, e.g. built areas

[landcW]
var_name = landcW
description = Land Cover - Water
standard_name = area_type
var_type = LandVegetation
unit = m2 m-2
minimum = 0
maximum = 1
dimensions = lat, lon
comments_and_purpose = Dry deposition interpretation

[landcO]
var_name = landcO
description = Land Cover - Other
standard_name = area_type
var_type = LandVegetation
unit = m2 m-2
minimum = 0
maximum = 1
dimensions = lat, lon
comments_and_purpose = Dry deposition interpretation

[landcCPC3]
var_name = landcCPC3
description = Land Cover - Crops and Pasture C3
standard_name = area_type
var_type = LandVegetation
unit = m2 m-2
minimum = 0
maximum = 1
dimensions = lat, lon
comments_and_purpose = Dry deposition interpretation. C3 plants.This is additional information relevant for savanna, grassland, crops, pastures, steppes. O3 uptake/damage different C3/C4

[landcCPC4]
var_name = landcCPC4
description = Land Cover - Crops and Pasture C4
standard_name = area_type
var_type = LandVegetation
unit = m2 m-2
minimum = 0
maximum = 1
dimensions = lat, lon
comments_and_purpose = Dry deposition interpretation. C4 plants.This is additional information relevant for savanna, grassland, crops, pastures, steppes.

[landcSaC3]
var_name = landcSaC3
description = Land Cover - Savanna C3
standard_name = area_type
var_type = LandVegetation
unit = m2 m-2
minimum = 0
maximum = 1
dimensions = lat, lon
comments_and_purpose = Dry deposition interpretation. C3 plants.This is additional information relevant for savanna, grassland, crops, pastures, steppes.

[landcSaC4]
var_name = landcSaC4
description = Land Cover - Savanna C4
standard_name = area_type
var_type = LandVegetation
unit = m2 m-2
minimum = 0
maximum = 1
dimensions = lat, lon
comments_and_purpose = Dry deposition interpretation. C4 plants.This is additional information relevant for savanna, grassland, crops, pastures, steppes.

[landcGSC3]
var_name = landcGSC3
description = Land Cover - Grasslands/Steppes C3
standard_name = area_type
var_type = LandVegetation
unit = m2 m-2
minimum = 0
maximum = 1
dimensions = lat, lon
comments_and_purpose = Dry deposition interpretation. C3 plants.This is additional information relevant for savanna, grassland, crops, pastures, steppes.

[landcGSC4]
var_name = landcGSC4
description = Land Cover - Grasslands/Steppes C4
standard_name = area_type
var_type = LandVegetation
unit = m2 m-2
minimum = 0
maximum = 1
dimensions = lat, lon
comments_and_purpose = Dry deposition interpretation C4 plants.This is additional information relevant for savanna, grassland, crops, pastures, steppes.

[lai]
var_name = lai
description = Leaf Area Index
standard_name = leaf_area_index
var_type = LandVegetation
unit = m2 m-2
minimum = 0
maximum = 1
dimensions = time,lat,lon
comments_and_purpose = For analysis of bVOC emissions and dry deposition fluxes.

[mrso]
var_name = mrso
description = Soil moisture
standard_name = soil_moisture_content
var_type = LandVegetation
unit = kg m-2
minimum = 0
maximum = 6000
dimensions = time,lat,lon
comments_and_purpose = Soil moisture is the mass per unit area  (summed over all soil layers) of water in all phases.

[snd]
var_name = snd
description = Snow depth
standard_name = thickness_of_snowfall_amount
var_type = LandVegetation
unit = m
minimum = 0
maximum = 1000
dimensions = time,lat,lon
comments_and_purpose = This is computed as the mean thickness of snow in the land portion of the grid cell (averaging over the entire land portion, including the snow-free fraction).  Reported as 0.0 where the land fraction is 0.

[uas]
var_name = uas
description = Near surface V wind speed at 10m
standard_name = eastward_wind
var_type = Meteo / Thermodynamics
unit = m s-1
minimum = -150
maximum = 150
dimensions = time,lat,lon
comments_and_purpose = Normally, the wind  should be reported at the 10 meter height REPORT IF AT DIFFERENT HEIGHT.

[vas]
var_name = vas
description = Near surface U wind speed at 10m
standard_name = northward_wind
var_type = Meteo / Thermodynamics
unit = m s-1
minimum = -150
maximum = 150
dimensions = time,lat,lon
comments_and_purpose = Normally, the wind  should be reported at the 10 meter height REPORT IF AT DIFFERENT HEIGHT

[was]
var_name = was
description = Near surface vertical wind speed at 10m
standard_name = upward_air_velocity
var_type = Meteo / Thermodynamics
unit = m s-1
minimum = -150
maximum = 150
dimensions = time,lat,lon
comments_and_purpose = normally, the wind  should be reported at the 10 meter height REPORT IF AT DIFFERENT HEIGHT

[uapbl]
var_name = uapbl
description = U wind at middle of PBL layer
standard_name = eastward_wind_at_mid_atmosphere_boundary_layer_thickness
var_type = Meteo / Thermodynamics
unit = m s-1
minimum = -150
maximum = 150
dimensions = time,lat,lon
comments_and_purpose = Requested by AeroCom III BB experiment

[vapbl]
var_name = vapbl
description = V wind at middle of PBL layer
standard_name = northward_wind_at_mid_atmosphere_boundary_layer_thickness
var_type = Meteo / Thermodynamics
unit = m s-1
minimum = -150
maximum = 150
dimensions = time,lat,lon
comments_and_purpose = Requested by AeroCom III BB experiment

[ts]
var_name = ts
description = surface temperature
standard_name = surface_temperature
var_type = Meteo / Thermodynamics
unit = K
minimum = 170
maximum = 340
dimensions = time,lat,lon
comments_and_purpose = needed for  mixing ratio to concentration conversion.

[ps]
var_name = ps
description = surface pressure
standard_name = surface_air_pressure
var_type = Meteo / Thermodynamics
unit = Pa
minimum = 30000
maximum = 150000
dimensions = time,lat,lon
comments_and_purpose = needed for  mixing ratio to concentration conversion.

[tasmin]
var_name = tasmin
description = Minimum Daily near surface temperature
standard_name = air_temperature
var_type = Meteo / Thermodynamics
unit = K
minimum = 170
maximum = 340
dimensions = time,lat,lon
comments_and_purpose = for analysis of bVOC emissions and dry depostion fluxes. Should be reported at the 2 meter height

[tasmax]
var_name = tasmax
description = Maximum Daily near surface temperature
standard_name = air_temperature
var_type = Meteo / Thermodynamics
unit = K
minimum = 170
maximum = 340
dimensions = time,lat,lon
comments_and_purpose = Should be reported at the 2 meter height

[tas]
var_name = tas
description = Near surface temperature
standard_name = air_temperature
var_type = Meteo / Thermodynamics
unit = K
minimum = 170
maximum = 340
dimensions = time,lat,lon
comments_and_purpose = Should be reported at the 2 meter height

[prc]
var_name = prc
description = Convectiveitation
standard_name = convective_precipitation_flux
var_type = Meteo / Thermodynamics
unit = kg m-2 s-1
minimum = 0
maximum = 1
dimensions = time,lat,lon
comments_and_purpose = At surface. Note that unit kg m-2 s-1 is used

[pr]
var_name = pr
description = Precipitation
standard_name = precipitation_flux
var_type = Meteo / Thermodynamics
unit = kg m-2 s-1
minimum = 0
maximum = 1
dimensions = time,lat,lon
comments_and_purpose = At surface; includes both liquid and solid phases from all types of clouds (both large-scale and convective). Note that unit kg m-2 s-1 is used.

[airmass]
var_name = airmass
description = Mass content of air
standard_name = atmosphere_mass_of_air_per_unit_area
var_type = Meteo / Thermodynamics
unit = kg m-2
minimum = 0
maximum = 10000
dimensions = time,lat,lon
comments_and_purpose = Vertically integrated mass of air

[zmlay]
var_name = zmlay
description = Boundary layer thickness
standard_name = atmosphere_boundary_layer_thickness
var_type = Meteo / Thermodynamics
unit = m
minimum = 0
maximum = 5000
dimensions = time,lat,lon
comments_and_purpose = The atmosphere boundary layer thickness is the "depth" or "height" of the (atmosphere) planetary boundary layer.

[eminox]
var_name = eminox
description = Total NOx emission
standard_name = tendency_of_atmosphere_mass_content_of_nox_expressed_as_nitrogen_due_to_emission
var_type = Emission fluxes
unit = kg m-2 s-1
minimum = 0
maximum = 10000
dimensions = time,lat,lon
comments_and_purpose = Verifcation of NOx and Nitrogen budget. NOx emissions to be reported in units kg N m-2 s-1

[emino]
var_name = emino
description = Total NO emissions
standard_name = tendency_of_atmosphere_mass_content_of_nitrogen_monoxide_due_to_emission
var_type = Emission fluxes
unit = kg m-2 s-1
minimum = 0
maximum = 10000
dimensions = time,lat,lon
comments_and_purpose = To check NOx budget. In kg NO m-2 s-1. Mandatory if the model emits  both NO and NO2.

[emino2]
var_name = emino2
description = Total NO2 emissions
standard_name = tendency_of_atmosphere_mass_content_of_nitrogen_dioxide_due_to_emission
var_type = Emission fluxes
unit = kg m-2 s-1
minimum = 0
maximum = 10000
dimensions = time,lat,lon
comments_and_purpose = To check NOx budget. In kg NO2 m-2 s-1. Mandatory if the model emits  both NO and NO2.

[eminosoil]
var_name = eminosoil
description = NO emissions from soil
standard_name = tendency_of_atmosphere_mass_content_of_nox_expressed_as_nitrogen_monoxide_due_to_emission_from_soil
var_type = Emission fluxes
unit = kg m-2 s-1
minimum = 0
maximum = 10000
dimensions = time,lat,lon
comments_and_purpose = To check/interpret NOx fluxes

[emico]
var_name = emico
description = Total emission of CO
standard_name = tendency_of_atmosphere_mass_content_of_carbon_monoxide_due_to_emission
var_type = Emission fluxes
unit = kg m-2 s-1
minimum = 0
maximum = 10000
dimensions = time,lat,lon
comments_and_purpose = Verification of the CO budget and the prescribed (anthropogenic) and natural contributions.

[emivoc]
var_name = emivoc
description = Total emission of NMVOC as C
standard_name = tendency_of_atmosphere_mass_content_of_nmvoc_expressed_as_carbon_due_to_emission
var_type = Emission fluxes
unit = kg m-2 s-1
minimum = 0
maximum = 10000
dimensions = time,lat,lon
comments_and_purpose = Verification of total VOC budget. Mass refers to the mass of organic carbon alone. In addition to emivoc_t because not all models use a fixed-in-time molecular weight of the mixture of NMVOCs.

[emivoct]
var_name = emivoct
description = Total emission of NMVOC
standard_name = tendency_of_atmosphere_mass_content_of_nmvoc_due_to_emission
var_type = Emission fluxes
unit = kg m-2 s-1
minimum = 0
maximum = 10000
dimensions = time,lat,lon
comments_and_purpose = Verification of total VOC budget. Mass refers to the mass of VOC, not mass of organic carbon alone. Modellers should keep track of molecular weight of the mixture of NMVOC tracer(s) .

[emic2h6]
var_name = emic2h6
description = Total C2H6 emissions
standard_name = tendency_of_atmosphere_mass_content_of_ethane_due_to_emission
var_type = Emission fluxes
unit = kg m-2 s-1
minimum = 0
maximum = 10000
dimensions = time,lat,lon
comments_and_purpose = Verification of VOC emission speciation.

[emic3h8]
var_name = emic3h8
description = Total C3H8 emissions
standard_name = tendency_of_atmosphere_mass_content_of_propane_due_to_emission
var_type = Emission fluxes
unit = kg m-2 s-1
minimum = 0
maximum = 10000
dimensions = time,lat,lon
comments_and_purpose = Verification of VOC emission speciation.

[emic2h2]
var_name = emic2h2
description = Total C2H2 emissions
standard_name = tendency_of_atmosphere_mass_content_of_ethyne_due_to_emission
var_type = Emission fluxes
unit = kg m-2 s-1
minimum = 0
maximum = 10000
dimensions = time,lat,lon
comments_and_purpose = Verification of VOC emission speciation.

[emic2h4]
var_name = emic2h4
description = Total C2H4 emissions
standard_name = tendency_of_atmosphere_mass_content_of_ethene_due_to_emission
var_type = Emission fluxes
unit = kg m-2 s-1
minimum = 0
maximum = 10000
dimensions = time,lat,lon
comments_and_purpose = Verification of VOC emission speciation.

[emic3h6]
var_name = emic3h6
description = Total C3H6 emissions
standard_name = tendency_of_atmosphere_mass_content_of_propene_due_to_emission
var_type = Emission fluxes
unit = kg m-2 s-1
minimum = 0
maximum = 10000
dimensions = time,lat,lon
comments_and_purpose = Verification of VOC emission speciation.

[emialkanes]
var_name = emialkanes
description = Total lumped alkanes C4 and higher emissions
standard_name = tendency_of_atmosphere_mass_content_of_alkanes_due_to_emission
var_type = Emission fluxes
unit = kg m-2 s-1
minimum = 0
maximum = 10000
dimensions = time,lat,lon
comments_and_purpose = Verification of VOC emission speciation. Other (C4 and higher) lumped alkanes.

[emialkenes]
var_name = emialkenes
description = Total lumped alkenes C4 and higher emissions
standard_name = tendency_of_atmosphere_mass_content_of_alkenes_due_to_emission
var_type = Emission fluxes
unit = kg m-2 s-1
minimum = 0
maximum = 10000
dimensions = time,lat,lon
comments_and_purpose = Verifcation of emission speciation. Other (C4 and higher) lumped alkenes.

[emihcho]
var_name = emihcho
description = Total formaldehyde emissions
standard_name = tendency_of_atmosphere_mass_content_of_formaldehyde_due_to_emission
var_type = Emission fluxes
unit = kg m-2 s-1
minimum = 0
maximum = 10000
dimensions = time,lat,lon
comments_and_purpose = Verification of VOC emission speciation.

[emich3cho]
var_name = emich3cho
description = Total acetaldehyde emissions
standard_name = tendency_of_atmosphere_mass_content_of_acetaldehyde_due_to_emission
var_type = Emission fluxes
unit = kg m-2 s-1
minimum = 0
maximum = 10000
dimensions = time,lat,lon
comments_and_purpose = Verification of VOC emission speciation.

[emiacetone]
var_name = emiacetone
description = Total acetone emissions
standard_name = tendency_of_atmosphere_mass_content_of_acetone_due_to_emission
var_type = Emission fluxes
unit = kg m-2 s-1
minimum = 0
maximum = 10000
dimensions = time,lat,lon
comments_and_purpose = Verification of VOC emission speciation.

[emimethanol]
var_name = emimethanol
description = Total methanol emissions
standard_name = tendency_of_atmosphere_mass_content_of_methanol_due_to_emission
var_type = Emission fluxes
unit = kg m-2 s-1
minimum = 0
maximum = 10000
dimensions = time,lat,lon
comments_and_purpose = Verification of VOC emission speciation.

[emitolu]
var_name = emitolu
description = Total toluene emissions
standard_name = tendency_of_atmosphere_mass_content_of_toluene_due_to_emission
var_type = Emission fluxes
unit = kg m-2 s-1
minimum = 0
maximum = 10000
dimensions = time,lat,lon
comments_and_purpose = Verification of VOC emission speciation.

[emiaro]
var_name = emiaro
description = Total aromatics emissions
standard_name = tendency_of_atmosphere_mass_content_of_aromatic_compounds_due_to_emission
var_type = Emission fluxes
unit = kg m-2 s-1
minimum = 0
maximum = 10000
dimensions = time,lat,lon
comments_and_purpose = All aromatic (including  toluene). If other aromatics are in the chemistry scheme please store them for possible later analysis.

[emiisop]
var_name = emiisop
description = Total isoprene emissions
standard_name = tendency_of_atmosphere_mass_content_of_isoprene_due_to_emission
var_type = Emission fluxes
unit = kg m-2 s-1
minimum = 0
maximum = 10000
dimensions = time,lat,lon
comments_and_purpose = Includes contributions of biomass burning. Natural emissions

[emimntp]
var_name = emimntp
description = Total monoterpenes emissions
standard_name = tendency_of_atmosphere_mass_content_of_monoterpenes_due_to_emission
var_type = Emission fluxes
unit = kg m-2 s-1
minimum = 0
maximum = 10000
dimensions = time,lat,lon
comments_and_purpose = Includes contributions of biomass burning

[emisestp]
var_name = emisestp
description = Total sesquiterpenes emissions
standard_name = tendency_of_atmosphere_mass_content_of_sesquiterpenes_due_to_emission
var_type = Emission fluxes
unit = kg m-2 s-1
minimum = 0
maximum = 10000
dimensions = time,lat,lon
comments_and_purpose = If these emissions are assumed to be a direct source of organic aerosol please do not report here, but report in field emisoa

[emibvoc]
var_name = emibvoc
description = Biogenic NMVOC emissions
standard_name = tendency_of_atmosphere_mass_content_of_biogenic_nmvoc_expressed_as_carbon_due_to_emission
var_type = Emission fluxes
unit = kg m-2 s-1
minimum = 0
maximum = 10000
dimensions = time,lat,lon
comments_and_purpose = In complement to emivoc. Verification of total VOC budget and biogenic versus anthropogenic contributions . Mass refers to the mass of organic carbon alone (because not all models use a fixed-in-time molecular weight of the mixture of NMVOCs).

[eminh3]
var_name = eminh3
description = Total emission of NH3
standard_name = tendency_of_atmosphere_mass_content_of_ammonia_due_to_emission
var_type = Emission fluxes
unit = kg m-2 s-1
minimum = 0
maximum = 10000
dimensions = time,lat,lon
comments_and_purpose = Verification of total NH3 and nitrogen budget

[emiso2]
var_name = emiso2
description = Total emission of SO2
standard_name = tendency_of_atmosphere_mass_content_of_sulfur_dioxide_due_to_emission
var_type = Emission fluxes
unit = kg m-2 s-1
minimum = 0
maximum = 10000
dimensions = time,lat,lon
comments_and_purpose = SO2 emissions also requested 3D. Sulfur emissions as SO4 reported in emiso4.

[emidms]
var_name = emidms
description = Total emission of DMS
standard_name = tendency_of_atmosphere_mass_content_of_dimethyl_sulfide_due_to_emission
var_type = Emission fluxes
unit = kg m-2 s-1
minimum = 0
maximum = 10000
dimensions = time,lat,lon
comments_and_purpose = Verifcation of sulfur budget

[emiso4]
var_name = emiso4
description = Total emission of particulate SO4
standard_name = tendency_of_atmosphere_mass_content_of_sulfate_dry_aerosol_particles_due_to_emission
var_type = Emission fluxes
unit = kg m-2 s-1
minimum = 0
maximum = 10000
dimensions = time,lat,lon
comments_and_purpose = Verifcation of sulfur budget. Some models emit some SO2 as sulfate.

[emioa]
var_name = emioa
description = Total emission of OA
standard_name = tendency_of_atmosphere_mass_content_of_particulate_organic_matter_dry_aerosol_particles_due_to_emission
var_type = Emission fluxes
unit = kg m-2 s-1
minimum = 0
maximum = 10000
dimensions = time,lat,lon
comments_and_purpose = Verifcation of organic matter budget. Mass refers to the mass of organic matter, not mass of organic carbon alone. Modellers should keep track of OC to OA ratios used in model

[emioc]
var_name = emioc
description = Total emission of OC
standard_name = tendency_of_atmosphere_mass_content_of_particulate_organic_matter_dry_aerosol_particles_expressed_as_carbon_due_to_emission
var_type = Emission fluxes
unit = kg m-2 s-1
minimum = 0
maximum = 10000
dimensions = time,lat,lon
comments_and_purpose = Verifcation of organic carbon budget. Reported as Carbon mass

[emisoa]
var_name = emisoa
description = Total emission of SOA
standard_name = tendency_of_atmosphere_mass_content_of_secondary_particulate_organic_matter_dry_aerosol_particles_due_to_emission
var_type = Emission fluxes
unit = kg m-2 s-1
minimum = 0
maximum = 10000
dimensions = time,lat,lon
comments_and_purpose = Verifcation of sulfur budget. This "emisoa"  field has to be provided if the model does not calculate the SOA chemical production, but includes a pseudo emission, as in AEROCOM Phase 1. The SOA chemical production is provided in "chepsoa".

[emibc]
var_name = emibc
description = Total emission of BC
standard_name = tendency_of_atmosphere_mass_content_of_elemental_carbon_dry_aerosol_particles_due_to_emission
var_type = Emission fluxes
unit = kg m-2 s-1
minimum = 0
maximum = 10000
dimensions = time,lat,lon
comments_and_purpose = Verifcation of BC budget

[emiss]
var_name = emiss
description = Total emission of seasalt
standard_name = tendency_of_atmosphere_mass_content_of_seasalt_dry_aerosol_particles_due_to_emission
var_type = Emission fluxes
unit = kg m-2 s-1
minimum = 0
maximum = 10000
dimensions = time,lat,lon
comments_and_purpose = Verification of SS budget

[emidust]
var_name = emidust
description = Total emission of dust
standard_name = tendency_of_atmosphere_mass_content_of_dust_dry_aerosol_particles_due_to_emission
var_type = Emission fluxes
unit = kg m-2 s-1
minimum = 0
maximum = 10000
dimensions = time,lat,lon
comments_and_purpose = Verification of DUST budget. Includes all aerosol sizes  in the model

[emipm10]
var_name = emipm10
description = Total emission of PM10
standard_name = tendency_of_atmosphere_mass_content_of_pm10_dry_aerosol_particles_due_to_emission
var_type = Emission fluxes
unit = kg m-2 s-1
minimum = 0
maximum = 10000
dimensions = time,lat,lon
comments_and_purpose = Verification of PM10 budget

[emipm2p5]
var_name = emipm2p5
description = Total emission of PM2.5
standard_name = tendency_of_atmosphere_mass_content_of_pm2p5_dry_aerosol_particles_due_to_emission
var_type = Emission fluxes
unit = kg m-2 s-1
minimum = 0
maximum = 10000
dimensions = time,lat,lon
comments_and_purpose = Verification of PM2.5 budget

[emipm10ss]
var_name = emipm10ss
description = Total emission of PM10 seasalt
standard_name = tendency_of_atmosphere_mass_content_of_pm10_seasalt_dry_aerosol_particles_due_to_emission
var_type = Emission fluxes
unit = kg m-2 s-1
minimum = 0
maximum = 10000
dimensions = time,lat,lon
comments_and_purpose = PM10 speciation (to further check PM10 budget and sources)

[emipm10dust]
var_name = emipm10dust
description = Total emission of PM10 dust
standard_name = tendency_of_atmosphere_mass_content_of_pm10_dust_dry_aerosol_particles_due_to_emission
var_type = Emission fluxes
unit = kg m-2 s-1
minimum = 0
maximum = 10000
dimensions = time,lat,lon
comments_and_purpose = PM10 speciation (to further check PM10 budget and sources)

[emipm2p5ss]
var_name = emipm2p5ss
description = Total emission of PM2.5 seasalt
standard_name = tendency_of_atmosphere_mass_content_of_pm2p5_seasalt_dry_aerosol_particles_due_to_emission
var_type = Emission fluxes
unit = kg m-2 s-1
minimum = 0
maximum = 10000
dimensions = time,lat,lon
comments_and_purpose = PM10 speciation (to further check PM10 budget and sources)

[emipm2p5dust]
var_name = emipm2p5dust
description = Total emission of PM2.5 dust
standard_name = tendency_of_atmosphere_mass_content_of_pm2p5_dust_dry_aerosol_particles_due_to_emission
var_type = Emission fluxes
unit = kg m-2 s-1
minimum = 0
maximum = 10000
dimensions = time,lat,lon
comments_and_purpose = PM10 speciation (to further check PM10 budget and sources)

[emipm1ss]
var_name = emipm1ss
description = Total emission of PM1 seasalt
standard_name = tendency_of_atmosphere_mass_content_of_pm1_seasalt_dry_aerosol_particles_due_to_emission
var_type = Emission fluxes
unit = kg m-2 s-1
minimum = 0
maximum = 10000
dimensions = time,lat,lon
comments_and_purpose = PM10 speciation (to further check PM10 budget and sources)

[emipm1dust]
var_name = emipm1dust
description = Total emission of PM1 dust
standard_name = tendency_of_atmosphere_mass_content_of_pm1_dust_dry_aerosol_particles_due_to_emission
var_type = Emission fluxes
unit = kg m-2 s-1
minimum = 0
maximum = 10000
dimensions = time,lat,lon
comments_and_purpose = PM10 speciation (to further check PM10 budget and sources)

[emipcb153]
var_name = emipcb153
description = Total emission of PCB-153
standard_name = tendency_of_atmosphere_mass_content_of_hexachlorobiphenyl_due_to_emission
var_type = Emission fluxes
unit = kg m-2 s-1
minimum = 0
maximum = 10000
dimensions = time,lat,lon
comments_and_purpose = Verification of POPS Budgets. For experiments by POPS/Hg modelling (as for HTAP1)

[emiahch]
var_name = emiahch
description = Total emission of a-HCH
standard_name = tendency_of_atmosphere_mass_content_of_alpha_hexachlorocyclohexane_due_to_emission
var_type = Emission fluxes
unit = kg m-2 s-1
minimum = 0
maximum = 10000
dimensions = time,lat,lon
comments_and_purpose = Verification of POPS Budgets. For experiments by POPS/Hg modelling (as for HTAP1)

[reemipcb153]
var_name = reemipcb153
description = Total re-emission of PCB-153
standard_name = tendency_of_atmosphere_mass_content_of_hexachlorobiphenyl_due_to_re_emission
var_type = Emission fluxes
unit = kg m-2 s-1
minimum = 0
maximum = 10000
dimensions = time,lat,lon
comments_and_purpose = Verification of POPS Budgets. For experiments by POPS/Hg modelling (as for HTAP1)

[reemiahch]
var_name = reemiahch
description = Total re-emission of a-HCH
standard_name = tendency_of_atmosphere_mass_content_of_alpha_hexachlorocyclohexane_due_to_re_emission
var_type = Emission fluxes
unit = kg m-2 s-1
minimum = 0
maximum = 10000
dimensions = time,lat,lon
comments_and_purpose = Verification of POPS Budgets. For experiments by POPS/Hg modelling (as for HTAP1)

[emihg0]
var_name = emihg0
description = Total emission of Hg0(g)
standard_name = tendency_of_atmosphere_mass_content_of_gaseous_elemental_mercury_due_to_emission
var_type = Emission fluxes
unit = kg m-2 s-1
minimum = 0
maximum = 10000
dimensions = time,lat,lon
comments_and_purpose = Verification of Mercury Budgets. For experiments by POPS/Hg modelling (as for HTAP1)

[emihg2]
var_name = emihg2
description = Total emission of HgII(g)
standard_name = tendency_of_atmosphere_mass_content_of_gaseous_divalent_mercury_due_to_emission
var_type = Emission fluxes
unit = kg m-2 s-1
minimum = 0
maximum = 10000
dimensions = time,lat,lon
comments_and_purpose = Verification of Mercury Budgets. For experiments by POPS/Hg modelling (as for HTAP1)

[emihgp]
var_name = emihgp
description = Total emission of mercury aerosol
standard_name = tendency_of_atmosphere_mass_content_of_mercury_dry_aerosol_particles_due_to_emission
var_type = Emission fluxes
unit = kg m-2 s-1
minimum = 0
maximum = 10000
dimensions = time,lat,lon
comments_and_purpose = Verification of Mercury Budgets. For experiments by POPS/Hg modelling (as for HTAP1)

[emiahg0]
var_name = emiahg0
description = Anthropogenic emission of Hg0(g)
standard_name = tendency_of_atmosphere_mass_content_of_gaseous_elemental_mercury_due_to_anthropogenic_emission
var_type = Emission fluxes
unit = kg m-2 s-1
minimum = 0
maximum = 10000
dimensions = time,lat,lon
comments_and_purpose = Verification of Mercury Budgets.

[emiahg2]
var_name = emiahg2
description = Anthropogenic emission of HgII(g)
standard_name = tendency_of_atmosphere_mass_content_of_gaseous_divalent_mercury_due_to_anthropogenic_emission
var_type = Emission fluxes
unit = kg m-2 s-1
minimum = 0
maximum = 10000
dimensions = time,lat,lon
comments_and_purpose = Verification of Mercury Budgets.

[emiahgp]
var_name = emiahgp
description = Anthropogenic emission of particulate mercury
standard_name = tendency_of_atmosphere_mass_content_of_mercury_dry_aerosol_particles_due_to_anthropogenic_emission
var_type = Emission fluxes
unit = kg m-2 s-1
minimum = 0
maximum = 10000
dimensions = time,lat,lon
comments_and_purpose = Verification of Mercury Budgets.

[reemihg0]
var_name = reemihg0
description = Total re-emission of Hg
standard_name = tendency_of_atmosphere_mass_content_of_gaseous_elemental_mercury_due_to_re_emission
var_type = Emission fluxes
unit = kg m-2 s-1
minimum = 0
maximum = 10000
dimensions = time,lat,lon
comments_and_purpose = Verification of Mercury Budgets.

[dryhno3]
var_name = dryhno3
description = Dry deposition of HNO3
standard_name = tendency_of_atmosphere_mass_content_of_nitric_acid_due_to_dry_deposition
var_type = dry deposition flux
unit = kg m-2 s-1
minimum = 0
maximum = 10000
dimensions = time,lat,lon
comments_and_purpose = Verification of nitrogen budget

[dryno3]
var_name = dryno3
description = Dry deposition of nitrate aerosol in total PM
standard_name = atmosphere_mass_content_of_nitrate_dry_aerosol_particles_due_to_dry_deposition
var_type = dry deposition flux
unit = kg m-2 s-1
minimum = 0
maximum = 10000
dimensions = time,lat,lon
comments_and_purpose = Verification of nitrogen budget. Verification of aerosol budget and speciation.

[dryno2]
var_name = dryno2
description = Dry deposition of NO2
standard_name = tendency_of_atmosphere_mass_content_of_nitrogen_dioxide_due_to_dry_deposition
var_type = dry deposition flux
unit = kg m-2 s-1
minimum = 0
maximum = 10000
dimensions = time,lat,lon
comments_and_purpose = Verification of nitrogen budget

[dryn2o5]
var_name = dryn2o5
description = Dry deposition of N2O5
standard_name = tendency_of_atmosphere_mass_content_of_dinitrogen_pentoxide_due_to_dry_deposition
var_type = dry deposition flux
unit = kg m-2 s-1
minimum = 0
maximum = 10000
dimensions = time,lat,lon
comments_and_purpose = Verification of nitrogen budget

[drypan]
var_name = drypan
description = Dry deposition of peroxyacyl nitrates
standard_name = atmosphere_mass_content_of_peroxyacetyl_nitrate_due_to_dry_deposition
var_type = dry deposition flux
unit = kg m-2 s-1
minimum = 0
maximum = 10000
dimensions = time,lat,lon
comments_and_purpose = Verification of nitrogen budget

[dryorgn]
var_name = dryorgn
description = Dry deposition of organic nitrates other than PAN
standard_name = tendency_of_atmosphere_mass_content_of_organic_nitrates_due_to_dry_deposition
var_type = dry deposition flux
unit = kg m-2 s-1
minimum = 0
maximum = 10000
dimensions = time,lat,lon
comments_and_purpose = Verification of nitrogen budget. Organic nitrates other than PAN other than PAN.

[dryhono]
var_name = dryhono
description = Dry deposition of nitrous acid
standard_name = tendency_of_atmosphere_mass_content_of_nitrous_acid_due_to_dry_deposition
var_type = dry deposition flux
unit = kg m-2 s-1
minimum = 0
maximum = 10000
dimensions = time,lat,lon
comments_and_purpose = Verification of nitrogen budget. Organic nitrates other than PAN other than PAN.

[dryhno4]
var_name = dryhno4
description = Dry deposition of HNO4
standard_name = tendency_of_atmosphere_mass_content_of_peroxynitric_acid_due_to_dry_deposition
var_type = dry deposition flux
unit = kg m-2 s-1
minimum = 0
maximum = 10000
dimensions = time,lat,lon
comments_and_purpose = Verification of nitrogen budget. Organic nitrates other than PAN other than PAN.

[drynoy]
var_name = drynoy
description = Dry deposition of NOy
standard_name = tendency_of_atmosphere_mass_content_of_noy_expressed_as_nitrogen_due_to_dry_deposition
var_type = dry deposition flux
unit = kg m-2 s-1
minimum = 0
maximum = 10000
dimensions = time,lat,lon
comments_and_purpose = Verification of nitrogen budget. NOy is the sum of all simulated oxidized nitrogen species (expressed as nitrogen): NO, NO2, HNO3, HNO4, NO3aerosol, NO3(radical), N2O5, PAN, other organic nitrates other than PAN, but not N2O

[drynh3]
var_name = drynh3
description = Dry deposition of NH3
standard_name = tendency_of_atmosphere_mass_content_of_ammonia_due_to_dry_deposition
var_type = dry deposition flux
unit = kg m-2 s-1
minimum = 0
maximum = 10000
dimensions = time,lat,lon
comments_and_purpose = Verification of NHx budget and NH3 deposition/exchange processes. In case of models with bidirectional exchanges do not report; but report excnh3

[drynh4]
var_name = drynh4
description = Dry deposition of NH4
standard_name = tendency_of_atmosphere_mass_content_of_ammonium_dry_aerosol_particles_due_to_dry_deposition
var_type = dry deposition flux
unit = kg m-2 s-1
minimum = 0
maximum = 10000
dimensions = time,lat,lon
comments_and_purpose = Verification of NHx budget. Verification of aerosol budget and speciation.

[dryso2]
var_name = dryso2
description = Dry deposition of SO2
standard_name = tendency_of_atmosphere_mass_content_of_sulfur_dioxide_due_to_dry_deposition
var_type = dry deposition flux
unit = kg m-2 s-1
minimum = 0
maximum = 10000
dimensions = time,lat,lon
comments_and_purpose = Verification of sulfur budget

[dryso4]
var_name = dryso4
description = Dry deposition of SO4
standard_name = tendency_of_atmosphere_mass_content_of_sulfate_dry_aerosol_particles_due_to_dry_deposition
var_type = dry deposition flux
unit = kg m-2 s-1
minimum = 0
maximum = 10000
dimensions = time,lat,lon
comments_and_purpose = Verification of sulfur budget. Verification of aerosol budget and speciation.

[drymsa]
var_name = drymsa
description = Dry deposition of MSA
standard_name = tendency_of_atmosphere_mass_content_of_methanesulfonic_acid_due_to_dry_deposition
var_type = dry deposition flux
unit = kg m-2 s-1
minimum = 0
maximum = 10000
dimensions = time,lat,lon
comments_and_purpose = Verification of sulfur budget. Verification of aerosol budget and speciation.

[drydms]
var_name = drydms
description = Dry deposition of DMS
standard_name = tendency_of_atmosphere_mass_content_of_dimethyl_sulfide_due_to_dry_deposition
var_type = dry deposition flux
unit = kg m-2 s-1
minimum = 0
maximum = 10000
dimensions = time,lat,lon
comments_and_purpose = Verification of sulfur budget

[dryss]
var_name = dryss
description = Dry deposition of seasalt
standard_name = tendency_of_atmosphere_mass_content_of_seasalt_dry_aerosol_particles_due_to_dry_deposition
var_type = dry deposition flux
unit = kg m-2 s-1
minimum = 0
maximum = 10000
dimensions = time,lat,lon
comments_and_purpose = Verification of aerosol budget and speciation

[drydust]
var_name = drydust
description = Dry deposition of dust
standard_name = tendency_of_atmosphere_mass_content_of_dust_dry_aerosol_particles_due_to_dry_deposition
var_type = dry deposition flux
unit = kg m-2 s-1
minimum = 0
maximum = 10000
dimensions = time,lat,lon
comments_and_purpose = Verification of aerosol budget and speciation

[drypm1no3]
var_name = drypm1no3
description = Dry deposition of PM1 nitrate aerosol
standard_name = tendency_of_atmosphere_mass_content_of_pm1_nitrate_dry_aerosol_particles_due_to_dry_deposition
var_type = dry deposition flux
unit = kg m-2 s-1
minimum = 0
maximum = 10000
dimensions = time,lat,lon
comments_and_purpose = Verification of PM10 nitrate budget, speciation and sources

[drypm2p5no3]
var_name = drypm2p5no3
description = Dry deposition of PM2p5 nitrate aerosol
standard_name = tendency_of_atmosphere_mass_content_of_pm2p5_nitrate_dry_aerosol_particles_due_to_dry_deposition
var_type = dry deposition flux
unit = kg m-2 s-1
minimum = 0
maximum = 10000
dimensions = time,lat,lon
comments_and_purpose = Verification of PM10 nitrate budget, speciation and sources

[drypm10no3]
var_name = drypm10no3
description = Dry deposition of PM10 nitrate aerosol
standard_name = tendency_of_atmosphere_mass_content_of_pm10_nitrate_dry_aerosol_particles_due_to_dry_deposition
var_type = dry deposition flux
unit = kg m-2 s-1
minimum = 0
maximum = 10000
dimensions = time,lat,lon
comments_and_purpose = Verification of PM10 nitrate budget, speciation and sources

[dryo3]
var_name = dryo3
description = Dry deposition of O3
standard_name = tendency_of_atmosphere_mass_content_of_ozone_due_to_dry_deposition
var_type = dry deposition flux
unit = kg m-2 s-1
minimum = 0
maximum = 10000
dimensions = time,lat,lon
comments_and_purpose = Verification of O3 budget and impact analysis.

[stoo3]
var_name = stoo3
description = Dry deposition of O3 into stomata
standard_name = tendency_of_atmosphere_mass_content_of_ozone_due_to_dry_deposition_into_stomata
var_type = dry deposition flux
unit = kg m-2 s-1
minimum = 0
maximum = 10000
dimensions = time,lat,lon
comments_and_purpose = For impact assessment on crops and vegetation. Dry deposition of ozone into stomata refers to the canopy level integrated flux of ozone into the stomata.

[dryhcho]
var_name = dryhcho
description = Dry deposition of formaldehyde
standard_name = tendency_of_atmosphere_mass_content_of_formaldehyde_due_to_dry_deposition
var_type = dry deposition flux
unit = kg m-2 s-1
minimum = 0
maximum = 10000
dimensions = time,lat,lon
comments_and_purpose = Verification of the budget of oxygenated VOCs (OVOCs), which are poorly understood.

[drych3cho]
var_name = drych3cho
description = Dry deposition of acetaldehyde
standard_name = tendency_of_atmosphere_mass_content_of_acetaldehyde_due_to_dry_deposition
var_type = dry deposition flux
unit = kg m-2 s-1
minimum = 0
maximum = 10000
dimensions = time,lat,lon
comments_and_purpose = Verification of the budget of oxygenated VOCs (OVOCs), which are poorly understood.

[dryalde]
var_name = dryalde
description = Dry deposition of aldehydes higher than ch3cho
standard_name = tendency_of_atmosphere_mass_content_of_aldehydes_due_to_dry_deposition
var_type = dry deposition flux
unit = kg m-2 s-1
minimum = 0
maximum = 10000
dimensions = time,lat,lon
comments_and_purpose = Verification of the budget of oxygenated VOCs (OVOCs), which are poorly understood.

[dryhcooh]
var_name = dryhcooh
description = Dry deposition of formic acid
standard_name = tendency_of_atmosphere_mass_content_of_formic_acid_due_to_dry_deposition
var_type = dry deposition flux
unit = kg m-2 s-1
minimum = 0
maximum = 10000
dimensions = time,lat,lon
comments_and_purpose = Verification of the budget of oxygenated VOCs (OVOCs), which are poorly understood.

[drych3cooh]
var_name = drych3cooh
description = Dry deposition of acetic acid
standard_name = tendency_of_atmosphere_mass_content_of_acetic_acid_due_to_dry_deposition
var_type = dry deposition flux
unit = kg m-2 s-1
minimum = 0
maximum = 10000
dimensions = time,lat,lon
comments_and_purpose = Verification of the budget of oxygenated VOCs (OVOCs), which are poorly understood.

[dryh2o2]
var_name = dryh2o2
description = Dry deposition of h2o2
standard_name = tendency_of_atmosphere_mass_content_of_hydrogen_peroxide_due_to_dry_deposition
var_type = dry deposition flux
unit = kg m-2 s-1
minimum = 0
maximum = 10000
dimensions = time,lat,lon
comments_and_purpose = Verification of the budget of atmospheric oxidizing agents

[dryroor]
var_name = dryroor
description = Dry deposition of organic peroxides
standard_name = tendency_of_atmosphere_mass_content_of_organic_peroxides_due_to_dry_deposition
var_type = dry deposition flux
unit = kg m-2 s-1
minimum = 0
maximum = 10000
dimensions = time,lat,lon
comments_and_purpose = Verification of the budget of atmospheric oxidizing agents

[excnh3]
var_name = excnh3
description = surface exchange flux of NH3
standard_name = surface_net_downward_mass_flux_of_ammonia_due_to_bidirectional_surface_exchange
var_type = surface_exchange_flux
unit = kg m-2 s-1
minimum = -10000
maximum = 10000
dimensions = time,lat,lon
comments_and_purpose = Verification of NHx budget and NH3 deposition/exchange processes. In case of models with bidirectional exchanges refers to NET deposition. Net emissions would give negative numbers in this field.

[drybc]
var_name = drybc
description = Dry deposition of BC
standard_name = tendency_of_atmosphere_mass_content_of_elemental_carbon_dry_aerosol_particles_due_to_dry_deposition
var_type = dry deposition flux
unit = kg m-2 s-1
minimum = 0
maximum = 10000
dimensions = time,lat,lon
comments_and_purpose = Verification of aerosol budget and speciation

[drypm10]
var_name = drypm10
description = Dry deposition of PM10
standard_name = tendency_of_atmosphere_mass_content_of_pm10_dry_aerosol_particles_due_to_dry_deposition
var_type = dry deposition flux
unit = kg m-2 s-1
minimum = 0
maximum = 10000
dimensions = time,lat,lon
comments_and_purpose = Verification of PM10 (major AQ metric) budget ; Consistent with AQMEII.

[drypm10ss]
var_name = drypm10ss
description = Dry deposition of PM 10 sea salt
standard_name = tendency_of_atmosphere_mass_content_of_pm10_seasalt_dry_aerosol_particles_due_to_dry_deposition
var_type = dry deposition flux
unit = kg m-2 s-1
minimum = 0
maximum = 10000
dimensions = time,lat,lon
comments_and_purpose = Further verification of PM10 (major AQ metric) budget, speciation and sources.

[drypm10dust]
var_name = drypm10dust
description = Dry deposition of PM10 dust
standard_name = tendency_of_atmosphere_mass_content_of_pm10_dust_dry_aerosol_particles_due_to_dry_deposition
var_type = dry deposition flux
unit = kg m-2 s-1
minimum = 0
maximum = 10000
dimensions = time,lat,lon
comments_and_purpose = Further verification of PM10 (major AQ metric) budget, speciation and sources.

[drypm2p5]
var_name = drypm2p5
description = Dry deposition of PM2.5
standard_name = tendency_of_atmosphere_mass_content_of_pm2p5_dry_aerosol_particles_due_to_dry_deposition
var_type = dry deposition flux
unit = kg m-2 s-1
minimum = 0
maximum = 10000
dimensions = time,lat,lon
comments_and_purpose = Verification of PM2.5 (major AQ metric) budget ; Consistent with AQMEII.

[drypm2p5ss]
var_name = drypm2p5ss
description = Dry deposition of PM2.5 seasalt
standard_name = tendency_of_atmosphere_mass_content_of_pm2p5_seasalt_dry_aerosol_particles_due_to_dry_deposition
var_type = dry deposition flux
unit = kg m-2 s-1
minimum = 0
maximum = 10000
dimensions = time,lat,lon
comments_and_purpose = Further verification of PM2.5 (major AQ metric) budget, speciation and sources.

[drypm2p5dust]
var_name = drypm2p5dust
description = Dry deposition of PM2.5 dust
standard_name = tendency_of_atmosphere_mass_content_of_pm2p5_dust_dry_aerosol_particles_due_to_dry_deposition
var_type = dry deposition flux
unit = kg m-2 s-1
minimum = 0
maximum = 10000
dimensions = time,lat,lon
comments_and_purpose = Further verification of PM2.5 (major AQ metric) budget, speciation and sources.

[dryoc]
var_name = dryoc
description = Dry deposition of particulate organic carbon in PM
standard_name = tendency_of_atmosphere_mass_content_of_particulate_organic_matter_dry_aerosol_particles_expressed_as_carbon_due_to_dry_deposition
var_type = dry deposition flux
unit = kg m-2 s-1
minimum = 0
maximum = 10000
dimensions = time,lat,lon
comments_and_purpose = Verification of aerosol budget and speciation. This field is additional to dryoa. Required if no fixed molecular weight of the mixture of NMVOCs.

[dryoa]
var_name = dryoa
description = Dry deposition of OA
standard_name = tendency_of_atmosphere_mass_content_of_particulate_organic_matter_dry_aerosol_particles_due_to_dry_deposition
var_type = dry deposition flux
unit = kg m-2 s-1
minimum = 0
maximum = 10000
dimensions = time,lat,lon
comments_and_purpose = Verification of aerosol budget and speciation. FMW, includes primary and secondary organic aerosol

[drysoa]
var_name = drysoa
description = Dry deposition of SOA
standard_name = tendency_of_atmosphere_mass_content_of_secondary_particulate_organic_matter_dry_aerosol_particles_due_to_dry_deposition
var_type = dry deposition flux
unit = kg m-2 s-1
minimum = 0
maximum = 10000
dimensions = time,lat,lon
comments_and_purpose = Further verification of organic aerosol budget. Optionally to be provided if SOA is included as a separate tracer

[drypoa]
var_name = drysoa
description = Dry deposition of POA
standard_name = tendency_of_atmosphere_mass_content_of_primary_particulate_organic_matter_dry_aerosol_particles_due_to_dry_deposition
var_type = dry deposition flux
unit = kg m-2 s-1
minimum = 0
maximum = 10000
dimensions = time,lat,lon
comments_and_purpose = Further verification of organic aerosol budget. Optionally to be provided if POA is included as a separate tracer

[drypcb153]
var_name = drypcb153
description = Dry deposition of PCB-153
standard_name = tendency_of_atmosphere_mass_content_of_hexachlorobiphenyl_due_to_dry_deposition
var_type = dry deposition flux
unit = kg m-2 s-1
minimum = 0
maximum = 10000
dimensions = time,lat,lon
comments_and_purpose = Verification of POPS Budgets. For experiments by POPS/Hg modelling (as for HTAP1)

[dryahch]
var_name = dryahch
description = Dry deposition of a-HCH
standard_name = tendency_of_atmosphere_mass_content_of_alpha_hexachlorocyclohexane_due_to_dry_deposition
var_type = dry deposition flux
unit = kg m-2 s-1
minimum = 0
maximum = 10000
dimensions = time,lat,lon
comments_and_purpose = Verification of POPS Budgets. For experiments by POPS/Hg modelling (as for HTAP1)

[dryhg0]
var_name = dryhg0
description = Dry deposition of Hg0(g)
standard_name = tendency_of_atmosphere_mass_content_of_gaseous_elemental_mercury_due_to_dry_deposition
var_type = dry deposition flux
unit = kg m-2 s-1
minimum = 0
maximum = 10000
dimensions = time,lat,lon
comments_and_purpose = Verification of Mercury Budgets. For experiments by POPS/Hg modelling (as for HTAP1)

[dryhg2]
var_name = dryhg2
description = Dry deposition of HgII(g)
standard_name = tendency_of_atmosphere_mass_content_of_gaseous_divalent_mercury_due_to_dry_deposition
var_type = dry deposition flux
unit = kg m-2 s-1
minimum = 0
maximum = 10000
dimensions = time,lat,lon
comments_and_purpose = Verification of Mercury Budgets. For experiments by POPS/Hg modelling (as for HTAP1)

[dryhgp]
var_name = dryhgp
description = Dry deposition of mercury aerosol
standard_name = tendency_of_atmosphere_mass_content_of_mercury_dry_aerosol_particles_due_to_dry_deposition
var_type = dry deposition flux
unit = kg m-2 s-1
minimum = 0
maximum = 10000
dimensions = time,lat,lon
comments_and_purpose = Verification of Mercury Budgets. For experiments by POPS/Hg modelling (as for HTAP1)

[wethno3]
var_name = wethno3
description = Wet deposition of HNO3
standard_name = tendency_of_atmosphere_mass_content_of_nitric_acid_due_to_wet_deposition
var_type = wet deposition flux
unit = kg m-2 s-1
minimum = 0
maximum = 10000
dimensions = time,lat,lon
comments_and_purpose = Verification of nitrogen budget

[wetoxn]
description=Wet deposition of total nitrogen mass
unit = mg N m-2 d-1
minimum=0

[wetrdn]
description=Wet deposition of reduced Nitrogen mass
unit = mg N m-2 d-1
minimum=0

[wetoxs]
description=Wet deposition of total sulphur mass
unit = mg S m-2 d-1
minimum=0

[wetoxs]
description=Wet deposition of total sulphur mass
unit = kg S m-2 s-1

[wetn2o5]
var_name = wetn2o5
description = Wet deposition of N2O5
standard_name = tendency_of_atmosphere_mass_content_of_dinitrogen_pentoxide_due_to_wet_deposition
var_type = wet deposition flux
unit = kg m-2 s-1
minimum = 0
maximum = 10000
dimensions = time,lat,lon
comments_and_purpose = Verification of nitrogen budget

[wetorgn]
var_name = wetorgn
description = Wet deposition of organic nitrates other than PAN
standard_name = tendency_of_atmosphere_mass_content_of_organic_nitrates_due_to_wet_deposition
var_type = wet deposition flux
unit = kg m-2 s-1
minimum = 0
maximum = 10000
dimensions = time,lat,lon
comments_and_purpose = Verification of nitrogen budget. Organic nitrates other than PAN

[wetno3]
var_name = wetno3
description = Wet deposition of nitrate ion in total PM
standard_name = tendency_of_atmosphere_mass_content_of_nitrate_dry_aerosol_particles_due_to_wet_deposition
var_type = wet deposition flux
unit = kg m-2 s-1
minimum = 0
maximum = 10000
dimensions = time,lat,lon
comments_and_purpose = Verification of nitrogen budget. Verification of aerosol budget and speciation.

[wethono]
var_name = wethono
description = Wet deposition of nitrous acid in total PM
standard_name = tendency_of_atmosphere_mass_content_of_nitrous_acid_due_to_wet_deposition
var_type = wet deposition flux
unit = kg m-2 s-1
minimum = 0
maximum = 10000
dimensions = time,lat,lon
comments_and_purpose = Verification of nitrogen budget

[wethno4]
var_name = wethno4
description = wet deposition of HNO4
standard_name = tendency_of_atmosphere_mass_content_of_peroxynitric_acid_due_to_wet_deposition
var_type = wet deposition flux
unit = kg m-2 s-1
minimum = 0
maximum = 10000
dimensions = time,lat,lon
comments_and_purpose = Verification of nitrogen budget

[wetnoy]
var_name = wetnoy
description = Wet deposition of NOy
standard_name = tendency_of_atmosphere_mass_content_of_noy_expressed_as_nitrogen_due_to_wet_deposition
var_type = wet deposition flux
unit = kg m-2 s-1
minimum = 0
maximum = 10000
dimensions = time,lat,lon
comments_and_purpose = Verification of nitrogen budget. NOy is the sum of all simulated oxidized nitrogen species (expressed as nitrogen): NO, NO2, HNO3, HNO4, NO3aerosol, NO3(radical), N2O5, PAN, other organic nitrates other than PAN, but not N2O

[wetnh3]
var_name = wetnh3
description = Wet deposition of NH3
standard_name = tendency_of_atmosphere_mass_content_of_ammonia_due_to_wet_deposition
var_type = wet deposition flux
unit = kg m-2 s-1
minimum = 0
maximum = 10000
dimensions = time,lat,lon
comments_and_purpose = Verification of NHx budget.

[wetnh4]
var_name = wetnh4
description = Wet deposition of NH4
standard_name = tendency_of_atmosphere_mass_content_of_ammonium_dry_aerosol_particles_due_to_wet_deposition
var_type = wet deposition flux
unit = kg m-2 s-1
minimum = 0
maximum = 10000
dimensions = time,lat,lon
comments_and_purpose = Verification of NHx budget. Verification of aerosol budget and speciation.

[wetso2]
var_name = wetso2
description = Wet deposition of SO2
standard_name = tendency_of_atmosphere_mass_content_of_sulfur_dioxide_due_to_wet_deposition
var_type = wet deposition flux
unit = kg m-2 s-1
minimum = 0
maximum = 10000
dimensions = time,lat,lon
comments_and_purpose = Verification of sulfur budget

[wetso4]
var_name = wetso4
description = Wet deposition of SO4
standard_name = tendency_of_atmosphere_mass_content_of_sulfate_dry_aerosol_particles_due_to_wet_deposition
var_type = wet deposition flux
unit = kg m-2 s-1
minimum = 0
maximum = 10000
dimensions = time,lat,lon
comments_and_purpose = Verification of sulfur budget. Verification of aerosol budget and speciation.

[wetmsa]
var_name = wetmsa
description = Wet deposition of MSA
standard_name = tendency_of_atmosphere_mass_content_of_methanesulfonic_acid_dry_aerosol_particles_due_to_wet_deposition
var_type = wet deposition flux
unit = kg m-2 s-1
minimum = 0
maximum = 10000
dimensions = time,lat,lon
comments_and_purpose = Verification of sulfur budget. Verification of aerosol budget and speciation.

[wetdms]
var_name = wetdms
description = Wet deposition of DMS
standard_name = tendency_of_atmosphere_mass_content_of_dimethyl_sulfide_due_to_wet_deposition
var_type = wet deposition flux
unit = kg m-2 s-1
minimum = 0
maximum = 10000
dimensions = time,lat,lon
comments_and_purpose = Verification of sulfur budget

[wetbc]
var_name = wetbc
description = Wet deposition of BC
standard_name = tendency_of_atmosphere_mass_content_of_elemental_carbon_dry_aerosol_particles_due_to_wet_deposition
var_type = wet deposition flux
unit = kg m-2 s-1
minimum = 0
maximum = 10000
dimensions = time,lat,lon
comments_and_purpose = Verification of aerosol budget and speciation

[wetss]
var_name = wetss
description = Wet deposition of seasalt
standard_name = tendency_of_atmosphere_mass_content_of_seasalt_dry_aerosol_particles_due_to_wet_deposition
var_type = wet deposition flux
unit = kg m-2 s-1
minimum = 0
maximum = 10000
dimensions = time,lat,lon
comments_and_purpose = Verification of aerosol budget and speciation

[wetdust]
var_name = wetdust
description = Wet deposition of dust
standard_name = tendency_of_atmosphere_mass_content_of_dust_dry_aerosol_particles_due_to_wet_deposition
var_type = wet deposition flux
unit = kg m-2 s-1
minimum = 0
maximum = 10000
dimensions = time,lat,lon
comments_and_purpose = Verification of aerosol budget and speciation

[wetpm1no3]
var_name = wetpm1no3
description = Wet deposition of PM1 nitrate
standard_name = tendency_of_atmosphere_mass_content_of_pm1_nitrate_dry_aerosol_particles_due_to_wet_deposition
var_type = wet deposition flux
unit = kg m-2 s-1
minimum = 0
maximum = 10000
dimensions = time,lat,lon
comments_and_purpose = Verification of PM10 (major AQ metric) budget and speciation.

[wetpm2p5no3]
var_name = wetpm2p5no3
description = Wet deposition of PM2p5 nitrate
standard_name = tendency_of_atmosphere_mass_content_of_pm2p5_nitrate_dry_aerosol_particles_due_to_wet_deposition
var_type = wet deposition flux
unit = kg m-2 s-1
minimum = 0
maximum = 10000
dimensions = time,lat,lon
comments_and_purpose = Verification of PM10 (major AQ metric) budget and speciation.

[wetpm10no3]
var_name = wetpm10no3
description = Wet deposition of PM10 nitrate
standard_name = tendency_of_atmosphere_mass_content_of_pm10_nitrate_dry_aerosol_particles_due_to_wet_deposition
var_type = wet deposition flux
unit = kg m-2 s-1
minimum = 0
maximum = 10000
dimensions = time,lat,lon
comments_and_purpose = Verification of PM10 (major AQ metric) budget and speciation.

[wethcho]
var_name = wethcho
description = Wet deposition of formaldehyde
standard_name = tendency_of_atmosphere_mass_content_of_formaldehyde_due_to_wet_deposition
var_type = wet deposition flux
unit = kg m-2 s-1
minimum = 0
maximum = 10000
dimensions = time,lat,lon
comments_and_purpose = Verification of the budget of oxygenated VOCs (OVOCs), which are poorly understood.

[wetch3cho]
var_name = wetch3cho
description = Wet deposition of acetaldehyde
standard_name = tendency_of_atmosphere_mass_content_of_acetaldehyde_due_to_wet_deposition
var_type = wet deposition flux
unit = kg m-2 s-1
minimum = 0
maximum = 10000
dimensions = time,lat,lon
comments_and_purpose = Verification of the budget of oxygenated VOCs (OVOCs), which are poorly understood.

[wetalde]
var_name = wetalde
description = Wet deposition of aldehydes higher than ch3cho
standard_name = tendency_of_atmosphere_mass_content_of_aldehydes_due_to_wet_deposition
var_type = wet deposition flux
unit = kg m-2 s-1
minimum = 0
maximum = 10000
dimensions = time,lat,lon
comments_and_purpose = Verification of the budget of oxygenated VOCs (OVOCs), which are poorly understood.

[wethcooh]
var_name = wethcooh
description = Wet deposition of formic acid
standard_name = tendency_of_atmosphere_mass_content_of_formic_acid_due_to_wet_deposition
var_type = wet deposition flux
unit = kg m-2 s-1
minimum = 0
maximum = 10000
dimensions = time,lat,lon
comments_and_purpose = Verification of the budget of oxygenated VOCs (OVOCs), which are poorly understood.

[wetch3cooh]
var_name = wetch3cooh
description = Wet deposition of acetic acid
standard_name = tendency_of_atmosphere_mass_content_of_acetic_acid_due_to_wet_deposition
var_type = wet deposition flux
unit = kg m-2 s-1
minimum = 0
maximum = 10000
dimensions = time,lat,lon
comments_and_purpose = Verification of the budget of oxygenated VOCs (OVOCs), which are poorly understood.

[weth2o2]
var_name = weth2o2
description = Wet deposition of h2o2
standard_name = tendency_of_atmosphere_mass_content_of_hydrogen_peroxide_due_to_wet_deposition
var_type = wet deposition flux
unit = kg m-2 s-1
minimum = 0
maximum = 10000
dimensions = time,lat,lon
comments_and_purpose = Verification of the budget of atmospheric oxidizing agents

[wetroor]
var_name = wetroor
description = Wet deposition of organic peroxides
standard_name = tendency_of_atmosphere_mass_content_of_organic_peroxides_due_to_wet_deposition
var_type = wet deposition flux
unit = kg m-2 s-1
minimum = 0
maximum = 10000
dimensions = time,lat,lon
comments_and_purpose = Verification of the budget of atmospheric oxidizing agents

[wetpm10]
var_name = wetpm10
description = Wet deposition of PM10 mass
standard_name = tendency_of_atmosphere_mass_content_of_pm10_dry_aerosol_particles_due_to_wet_deposition
var_type = dry deposition flux
unit = kg m-2 s-1
minimum = 0
maximum = 10000
dimensions = time,lat,lon
comments_and_purpose = Verification of PM10 (major AQ metric) budget ; Consistent with AQMEII.

[wetpm10ss]
var_name = wetpm10ss
description = Wet deposition of  PM10 seasalt
standard_name = tendency_of_atmosphere_mass_content_of_pm10_seasalt_dry_aerosol_particles_due_to_wet_deposition
var_type = wet deposition flux
unit = kg m-2 s-1
minimum = 0
maximum = 10000
dimensions = time,lat,lon
comments_and_purpose = Verification of PM10 (major AQ metric) budget and speciation.

[wetpm10dust]
var_name = wetpm10dust
description = Wet deposition of PM10 dust
standard_name = tendency_of_atmosphere_mass_content_of_pm10_dust_dry_aerosol_particles_due_to_wet_deposition
var_type = wet deposition flux
unit = kg m-2 s-1
minimum = 0
maximum = 10000
dimensions = time,lat,lon
comments_and_purpose = Verification of PM10 (major AQ metric) budget and speciation.

[wetpm2p5]
var_name = wetpm2p5
description = Wet deposition of PM2.5 mass
standard_name = tendency_of_atmosphere_mass_content_of_pm2p5_dry_aerosol_particles_due_to_wet_deposition
var_type = dry deposition flux
unit = kg m-2 s-1
minimum = 0
maximum = 10000
dimensions = time,lat,lon
comments_and_purpose = Verification of PM2.5 (major AQ metric) budget ; Consistent with AQMEII.

[wetpm2p5ss]
var_name = wetpm2p5ss
description = Wet deposition of  PM2.5 seasalt
standard_name = tendency_of_atmosphere_mass_content_of_pm2p5_seasalt_dry_aerosol_particles_due_to_wet_deposition
var_type = wet deposition flux
unit = kg m-2 s-1
minimum = 0
maximum = 10000
dimensions = time,lat,lon
comments_and_purpose = Verification of PM2.5 (major AQ metric) budget and speciation.

[wetpm2p5dust]
var_name = wetpm2p5dust
description = Wet deposition of  PM2.5 dust
standard_name = tendency_of_atmosphere_mass_content_of_pm2p5_dust_dry_aerosol_particles_due_to_wet_deposition
var_type = wet deposition flux
unit = kg m-2 s-1
minimum = 0
maximum = 10000
dimensions = time,lat,lon
comments_and_purpose = Verification of PM2.5 (major AQ metric) budget and speciation.

[wetoa]
var_name = wetoa
description = Wet deposition of OA
standard_name = tendency_of_atmosphere_mass_content_of_particulate_organic_matter_dry_aerosol_particles_due_to_wet_deposition
var_type = wet deposition flux
unit = kg m-2 s-1
minimum = 0
maximum = 10000
dimensions = time,lat,lon
comments_and_purpose = Verification of aerosol budget and speciation. Full Molecular weight, includes primary and secondary organic aerosol

[wetoc]
var_name = wetoc
description = Wet deposition of organic carbon in PM
standard_name = tendency_of_atmosphere_mass_content_of_particulate_organic_matter_dry_aerosol_particles_expressed_as_carbon_due_to_wet_deposition
var_type = dry deposition flux
unit = kg m-2 s-1
minimum = 0
maximum = 10000
dimensions = time,lat,lon
comments_and_purpose = Verification of aerosol budget and speciation. Includes primary and secondary organic aerosol, expressed as carbon

[wetsoa]
var_name = wetsoa
description = Wet deposition of SOA
standard_name = tendency_of_atmosphere_mass_content_of_secondary_particulate_organic_matter_dry_aerosol_particles_due_to_wet_deposition
var_type = wet deposition flux
unit = kg m-2 s-1
minimum = 0
maximum = 10000
dimensions = time,lat,lon
comments_and_purpose = Verification of aerosol budget and speciation. Optionally to be provided if SOA is included as a separate tracer, subset of OA

[wetpoa]
var_name = wetpoa
description = Wet deposition of POA
standard_name = tendency_of_atmosphere_mass_content_of_primary_particulate_organic_matter_dry_aerosol_particles_due_to_wet_deposition
var_type = wet deposition flux
unit = kg m-2 s-1
minimum = 0
maximum = 10000
dimensions = time,lat,lon
comments_and_purpose = Verification of aerosol budget and speciation. Optionally to be provided if POA is included as a separate tracer, subset of OA

[wetpcb153]
var_name = wetpcb153
description = Wet deposition of PCB-153
standard_name = tendency_of_atmosphere_mass_content_of_hexachlorobiphenyl_due_to_wet_deposition
var_type = wet deposition flux
unit = kg m-2 s-1
minimum = 0
maximum = 10000
dimensions = time,lat,lon
comments_and_purpose = Verification of POPS Budgets. For experiments by POPS/Hg modelling (as for HTAP1)

[wetahch]
var_name = wetahch
description = Wet deposition of a-HCH
standard_name = tendency_of_atmosphere_mass_content_of_alpha_hexachlorocyclohexane_due_to_wet_deposition
var_type = wet deposition flux
unit = kg m-2 s-1
minimum = 0
maximum = 10000
dimensions = time,lat,lon
comments_and_purpose = Verification of POPS Budgets. For experiments by POPS/Hg modelling (as for HTAP1)

[wethg]
var_name = wethg
description = Wet deposition of Hg
standard_name = tendency_of_atmosphere_mass_content_of_mercury_due_to_wet_deposition
var_type = wet deposition flux
unit = kg m-2 s-1
minimum = 0
maximum = 10000
dimensions = time,lat,lon
comments_and_purpose = Verification of mercury budgets. For experiments by POPS/Hg modelling

[wethg0]
var_name = wethg0
description = Wet deposition of Hg0(g)
standard_name = tendency_of_atmosphere_mass_content_of_gaseous_elemental_mercury_due_to_wet_deposition
var_type = wet deposition flux
unit = kg m-2 s-1
minimum = 0
maximum = 10000
dimensions = time,lat,lon
comments_and_purpose = Verification of Mercury Budgets. For experiments by POPS/Hg modelling (as for HTAP1)

[wethg2]
var_name = wethg2
description = Wet deposition of HgII(g)
standard_name = tendency_of_atmosphere_mass_content_of_gaseous_divalent_mercury_due_to_wet_deposition
var_type = wet deposition flux
unit = kg m-2 s-1
minimum = 0
maximum = 10000
dimensions = time,lat,lon
comments_and_purpose = Verification of Mercury Budgets. For experiments by POPS/Hg modelling (as for HTAP1)

[wethgp]
var_name = wethgp
description = Wet deposition of mercury aerosol
standard_name = tendency_of_atmosphere_mass_content_of_mercury_dry_aerosol_particles_due_to_wet_deposition
var_type = wet deposition flux
unit = kg m-2 s-1
minimum = 0
maximum = 10000
dimensions = time,lat,lon
comments_and_purpose = Verification of Mercury Budgets. For experiments by POPS/Hg modelling (as for HTAP1)

# Mass concentrations
# NO STANDARD NAME YET (Aug 2019) IN CF (http://mailman.cgd.ucar.edu/pipermail/cf-metadata/2011/004673.html)

[concprcpso4]
description = Mass concentration of sulphate in precipitation
unit = ug S m-3
var_type = mass concentration

[concprcpno3]
description = Mass concentration of NO3 in precipitation
unit = ug N m-3
var_type = mass concentration

[concprcpnh4]
description = Mass concentration of ammonium in precipitation
unit = ug N m-3
var_type = mass concentration

[concprcpoxn]
description = Mass concentration of total nitrogen in precipitation
unit = ug N m-3
var_type = mass concentration

[concprcpoxs]
description = Mass concentration of total sulphur in precipitation
unit = ug S m-3
var_type = mass concentration

[concprcprdn]
description = Mass concentration of reduced nitrogen in precipitation
unit = ug N m-3
var_type = mass concentration

[concso4]
description=Mass concentration of sulphate
unit = ug m-3

[concso2]
description= Mass concentration of SO2
unit = ug m-3

[concdust]
description=Mass concentration of dust
unit = ug m-3

[concpm10]
description= Mass concentration of pm10
standard_name = mass_concentration_of_pm10_ambient_aerosol_particles_in_air
unit = ug m-3
maximum = 1000

[concpm10al]
description= Mass concentration of pm10 aluminium
standard_name = mass_concentration_of_pm10_aluminium_ambient_aerosol_particles_in_air
unit = ug m-3
maximum = 1000

[concpm10as]
description= Mass concentration of pm10 arsenic
standard_name = mass_concentration_of_pm10_arsenic_ambient_aerosol_particles_in_air
unit = ug m-3
maximum = 1000

[concpm10cl]
description= Mass concentration of pm10 chloride
standard_name = mass_concentration_of_pm10_chloride_ambient_aerosol_particles_in_air
unit = ug m-3
maximum = 1000

[concpm10c]
description= Mass concentration of pm10 carbon
standard_name = mass_concentration_of_pm10_carbon_ambient_aerosol_particles_in_air
unit = ug m-3
maximum = 1000

[concpm10oc]
description= Mass concentration of pm10 organic carbon
standard_name = mass_concentration_of_pm10_organic_carbon_ambient_aerosol_particles_in_air
unit = ug m-3
maximum = 1000

[concpm10so4t]
description= Mass concentration of pm10 sulfate (total)
standard_name = mass_concentration_of_pm10_total_sulfate_ambient_aerosol_particles_in_air
unit = ug m-3
maximum = 1000

[concpm10so4c]
description= Mass concentration of pm10 sulfate (corrected)
standard_name = mass_concentration_of_pm10_corrected_sulfate_ambient_aerosol_particles_in_air
unit = ug m-3
maximum = 1000

[concpm25]
description =Mass concentration of pm2.5
standard_name = mass_concentration_of_pm2p5_ambient_aerosol_particles_in_air
unit = ug m-3
maximum = 1000

[concpm1]
description= Mass concentration of pm1
standard_name = mass_concentration_of_pm1_ambient_aerosol_particles_in_air
unit = ug m-3

[concso4t]
description=Mass concentration of total sulphate
unit = ug m-3

[concso4c]
description=Mass concentration of sulphate (corrected)
unit = ug m-3

[concbc]
description=Mass concentration of black carbon
unit = ug m-3

[concss]
description=Mass concentration of sodium
unit = ug m-3

[concpom]
description=Mass concentration of organic carbon
unit = ug m-3


# EMEP vars added for testing

[concno]
description=Mass concentration of NO
unit = ug m-3

[concno3c]
description=Mass concentration of nitrate (coarse mode)
unit = ug m-3

[concno3f]
description=Mass concentration of nitrate (fine mode)
unit = ug m-3

[concbcc]
description=Mass concentration of elemental carbon (coarse mode)
unit = ug m-3

[concbcf]
description=Mass concentration of elemental carbon (fine mode)
unit = ug m-3

[concaeroh2o]
description=Mass concentration of PM2.5 in water
unit = ug m-3

[concoaf]
description=Mass concentration of organic aerosol (fine mode)
unit = ug m-3

[concoac]
description=Mass concentration of organic aerosol (coarse mode)
unit = ug m-3

# End EMEP vars for testing

[concnh3]
description=Mass concentration of ammonia
unit = ug m-3

[concno3]
description=Mass concentration of nitrate
unit = ug m-3

[concnh4]
description=Mass concentration of ammonium
unit = ug m-3

[conchno3]
description=Mass concentration of nitric acid
unit = ug m-3

[conctno3]
description=Mass concentration of total nitric acid
unit = ug N m-3

[conctnh]
description=Mass concentration of ammonium and ammonia
unit = ug N m-3


[concno2]
description=Mass concentration of nitrogen dioxide
unit = ug m-3

[conceqbc]
description=Mass concentration of equivalent black carbon
unit = ug m-3

[concox]
description=Mass concentration of NO2 + O3
unit = ug m-3

[concoa]
description=Mass concentration of organic aerosol
unit = ug m-3

[concoc]
description=Mass concentration of organic carbon
unit = ug m-3

[conctc]
description=Mass concentration of total carbon
unit = ug m-3

[conco3]
description=Mass concentration of ozone
unit = ug m-3

[concco]
description=Mass concentration of organic carbon
unit = ug m-3

[conccl]
description=Mass concentration of chloride
unit = ug m-3

[concmsa]
description=MSA surface concentration
unit = ug m-3

[concca]
description=Calcium mass concentration
unit = ug m-3

[concmg]
description=Magnesium mass concentration
unit = ug m-3

[conck]
description=Potassium mass concentration
unit = ug m-3

# Volume mixing ratios
[vmro3]
var_name = vmro3
description = Surface O3 Volume Mixing Ratio
standard_name = mole_fraction_of_ozone_in_air
var_type = volume mixing ratios
unit = nmol mol-1
minimum = 0
maximum = 100000000
dimensions = time,lat,lon
comments_and_purpose = Major HTAP output diagnostic: Air Quality and Impact analysis. Surface refers to the mid-level of the lowest model layer.

[vmrno]
var_name = vmrno
description = Surface NO Volume Mixing Ratio
standard_name = mole_fraction_of_nitrogen_monoxide_in_air
var_type = volume mixing ratios
unit = nmol mol-1
minimum = 0
maximum = 100000000
dimensions = time,lat,lon
comments_and_purpose = Major HTAP output diagnostic: Air Quality and Impact analysis. Surface refers to the mid-level of the lowest model layer.

[vmrno2]
var_name = vmrno2
description = Surface NO2 Volume Mixing Ratio
standard_name = mole_fraction_of_nitrogen_dioxide_in_air
var_type = volume mixing ratios
unit = nmol mol-1
minimum = 0
maximum = 100000000
dimensions = time,lat,lon
comments_and_purpose = Major HTAP output diagnostic: Air Quality and Impact analysis. Surface refers to the mid-level of the lowest model layer.

[vmro32m]
var_name = vmro32m
description = Near surface O3 Volume Mixing Ratio
standard_name = mole_fraction_of_ozone_in_air
var_type = volume mixing ratios
unit = nmol mol-1
minimum = 0
maximum = 0.1
dimensions = time,lat,lon
comments_and_purpose = Major HTAP output diagnostic: Air Quality and Impact analysis. This will be used to test parametrization of ozone uptake in vegetation

[rc]
var_name = rc
description = Canopy resistance
standard_name = canopy_resistance_to_ozone_dry_deposition
var_type = canopy resistance
unit = m-1 s
minimum = 1
maximum = 1000
dimensions = time,lat,lon
comments_and_purpose = To assess O3 impact on vegetation. Added 20/03/2014

[ra]
var_name = ra
description = Aerodynamic resistance
standard_name = aerodynamic_resistance
var_type = aerodynamic resistance
unit = m-1 s
minimum = 1
maximum = 1000
dimensions = time,lat,lon
comments_and_purpose = To assess O3 impact on vegetation. Added 20/03/2014

[vmrco]
var_name = vmrco
description = CO Volume Mixing Ratio
standard_name = mole_fraction_of_carbon_monoxide_in_air
var_type = volume mixing ratios
unit = nmol mol-1
minimum = 0
maximum = 100000000
dimensions = time,lat,lon
comments_and_purpose = Major HTAP output diagnostic: Air Quality and Impact analysis

[vmrhno3]
var_name = vmrhno3
description = HNO3 Volume Mixing Ratio
standard_name = mole_fraction_of_nitric_acid_in_air
var_type = volume mixing ratios
unit = nmol mol-1
minimum = 0
maximum = 0.1
dimensions = time,lat,lon
comments_and_purpose = Secondary photochemical pollutant and nightime chemistry

[vmrn2o5]
var_name = vmrn2o5
description = N2O5 Volumn Mixing Ratio
standard_name = mole_fraction_of_dinitrogen_pentoxide_in_air
var_type = volume mixing ratios
unit = nmol mol-1
minimum = 0
maximum = 0.1
dimensions = time,lat,lon
comments_and_purpose = Secondary photochemical pollutant and nightime chemistry

[vmrpan]
var_name = vmrpan
description = PAN Volume Mixing Ratio
standard_name = mole_fraction_of_peroxyacetyl_nitrate_in_air
var_type = volume mixing ratios
unit = nmol mol-1
minimum = 0
maximum = 0.1
dimensions = time,lat,lon
comments_and_purpose = Secondary photochemical pollutant. Reservoir of NOx.

[vmrhono]
var_name = vmrhono
description = HONO Volume Mixing Ratio
standard_name = mole_fraction_of_nitrous_acid_in_air
var_type = volume mixing ratios
unit = nmol mol-1
minimum = 0
maximum = 0.1
dimensions = time,lat,lon
comments_and_purpose = Secondary photochemical pollutant. Source of OH

[vmrhno4]
var_name = vmrhno4
description = HNO4 Volume Mixing Ratio
standard_name = mole_fraction_of_peroxynitric_acid_in_air
var_type = volume mixing ratios
unit = nmol mol-1
minimum = 0
maximum = 0.1
dimensions = time,lat,lon
comments_and_purpose = Secondary photochemical pollutant. Source of OH

[vmrorgnit]
var_name = vmrorgnit
description = organic nitrates (other than PAN) Volume Mixing Ratio
standard_name = mole_fraction_of_organic_nitrates_in_air
var_type = volume mixing ratios
unit = nmol mol-1
minimum = 0
maximum = 0.1
dimensions = time,lat,lon
comments_and_purpose = Secondary photochemical pollutant.Organic nitrates other than PAN

[vmrnoy]
var_name = vmrnoy
description = Noy Volume Mixing Ratio
standard_name = mole_fraction_of_noy_expressed_as_nitrogen_in_air
var_type = volume mixing ratios
unit = nmol mol-1
minimum = 0
maximum = 0.1
dimensions = time,lat,lon
comments_and_purpose = Secondary photochemical pollutant. NOy is the sum of all simulated oxidized nitrogen species (expressed as nitrogen): NO, NO2, HNO3, HNO4, NO3aerosol, NO3(radical), N2O5, PAN, other organic nitrates other than PAN, but not N2O

[vmrvoc]
var_name = vmrvoc
description = NMVOC Volume Mixing Ratio
standard_name = mole_fraction_of_nmvoc_expressed_as_carbon_in_air
var_type = volume mixing ratios
unit = nmol mol-1
minimum = 0
maximum = 0.1
dimensions = time,lat,lon
comments_and_purpose = Main HTAP output diagnostic: Air pollutants and Ozone precursors. Expressed as carbon.

[vmrc2h6]
var_name = vmrc2h6
description = ethane Volume Mixing Ratio
standard_name = mole_fraction_of_ethane_in_air
var_type = volume mixing ratios
unit = nmol mol-1
minimum = 0
maximum = 0.1
dimensions = time,lat,lon
comments_and_purpose = Verification of VOC speciation/chemistry

[vmrc3h8]
var_name = vmrc3h8
description = propane Volume Mixing Ratio
standard_name = mole_fraction_of_propane_in_air
var_type = volume mixing ratios
unit = mol mol-1
minimum = 0
maximum = 0.1
dimensions = time,lat,lon
comments_and_purpose = Verification of VOC speciation/chemistry

[vmrc2h4]
var_name = vmrc2h4
description = ethene Volume Mixing Ratio
standard_name = mole_fraction_of_ethene_in_air
var_type = volume mixing ratios
unit = mol mol-1
minimum = 0
maximum = 0.1
dimensions = time,lat,lon
comments_and_purpose = Verification of VOC speciation/chemistry

[vmrc3h6]
var_name = vmrc3h6
description = propene Volume Mixing Ratio
standard_name = mole_fraction_of_propene_in_air
var_type = volume mixing ratios
unit = mol mol-1
minimum = 0
maximum = 0.1
dimensions = time,lat,lon
comments_and_purpose = Verification of VOC speciation/chemistry

[vmralkanes]
var_name = vmralkanes
description =  C4 and higher alkanes Volume Mixing Ratio
standard_name = mole_fraction_of_alkanes_in_air
var_type = volume mixing ratios
unit = mol mol-1
minimum = 0
maximum = 0.1
dimensions = time,lat,lon
comments_and_purpose = Verification of VOC speciation/chemistry. Other than c2h6 and c3h8.

[vmralkenes]
var_name = vmralkenes
description = C4 and higher alkenes Volume Mixing Ratio
standard_name = mole_fraction_of_alkenes_in_air
var_type = volume mixing ratios
unit = mol mol-1
minimum = 0
maximum = 0.1
dimensions = time,lat,lon
comments_and_purpose = Verification of VOC speciation/chemistry. Other than c2h4 and c3h6.

[vmrhcho]
var_name = vmrhcho
description = formaldehyde Volume Mixing Ratio
standard_name = mole_fraction_of_formaldehyde_in_air
var_type = volume mixing ratios
unit = mol mol-1
minimum = 0
maximum = 0.1
dimensions = time,lat,lon
comments_and_purpose = Verification of VOC speciation/chemistry

[vmrch3cho]
var_name = vmrch3cho
description = acetaldehyde Volume Mixing Ratio
standard_name = mole_fraction_of_acetaldehyde_in_air
var_type = volume mixing ratios
unit = mol mol-1
minimum = 0
maximum = 0.1
dimensions = time,lat,lon
comments_and_purpose = Verification of VOC speciation/chemistry

[vmracetone]
var_name = vmracetone
description = acetone Volume Mixing Ratio
standard_name = mole_fraction_of_acetone_in_air
var_type = volume mixing ratios
unit = mol mol-1
minimum = 0
maximum = 0.1
dimensions = time,lat,lon
comments_and_purpose = Verification of VOC speciation/chemistry

[vmrglyoxal]
var_name = vmrglyoxal
description = glyoxal Volume Mixing Ratio
standard_name = mole_fraction_of_glyoxal_in_air
var_type = volume mixing ratios
unit = mol mol-1
minimum = 0
maximum = 0.1
dimensions = time,lat, lon
comments_and_purpose = Verification of VOC speciation/chemistry

[vmrmethanol]
var_name = vmrmethanol
description = methanol Volume Mixing Ratio
standard_name = mole_fraction_of_methanol_in_air
var_type = volume mixing ratios
unit = mol mol-1
minimum = 0
maximum = 0.1
dimensions = time,lat,lon
comments_and_purpose = Verification of VOC speciation/chemistry

[vmrtolu]
var_name = vmrtolu
description = toluene Volume Mixing Ratio
standard_name = mole_fraction_of_toluene_in_air
var_type = volume mixing ratios
unit = mol mol-1
minimum = 0
maximum = 0.1
dimensions = time,lat,lon
comments_and_purpose = Verification of VOC speciation/chemistry

[vmraro]
var_name = vmraro
description = aromatic compounds Volume Mixing Ratio
standard_name = mole_fraction_of_aromatic_compounds_in_air
var_type = volume mixing ratios
unit = mol mol-1
minimum = 0
maximum = 0.1
dimensions = time, lev,lat, lon
comments_and_purpose = Verification of VOC speciation/chemistry. Includes toluene, benzene, ethylbenzene; xylene etc.

[vmrisop]
var_name = vmrisop
description = isoprene Volume Mixing Ratio
standard_name = mole_fraction_of_isoprene_in_air
var_type = volume mixing ratios
unit = mol mol-1
minimum = 0
maximum = 0.1
dimensions = time,lat,lon
comments_and_purpose = Verification of VOC speciation/chemistry

[vmrc10h16]
var_name = vmrc10h16
description = alpha-pinene Volume Mixing Ratio
standard_name = mole_fraction_of_alpha_pinene_in_air
var_type = volume mixing ratios
unit = mol mol-1
minimum = 0
maximum = 0.1
dimensions = time,lat,lon
comments_and_purpose = Verification of VOC speciation/chemistry

[vmrtp]
var_name = vmrtp
description = terpenes Volume Mixing Ratio
standard_name = mole_fraction_of_terpenes_in_air
var_type = volume mixing ratios
unit = mol mol-1
minimum = 0
maximum = 0.1
dimensions = time,lat,lon
comments_and_purpose = Verification of VOC speciation/chemistry. all terpenes (including a-pinene).

[vmrnh3]
var_name = vmrnh3
description = NH3 Volume Mixing Ratio
standard_name = mole_fraction_of_ammonia_in_air
var_type = volume mixing ratios
unit = nmol mol-1
minimum = 0
maximum = 0.1
dimensions = time,lat,lon
comments_and_purpose = Secondary aerosol (ammonium salts) precursor.

[vmrso2]
var_name = vmrso2
description = SO2 Volume Mixing Ratio
standard_name = mole_fraction_of_sulfur_dioxide_in_air
var_type = volume mixing ratios
unit = nmol mol-1
minimum = 0
maximum = 100000000
dimensions = time,lat,lon
comments_and_purpose = Main air pollutant and sulfate aerosol precursor.

[vmrdms]
var_name = vmrdms
description = DMS Volume Mixing Ratio
standard_name = mole_fraction_of_dimethyl_sulfide_in_air
var_type = volume mixing ratios
unit = nmol mol-1
minimum = 0
maximum = 0.1
dimensions = time,lat,lon
comments_and_purpose = SO2 and sulfate aerosol precursor.

[vmrox]
description=Volume mixing ratio of NO2 + O3
unit = mole mole-1

[mmrox]
description=Mass mixing ratio of NO2 + O3
unit = kg kg-1

[mmrpm10]
var_name = mmrpm10
description = PM10 Mass Mixing Ratio
standard_name = mass_fraction_of_pm10_dry_aerosol_particles_in_air
var_type = mass mixing ratio
unit = kg kg-1
minimum = 0
maximum = 0.1
dimensions = time,lat,lon
comments_and_purpose = Aerosol Size partitioning. Major air pollutant for health Impact.

[mmrpm25]
var_name = mmrpm25
description = PM2.5 Mass Mixing Ratio
standard_name = mass_fraction_of_pm2p5_dry_aerosol particles_particles_in_air
var_type = mass mixing ratio
unit = kg kg-1
minimum = 0
maximum = 0.1
dimensions = time,lat,lon
comments_and_purpose = Aerosol Size partitioning. Major air pollutant for health Impact.

[mmrpm1]
var_name = mmrpm1
description = PM1 Mass Mixing Ratio
standard_name = mass_fraction_of_pm1_dry_aerosol_particles_in_air
var_type = mass mixing ratio
unit = kg kg-1
minimum = 0
maximum = 0.1
dimensions = time,lat,lon
comments_and_purpose = Aerosol Size partitioning. Major air pollutant for health Impact.

[mmrno3]
var_name = mmrno3
description = NO3 Mass Mixing Ratio
standard_name = mass_fraction_of_nitrate_dry_aerosol_particles_in_air
var_type = mass mixing ratio
unit = kg kg-1
minimum = 0
maximum = 0.1
dimensions = time,lat,lon
comments_and_purpose = Speciation of the aerosol ; Sources attribution (and impact analysis)

[mmrso4]
var_name = mmrso4
description = SO4 Mass Mixing Ratio
standard_name = mass_fraction_of_sulfate_dry_aerosol_particles_in_air
var_type = mass mixing ratio
unit = kg kg-1
minimum = 0
maximum = 0.1
dimensions = time,lat,lon
comments_and_purpose = Speciation of the aerosol ; Sources attribution (and impact analysis)

[mmrso2]
description = SO2 Mass Mixing Ratio
var_type = mass mixing ratio
unit = kg kg-1
minimum = 0
maximum = 0.1
dimensions = time,lat,lon
comments_and_purpose = Speciation of the aerosol ; Sources attribution (and impact analysis)

[mmro3]
var_name = mmro3
description = O3 Mass Mixing Ratio
var_type = mass mixing ratio
unit = kg kg-1
minimum = 0
maximum = 0.1
dimensions = time,lat,lon
comments_and_purpose = Major HTAP output diagnostic: Air Quality and Impact analysis. Surface refers to the mid-level of the lowest model layer.

[mmrbc]
var_name = mmrbc
description = BC Mass Mixing Ratio
standard_name = mass_fraction_of_elemental_carbon_dry_aerosol_particles_in_air
var_type = mass mixing ratio
unit = kg kg-1
minimum = 0
maximum = 0.1
dimensions = time,lat,lon
comments_and_purpose = Speciation of the aerosol ; Sources attribution (and impact analysis)

[mmroc]
var_name = mmroc
description = OC Mass Mixing Ratio
standard_name = mass_fraction_of_particulate_organic_matter_dry_aerosol_particles_expressed_as_carbon_in_air
var_type = mass mixing ratio
unit = kg kg-1
minimum = 0
maximum = 0.1
dimensions = time,lat,lon
comments_and_purpose = Speciation of the aerosol ; Sources attribution (and impact analysis)

[mmroa]
var_name = mmroa
description = OA Mass Mixing Ratio
standard_name = mass_fraction_of_particulate_organic_matter_dry_aerosol_particles
var_type = mass mixing ratio
unit = kg kg-1
minimum = 0
maximum = 0.1
dimensions = time,lat,lon
comments_and_purpose = Speciation of the total aerosol ; Sources attribution (and impact analysis). Organic aerosol mass (not only carbon).

[mmrss]
var_name = mmrss
description = SS Mass Mixing Ratio
standard_name = mass_fraction_of_seasalt_dry_aerosol_particles_in_air
var_type = mass mixing ratio
unit = kg kg-1
minimum = 0
maximum = 0.1
dimensions = time,lat,lon
comments_and_purpose = Speciation of the aerosol ; Sources attribution (and impact analysis)

[mmrdust]
var_name = mmrdust
description = DUST Mass Mixing Ratio
standard_name = mass_fraction_of_dust_dry_aerosol_particles_in_air
var_type = mass mixing ratio
unit = kg kg-1
minimum = 0
maximum = 0.1
dimensions = time,lat,lon
comments_and_purpose = Speciation of the aerosol ; Sources attribution (and impact analysis)

[mmrmsa]
var_name = mmrmsa
description = MSA Mass Mixing Ratio
standard_name = mass_fraction_of_methanesulfonic_acid_dry_aerosol_particles_in_air
var_type = mass mixing ratio
unit = kg kg-1
minimum = 0
maximum = 0.1
dimensions = time,lat,lon
comments_and_purpose = Speciation of the aerosol ; Sources attribution (and impact analysis)

[mmrnh4]
var_name = mmrnh4
description = NH4 Mass Mixing Ratio
standard_name = mass_fraction_of_ammonium_dry_aerosol_particles_in_air
var_type = mass mixing ratio
unit = kg kg-1
minimum = 0
maximum = 0.1
dimensions = time,lat,lon
comments_and_purpose = Speciation of the aerosol ; Sources attribution (and impact analysis)

[ncpm2p5]
var_name = ncpm2p5
description = Number concentration of pm2.5
standard_name = number_concentration_of_pm2p5_aerosol_particles_in_air
var_type = number concentration
unit = m-3
minimum = 0
maximum = 100000
dimensions = time,lat,lon
comments_and_purpose = Aerosol Size partitioning (Air Quality metrics). Health Impact.

[mmrpm1no3]
var_name = mmrpm1no3
description = PM 1 - NO3 Mass Mixing Ratio
standard_name = mass_fraction_of_pm1_nitrate_dry_aerosol_particles_in_air
var_type = mass mixing ratio
unit = kg kg-1
minimum = 0
maximum = 0.1
dimensions = time,lat,lon
comments_and_purpose = Speciation of size partitioning the total aerosol ; Sources attribution and impact analysis

[mmrpm1ss]
var_name = mmrpm1ss
description = PM 1 - SS Mass Mixing Ratio
standard_name = mass_fraction_of_pm1_sea_salt_dry_aerosol_particles_in_air
var_type = mass mixing ratio
unit = kg kg-1
minimum = 0
maximum = 0.1
dimensions = time,lat,lon
comments_and_purpose = Speciation of size partitioning the total aerosol ; Sources attribution and impact analysis

[mmrpm1dust]
var_name = mmrpm1dust
description = PM 1 - DUST Mass Mixing Ratio
standard_name = mass_fraction_of_pm1_dust_dry_aerosol_particles_in_air
var_type = mass mixing ratio
unit = kg kg-1
minimum = 0
maximum = 0.1
dimensions = time,lat,lon
comments_and_purpose = Speciation of size partitioning the total aerosol ; Sources attribution and impact analysis

[mmrpm2p5no3]
var_name = mmrpm2p5no3
description = PM 2.5 - NO3 Mass Mixing Ratio
standard_name = mass_fraction_of_pm2p5_nitrate_dry_aerosol_particles_in_air
var_type = mass mixing ratio
unit = kg kg-1
minimum = 0
maximum = 0.1
dimensions = time,lat,lon
comments_and_purpose = Speciation of size partitioning the total aerosol ; Sources attribution and impact analysis

[mmrpm2p5so4]
var_name = mmrpm2p5so4
description = PM 2.5 - SO4 Mass Mixing Ratio
standard_name = mass_fraction_of_pm2p5_sulfate_dry_aerosol_particles_in_air
var_type = mass mixing ratio
unit = kg kg-1
minimum = 0
maximum = 0.1
dimensions = time,lat,lon
comments_and_purpose = Speciation of size partitioning the total aerosol ; Sources attribution and impact analysis

[mmrpm2p5bc]
var_name = mmrpm2p5bc
description = PM 2.5 - BC Mass Mixing Ratio
standard_name = mass_fraction_of_pm2p5_elemental_carbon_dry_aerosol_particles_in_air
var_type = mass mixing ratio
unit = kg kg-1
minimum = 0
maximum = 0.1
dimensions = time,lat,lon
comments_and_purpose = Speciation of size partitioning the total aerosol ; Sources attribution and impact analysis

[mmrpm2p5oc]
var_name = mmrpm2p5oc
description = PM 2.5 - OC Mass Mixing Ratio
standard_name = mass_fraction_of_pm2p5_particulate_organic_matter_dry_aerosol_particles_expressed_as_carbon_in_air
var_type = mass mixing ratio
unit = kg kg-1
minimum = 0
maximum = 0.1
dimensions = time,lat,lon
comments_and_purpose = Speciation of size partitioning the total aerosol ; Sources attribution and impact analysis

[mmrpm2p5oa]
var_name = mmrpm2p5oa
description = PM 2.5 - OA Mass Mixing Ratio
standard_name = mass_fraction_of_pm2p5_particulate_organic_matter_dry_aerosol_particles_in_air
var_type = mass mixing ratio
unit = kg kg-1
minimum = 0
maximum = 0.1
dimensions = time,lat,lon
comments_and_purpose = Speciation of size partitioning the total aerosol ; Sources attribution and impact analysis

[mmrpm2p5ss]
var_name = mmrpm2p5ss
description = PM 2.5 - SS Mass Mixing Ratio
standard_name = mass_fraction_of_pm2p5_sea_salt_dry_aerosol_particles_in_air
var_type = mass mixing ratio
unit = kg kg-1
minimum = 0
maximum = 0.1
dimensions = time,lat,lon
comments_and_purpose = Speciation of size partitioning the total aerosol ; Sources attribution and impact analysis

[mmrpm2p5dust]
var_name = mmrpm2p5dust
description = PM 2.5 - DUST Mass Mixing Ratio
standard_name = mass_fraction_of_pm2p5_dust_dry_aerosol_particles_in_air
var_type = mass mixing ratio
unit = kg kg-1
minimum = 0
maximum = 0.1
dimensions = time,lat,lon
comments_and_purpose = Speciation of size partitioning the total aerosol ; Sources attribution and impact analysis

[mmrpm2p5nh4]
var_name = mmrpm2p5nh4
description = PM 2.5 - NH4 Mass Mixing Ratio
standard_name = mass_fraction_of_pm2p5_ammonium_dry_aerosol_particles_in_air
var_type = mass mixing ratio
unit = kg kg-1
minimum = 0
maximum = 0.1
dimensions = time,lat,lon
comments_and_purpose = Speciation of size partitioning the total aerosol ; Sources attribution and impact analysis

[ncpm10]
var_name = ncpm10
description = Number concentration of pm10
standard_name = number_concentration_of_pm10_aerosol_particles_in_air
var_type = number concentration
unit = m-3
minimum = 0
maximum = 100000
dimensions = time,lat,lon
comments_and_purpose = Aerosol Size partitioning (Air Quality metrics). Health Impact.

[mmrpm10no3]
var_name = mmrpm10no3
description = PM 10 - NO3 Mass Mixing Ratio
standard_name = mass_fraction_of_pm10_nitrate_dry_aerosol_particles_in_air
var_type = mass mixing ratio
unit = kg kg-1
minimum = 0
maximum = 0.1
dimensions = time,lat,lon
comments_and_purpose = Speciation of size partitioning the total aerosol ; Sources attribution and impact analysis

[mmrpm10so4]
var_name = mmrpm10so4
description = PM 10 - SO4 Mass Mixing Ratio
standard_name = mass_fraction_of_pm10_sulfate_dry_aerosol_particles_in_air
var_type = mass mixing ratio
unit = kg kg-1
minimum = 0
maximum = 0.1
dimensions = time,lat,lon
comments_and_purpose = Speciation of size partitioning the total aerosol ; Sources attribution and impact analysis

[mmrpm10bc]
var_name = mmrpm10bc
description = PM 10 - BC Mass Mixing Ratio
standard_name = mass_fraction_of_pm10_elemental_carbon_dry_aerosol_particles_in_air
var_type = mass mixing ratio
unit = kg kg-1
minimum = 0
maximum = 0.1
dimensions = time,lat,lon
comments_and_purpose = Speciation of size partitioning the total aerosol ; Sources attribution and impact analysis

[mmrpm10oc]
var_name = mmrpm10oc
description = PM 10 - OC Mass Mixing Ratio
standard_name = mass_fraction_of_pm10_particulate_organic_matter_dry_aerosol_particles_expressed_as_carbon_in_air
var_type = mass mixing ratio
unit = kg kg-1
minimum = 0
maximum = 0.1
dimensions = time,lat,lon
comments_and_purpose = Speciation of size partitioning the total aerosol ; Sources attribution and impact analysis

[mmrpm10oa]
var_name = mmrpm10oa
description = PM 10 - OA Mass Mixing Ratio
standard_name = mass_fraction_of_pm10_particulate_organic_matter_dry_aerosol_particles_in_air
var_type = mass mixing ratio
unit = kg kg-1
minimum = 0
maximum = 0.1
dimensions = time,lat,lon
comments_and_purpose = Speciation of size partitioning the total aerosol ; Sources attribution and impact analysis

[mmrpm10ss]
var_name = mmrpm10ss
description = PM 10 - SS Mass Mixing Ratio
standard_name = mass_fraction_of_pm10_sea_salt_dry_aerosol_particles_in_air
var_type = mass mixing ratio
unit = kg kg-1
minimum = 0
maximum = 0.1
dimensions = time,lat,lon
comments_and_purpose = Speciation of size partitioning the total aerosol ; Sources attribution and impact analysis

[mmrpm10dust]
var_name = mmrpm10dust
description = PM 10 - DUST Mass Mixing Ratio
standard_name = mass_fraction_of_pm10_dust_dry_aerosol_particles_in_air
var_type = mass mixing ratio
unit = kg kg-1
minimum = 0
maximum = 0.1
dimensions = time,lat,lon
comments_and_purpose = Speciation of size partitioning the total aerosol ; Sources attribution and impact analysis

[mmrpm10nh4]
var_name = mmrpm10nh4
description = PM 10 - NH4 Mass Mixing Ratio
standard_name = mass_fraction_of_pm10_ammonium_dry_aerosol_particles_in_air
var_type = mass mixing ratio
unit = kg kg-1
minimum = 0
maximum = 0.1
dimensions = time,lat,lon
comments_and_purpose = Speciation of size partitioning the total aerosol ; Sources attribution and impact analysis

[vmrhg0]
var_name = vmrhg0
description = Hg0(g) Volume Mixing Ratio
standard_name = mole_fraction_of_gaseous_elemental_mercury_in_air
var_type = volume mixing ratios
unit = mol mol-1
minimum = 0
maximum = 0.1
dimensions = time,lat,lon
comments_and_purpose = Major HTAP output diagnostic: Air Quality and Impact analysis. For experiments by POPS/Hg modelling

[vmrhg2]
var_name = vmrhg2
description = HgII(g) Volume Mixing Ratio
standard_name = mole_fraction_of_gaseous_divalent_mercury_in_air
var_type = volume mixing ratios
unit = mol mol-1
minimum = 0
maximum = 0.1
dimensions = time,lat,lon
comments_and_purpose = Major HTAP output diagnostic: Air Quality and Impact analysis. For experiments by POPS/Hg modelling

[vmrpcb153]
var_name = vmrpcb153
description = PCB153 Volume Mixing Ratio
standard_name = mole_fraction_of_hexachlorobiphenyl_in_air
var_type = volume mixing ratios
unit = mol mol-1
minimum = 0
maximum = 0.1
dimensions = time,lat,lon
comments_and_purpose = Major HTAP output diagnostic: Air Quality and Impact analysis. For experiments by POPS/Hg modelling

[vmrahch]
var_name = vmrahch
description = a-HCH Volume Mixing Ratio
standard_name = mole_fraction_of_alpha_hexachlorocyclohexane_in_air
var_type = volume mixing ratios
unit = mol mol-1
minimum = 0
maximum = 0.1
dimensions = time,lat,lon
comments_and_purpose = Major HTAP output diagnostic: Air Quality and Impact analysis. For experiments by POPS/Hg modelling

[mmrhgp]
var_name = mmrhgp
description = Hg(p) Mass Mixing Ratio
standard_name = mass_fraction_of_mercury_dry_aerosol_particles_in_air
var_type = volume mixing ratios
unit = kg kg-1
minimum = 0
maximum = 0.1
dimensions = time,lat,lon
comments_and_purpose = Major HTAP output diagnostic: Air Quality and Impact analysis. For experiments by POPS/Hg modelling

[jno2]
var_name = jno2
description = Surface photolysis rate of NO2
standard_name = photolysis_rate_of_nitrogen_dioxide
var_type = Reaction rate
unit = s-1
minimum = 0
maximum = 0.1
dimensions = time,lat,lon
comments_and_purpose = Photolysis rate at surface. A proxy for cloud cover, and O3 production.

[jo3o1d]
var_name = jo3o1d
description = Surface photolysis rate of O3 to O1D
standard_name = photolysis_rate_of_ozone_to_1D_oxygen_atom
var_type = Reaction rate
unit = s-1
minimum = 0
maximum = 0.001
dimensions = time,lat,lon
comments_and_purpose = Ozone photochemistry and Oxidizing capacity of the atmosphere

[rsdt]
var_name = rsdt
description = SW downwelling solar flux at TOA
standard_name = toa_incoming_shortwave_flux
var_type = None
unit = W m-2
minimum = 0
maximum = 1000
dimensions = time,lat,lon
comments_and_purpose = Major HTAP output diagnostic:  Impact analysis.

[rsut]
var_name = rsut
description = SW upwelling solar flux at TOA
standard_name = toa_upwelling_shortwave_flux
var_type = None
unit = W m-2
minimum = 0
maximum = 1000
dimensions = time,lat,lon
comments_and_purpose = Major HTAP output diagnostic:  Impact analysis.

[rsutcs]
var_name = rsutcs
description = SW upwelling solar flux at TOA in clear sky regions
standard_name = toa_upwelling_shortwave_flux_assuming_clear_sky
var_type = None
unit = W m-2
minimum = 0
maximum = 1000
dimensions = time,lat,lon
comments_and_purpose = Major HTAP output diagnostic:  Impact analysis.

[rsds]
var_name = rsds
description = SW downwelling solar flux at the surface
standard_name = surface_downwelling_shortwave_flux_in_air
var_type = None
unit = W m-2
minimum = 0
maximum = 1000
dimensions = time,lat,lon
comments_and_purpose = Major HTAP output diagnostic:  Impact analysis.

[rsus]
var_name = rsus
description = SW upwelling solar flux at the surface
standard_name = surface_upwelling_shortwave_flux_in_air
var_type = None
unit = W m-2
minimum = 0
maximum = 1000
dimensions = time,lat,lon
comments_and_purpose = Major HTAP output diagnostic:  Impact analysis.

[rsdsdir]
var_name = rsdsdir
description = SW downwelling direct solar flux at the surface
standard_name = surface_direct_downwelling_shortwave_flux_in_air
var_type = None
unit = W m-2
minimum = 0
maximum = 1000
dimensions = time,lat,lon
comments_and_purpose = Major HTAP output diagnostic:  Impact analysis.

[rsdsdif]
var_name = rsdsdif
description = SW downwelling diffuse solar flux at the surface
standard_name = surface_diffuse_downwelling_shortwave_flux_in_air
var_type = None
unit = W m-2
minimum = 0
maximum = 1000
dimensions = time,lat,lon
comments_and_purpose = Major HTAP output diagnostic:  Impact analysis.

[rsdscs]
var_name = rsdscs
description = SW downwelling solar flux at the surface in clear sky regions
standard_name = surface_downwelling_shortwave_flux_in_air_assuming_clear_sky
var_type = None
unit = W m-2
minimum = 0
maximum = 1000
dimensions = time,lat,lon
comments_and_purpose = Major HTAP output diagnostic:  Impact analysis.

[rsdscsdir]
var_name = rsdscsdir
description = SW downwelling direct solar flux at the surface in clear sky regions
standard_name = surface_direct_downwelling_shortwave_flux_in_air_assuming_clear_sky
var_type = None
unit = W m-2
minimum = 0
maximum = 1000
dimensions = time,lat,lon
comments_and_purpose = Major HTAP output diagnostic:  Impact analysis.

[rsdscsdif]
var_name = rsdscsdif
description = SW downwelling diffuse solar flux at surface in clear sky regions
standard_name = surface_diffuse_downwelling_shortwave_flux_in_air_assuming_clear_sky
var_type = None
unit = W m-2
minimum = 0
maximum = 1000
dimensions = time,lat,lon
comments_and_purpose = Major HTAP output diagnostic:  Impact analysis.

[rlut]
var_name = rlut
description = LW upwelling terrestrial flux at TOA
standard_name = toa_upwelling_longwave_flux
var_type = None
unit = W m-2
minimum = 0
maximum = 1000
dimensions = time,lat,lon
comments_and_purpose = Major HTAP output diagnostic:  Impact analysis.

[rlutcs]
var_name = rlutcs
description = LW upwelling terrestrial flux at TOA in clear sky regions
standard_name = toa_upwelling_longwave_flux_assuming_clear_sky
var_type = None
unit = W m-2
minimum = 0
maximum = 1000
dimensions = time,lat,lon
comments_and_purpose = Major HTAP output diagnostic:  Impact analysis.

[rlds]
var_name = rlds
description = LW downwelling terrestrial flux at the surface
standard_name = surface_downwelling_longwave_flux_in_air
var_type = None
unit = W m-2
minimum = 0
maximum = 1000
dimensions = time,lat,lon
comments_and_purpose = Major HTAP output diagnostic:  Impact analysis.

[rlus]
var_name = rlus
description = LW upwelling terrestrial flux at the surface
standard_name = surface_upwelling_longwave_flux_in_air
var_type = None
unit = W m-2
minimum = 0
maximum = 1000
dimensions = time,lat,lon
comments_and_purpose = Major HTAP output diagnostic:  Impact analysis.

[rsut0]
var_name = rsut0
description = SW upwelling solar flux at TOA without aerosol
standard_name = toa_upwelling_shortwave_flux_assuming_no_aerosol
var_type = None
unit = W m-2
minimum = 0
maximum = 1000
dimensions = time,lat,lon
comments_and_purpose = Major HTAP output diagnostic:  Impact analysis.

[rsuscs0]
var_name = rsuscs0
description = SW upwelling solar flux at the surface in clear sky regions without aerosol
standard_name = surface_upwelling_shortwave_flux_in_air_assuming_clear_sky_and_no_aerosol
var_type = None
unit = W m-2
minimum = 0
maximum = 1000
dimensions = time,lat,lon
comments_and_purpose = Major HTAP output diagnostic:  Impact analysis.

[rsds0]
var_name = rsds0
description = SW downwelling solar flux at the surface without aerosol
standard_name = surface_downwelling_shortwave_flux_in_air_assuming_no_aerosol
var_type = None
unit = W m-2
minimum = 0
maximum = 1000
dimensions = time,lat,lon
comments_and_purpose = Major HTAP output diagnostic:  Impact analysis.

[rsus0]
var_name = rsus0
description = SW upwelling solar flux at the surface without aerosol
standard_name = surface_upwelling_shortwave_flux_in_air_assuming_no_aerosol
var_type = None
unit = W m-2
minimum = 0
maximum = 1000
dimensions = time,lat,lon
comments_and_purpose = Major HTAP output diagnostic:  Impact analysis.

[rsdsdir0]
var_name = rsdsdir0
description = SW downwelling direct solar flux at the surface without aerosol
standard_name = surface_direct_downwelling_shortwave_flux_in_air_assuming_no_aerosol
var_type = None
unit = W m-2
minimum = 0
maximum = 1000
dimensions = time,lat,lon
comments_and_purpose = Major HTAP output diagnostic:  Impact analysis.

[rsdsdif0]
var_name = rsdsdif0
description = SW downwelling diffuse solar flux at the surface without aerosol
standard_name = surface_diffuse_downwelling_shortwave_flux_in_air_assuming_no_aerosol
var_type = None
unit = W m-2
minimum = 0
maximum = 1000
dimensions = time,lat,lon
comments_and_purpose = Major HTAP output diagnostic:  Impact analysis.

[rsdscs0]
var_name = rsdscs0
description = SW downwelling solar flux at the surface in clear sky regions without aerosol
standard_name = surface_downwelling_shortwave_flux_in_air_assuming_clear_sky_and_no_aerosol
var_type = None
unit = W m-2
minimum = 0
maximum = 1000
dimensions = time,lat,lon
comments_and_purpose = Major HTAP output diagnostic:  Impact analysis.

[rsdscsdir0]
var_name = rsdscsdir0
description = SW downwelling direct solar flux at the surface in clear sky regions without aerosol
standard_name = surface_direct_downwelling_shortwave_flux_in_air_assuming_clear_sky_and_no_aerosol
var_type = None
unit = W m-2
minimum = 0
maximum = 1000
dimensions = time,lat,lon
comments_and_purpose = Major HTAP output diagnostic:  Impact analysis.

[rsdscsdif0]
var_name = rsdscsdif0
description = SW downwelling diffuse solar flux at the surface in clear sky regions without aerosol
standard_name = surface_diffuse_downwelling_shortwave_flux_in_air_assuming_clear_sky_and_no_aerosol
var_type = None
unit = W m-2
minimum = 0
maximum = 1000
dimensions = time,lat,lon
comments_and_purpose = Major HTAP output diagnostic:  Impact analysis.

[rlut0]
var_name = rlut0
description = LW upwelling terrestrial flux at TOA without aerosol
standard_name = toa_upwelling_longwave_flux_assuming_no_aerosol
var_type = None
unit = W m-2
minimum = 0
maximum = 1000
dimensions = time,lat,lon
comments_and_purpose = Major HTAP output diagnostic:  Impact analysis.

[rlutcs0]
var_name = rlutcs0
description = LW upwelling terrestrial flux at TOA in clear sky regions without aerosol
standard_name = toa_upwelling_longwave_flux_assuming_clear_sky_and_no_aerosol
var_type = None
unit = W m-2
minimum = 0
maximum = 1000
dimensions = time,lat,lon
comments_and_purpose = Major HTAP output diagnostic:  Impact analysis.

[rlds0]
var_name = rlds0
description = LW downwelling terrestrial flux at the surface without aerosol
standard_name = surface_downwelling_longwave_flux_in_air_assuming_no_aerosol
var_type = None
unit = W m-2
minimum = 0
maximum = 1000
dimensions = time,lat,lon
comments_and_purpose = Major HTAP output diagnostic:  Impact analysis.

[rlus0]
var_name = rlus0
description = LW upwelling terrestrial flux at the surface without aerosol
standard_name = surface_upwelling_longwave_flux_in_air_assuming_no_aerosol
var_type = None
unit = W m-2
minimum = 0
maximum = 1000
dimensions = time,lat,lon
comments_and_purpose = Major HTAP output diagnostic:  Impact analysis.

[rsutpm1no3]
var_name = rsutpm1no3
description = SW fine mode nitrate radiative forcing at TOA in all sky
standard_name = toa_upwelling_shortwave_flux_assuming_all_sky_fine_nitrate
var_type = None
unit = W m-2
minimum = 0
maximum = 1000
dimensions = time,lat,lon
comments_and_purpose = Major HTAP output diagnostic:  Impact analysis.

[rsutpm10no3]
var_name = rsutpm10no3
description = SW coarse mode nitrate radiative forcing at TOA in all sky
standard_name = toa_upwelling_shortwave_flux_assuming_all_sky_coarse_nitrate
var_type = None
unit = W m-2
minimum = 0
maximum = 1000
dimensions = time,lat,lon
comments_and_purpose = Major HTAP output diagnostic:  Impact analysis.

[rsutcspm1no3]
var_name = rsutcspm1no3
description = SW fine mode nitrate radiative forcing at TOA in clear sky
standard_name = toa_upwelling_shortwave_flux_assuming_clear_sky_fine_nitrate
var_type = None
unit = W m-2
minimum = 0
maximum = 1000
dimensions = time,lat,lon
comments_and_purpose = Major HTAP output diagnostic:  Impact analysis.

[rsutcsnpm10no3]
var_name = rsutcsnpm10no3
description = SW coarse mode nitrate radiative forcing at TOA in clear sky
standard_name = toa_upwelling_shortwave_flux_assuming_clear_sky_coarse_nitrate
var_type = None
unit = W m-2
minimum = 0
maximum = 1000
dimensions = time,lat,lon
comments_and_purpose = Major HTAP output diagnostic:  Impact analysis.

<<<<<<< HEAD
[abs388aer]
var_name = abs388aer
description = Absorption thickness at 388 nm
standard_name = atmosphere_absorption_optical_thickness_due_to_ambient_aerosol_particles
var_type = radiative properties
unit = 1
minimum = 0
maximum = 10
dimensions = time,lat,lon
comments_and_purpose = For comparison with AERONET and model diagnostics

[abs388bc]
var_name = abs388bc
description = Absorption thickness at 388 nm elemental Carbon
standard_name = atmosphere_absorption_optical_thickness_due_to_elemental_carbon_ambient_aerosol_particles
var_type = radiative properties
unit = 1
minimum = 0
maximum = 10
dimensions = time,lat,lon
comments_and_purpose = For comparison with AERONET and model diagnostics

[abs388dust]
var_name = abs388dust
description = Absorption thickness at 388 nm dust
standard_name = atmosphere_absorption_optical_thickness_due_to_dust_ambient_aerosol_particles
var_type = radiative properties
unit = 1
minimum = 0
maximum = 10
dimensions = time,lat,lon
comments_and_purpose = For comparison with AERONET and model diagnostics

[abs388oa]
var_name = abs388oa
description = Absorption thickness at 388 nm Organic Matter
standard_name = atmosphere_absorption_optical_thickness_due_to_particulate_organic_matter_ambient_aerosol_particles
var_type = radiative properties
unit = 1
minimum = 0
maximum = 10
dimensions = time,lat,lon
comments_and_purpose = For comparison with AERONET and model diagnostics

[abs550bc]
var_name = abs550bc
description = Absorption thickness at 550 nm elemental Carbon
standard_name = atmosphere_absorption_optical_thickness_due_to_elemental_carbon_ambient_aerosol_particles
var_type = radiative properties
unit = 1
minimum = 0
maximum = 10
dimensions = time,lat,lon
comments_and_purpose = For comparison with AERONET and satellite measurements

[abs550dust]
var_name = abs550dust
description = Absorption thickness at 550nm dust
standard_name = atmosphere_absorption_optical_thickness_due_to_dust_ambient_aerosol_particles
var_type = radiative properties
unit = 1
minimum = 0
maximum = 10
dimensions = time,lat,lon
comments_and_purpose = For comparison with AERONET and satellite measurements

[abs550pm1]
var_name = abs550pm1
description = Absorption thickness at 550 nm PM1.0
standard_name = atmosphere_absorption_optical_thickness_due_to_pm1_ambient_aerosol_particles
var_type = radiative properties
unit = 1
minimum = 0
maximum = 10
dimensions = time,lat,lon
comments_and_purpose = For comparison with AERONET and satellite measurements

[abs550pm10]
var_name = abs550pm10
description = Absorptionl thickness at 550 nm PM10
standard_name = atmosphere_absorption_optical_thickness_due_to_pm10_ambient_aerosol_particles
var_type = radiative properties
unit = 1
minimum = 0
maximum = 10
dimensions = time,lat,lon
comments_and_purpose = For comparison with AERONET and satellite measurements

[abs550pm2p5]
var_name = abs550pm2p5
description = Absorption thickness at 550 nm PM2.5
standard_name = atmosphere_absorption_optical_thickness_due_to_pm2p5_ambient_aerosol_particles
var_type = radiative properties
unit = 1
minimum = 0
maximum = 10
dimensions = time,lat,lon
comments_and_purpose = For comparison with AERONET and satellite measurements

[abs870aer]
var_name = abs870aer
description = Absorption thickness at 870 nm
standard_name = atmosphere_absorption_optical_thickness_due_to_ambient_aerosol_particles
var_type = radiative properties
unit = 1
minimum = 0
maximum = 10
dimensions = time,lat,lon
comments_and_purpose = For comparison with AERONET and model diagnostics

[od388aer]
var_name = od388aer
description = Optical thickness at 388 nm
standard_name = atmosphere_optical_thickness_due_to_ambient_aerosol_particles
var_type = radiative properties
unit = 1
minimum = 0
maximum = 10
dimensions = time,lat,lon
comments_and_purpose = For comparison with AERONET and satellite measurements

[od388bc]
var_name = od388bc
description = Optical thickness at 388 nm elemental Carbon
standard_name = atmosphere_optical_thickness_due_to_elemental_carbon_ambient_aerosol_particles
var_type = radiative properties
unit = 1
minimum = 0
maximum = 10
dimensions = time,lat,lon
comments_and_purpose = For comparison with AERONET and satellite measurements

[od388dust]
var_name = od388dust
description = Optical thickness at 388 nm dust
standard_name = atmosphere_optical_thickness_due_to_dust_ambient_aerosol_particles
var_type = radiative properties
unit = 1
minimum = 0
maximum = 10
dimensions = time,lat,lon
comments_and_purpose = For comparison with AERONET and satellite measurements

[od388oa]
var_name = od388oa
description = Optical thickness at 388 nm Organic Matter
standard_name = atmosphere_optical_thickness_due_to_particulate_organic_matter_ambient_aerosol_particles
var_type = radiative properties
unit = 1
minimum = 0
maximum = 10
dimensions = time,lat,lon
comments_and_purpose = For comparison with AERONET and satellite measurements

[od500aer]
var_name = od500aer
description = Optical thickness at 500 nm
standard_name = atmosphere_optical_thickness_due_to_ambient_aerosol_particles
var_type = radiative properties
unit = 1
minimum = 0
maximum = 10
dimensions = time,lat,lon
comments_and_purpose = For comparison with AERONET

[od500pm10]
var_name = od500pm10
description = Optical thickness at 500 nm PM10
standard_name = atmosphere_optical_thickness_due_to_pm10_ambient_aerosol_particles
var_type = radiative properties
unit = 1
minimum = 0
maximum = 10
dimensions = time,lat,lon
comments_and_purpose = For comparison with AERONET

[od500pm2p5]
var_name = od500pm2p5
description = Optical thickness at 500 nm PM2.5
standard_name = atmosphere_optical_thickness_due_to_pm2p5_ambient_aerosol_particles
var_type = radiative properties
unit = 1
minimum = 0
maximum = 10
dimensions = time,lat,lon
comments_and_purpose = For comparison with AERONET

[od550aerh2o]
var_name = od550aerh2o
description = Optical thickness at 550 nm aerosol water
standard_name = atmosphere_optical_thickness_due_to_water_in_ambient_aerosol_particles
var_type = radiative properties
unit = 1
minimum = 0
maximum = 10
dimensions = time,lat,lon
comments_and_purpose = For comparison with AERONET and satellite measurements

[od550bc]
var_name = od550bc
description = Optical thickness at 550 nm elemental Carbon
standard_name = atmosphere_optical_thickness_due_to_elemental_carbon_ambient_aerosol_particles
var_type = radiative properties
unit = 1
minimum = 0
maximum = 10
dimensions = time,lat,lon
comments_and_purpose = For comparison with AERONET and satellite measurements

[od550dust]
var_name = od550dust
description = Optical thickness at 550 nm dust
standard_name = atmosphere_optical_thickness_due_to_dust_ambient_aerosol_particles
var_type = radiative properties
unit = 1
minimum = 0
maximum = 10
dimensions = time,lat,lon
comments_and_purpose = For comparison with AERONET and satellite measurements

[od550nh4]
var_name = od550nh4
description = Optical thickness at 550 nm NH4
standard_name = atmosphere_optical_thickness_due_to_ammonium_ambient_aerosol_particles
var_type = radiative properties
unit = 1
minimum = 0
maximum = 10
dimensions = time,lat,lon
comments_and_purpose = For comparison with AERONET and satellite measurements

[od550no3]
var_name = od550no3
description = Optical thickness at 550 nm NO3
standard_name = atmosphere_optical_thickness_due_to_nitrate_ambient_aerosol_particles
var_type = radiative properties
unit = 1
minimum = 0
maximum = 10
dimensions = time,lat,lon
comments_and_purpose = For comparison with AERONET and satellite measurements

[od550oa]
var_name = od550oa
description = Optical thickness at 550 nm Organic Matter
standard_name = atmosphere_optical_thickness_due_to_particulate_organic_matter_ambient_aerosol_particles
var_type = radiative properties
unit = 1
minimum = 0
maximum = 10
dimensions = time,lat,lon
comments_and_purpose = For comparison with AERONET and satellite measurements

[od550pm1]
var_name = od550pm1
description = Optical thickness at 550 nm PM1.0
standard_name = atmosphere_optical_thickness_due_to_pm1_ambient_aerosol_particles
var_type = radiative properties
unit = 1
minimum = 0
maximum = 10
dimensions = time,lat,lon
comments_and_purpose = For comparison with AERONET and satellite measurements

[od550pm1no3]
var_name = od550pm1no3
description = Optical thickness at 550nm PM1 NO3
standard_name = atmosphere_optical_thickness_due_to_pm1_nitrate_ambient_aerosol_particles
var_type = radiative properties
unit = 1
minimum = 0
maximum = 10
dimensions = time,lat,lon
comments_and_purpose = For comparison with AERONET and satellite measurements

[od550pm10]
var_name = od550pm10
description = Optical thickness at 550 nm PM10
standard_name = atmosphere_optical_thickness_due_to_pm10_ambient_aerosol_particles
var_type = radiative properties
unit = 1
minimum = 0
maximum = 10
dimensions = time,lat,lon
comments_and_purpose = For comparison with AERONET and satellite measurements

[od550pm10no3]
var_name = od550pm10no3
description = Optical thickness at 550nm PM10 NO3
standard_name = atmosphere_optical_thickness_due_to_pm10_nitrate_ambient_aerosol_particles
var_type = radiative properties
unit = 1
minimum = 0
maximum = 10
dimensions = time,lat,lon
comments_and_purpose = For comparison with AERONET and satellite measurements

[od550pm2p5]
var_name = od550pm2p5
description = Optical thickness at 550 nm PM2.5
standard_name = atmosphere_optical_thickness_due_to_pm2p5_ambient_aerosol_particles
var_type = radiative properties
unit = 1
minimum = 0
maximum = 10
dimensions = time,lat,lon
comments_and_purpose = For comparison with AERONET and satellite measurements

[od550pm2p5no3]
var_name = od550pm2p5no3
description = Optical thickness at 550nm PM2.5 NO3
standard_name = atmosphere_optical_thickness_due_to_pm2p5_nitrate_ambient_aerosol_particles
var_type = radiative properties
unit = 1
minimum = 0
maximum = 10
dimensions = time,lat,lon
comments_and_purpose = For comparison with AERONET and satellite measurements

[od550so4]
var_name = od550so4
description = Optical thickness at 550 nm SO4
standard_name = atmosphere_optical_thickness_due_to_sulfate_ambient_aerosol_particles
var_type = radiative properties
unit = 1
minimum = 0
maximum = 10
dimensions = time,lat,lon
comments_and_purpose = For comparison with AERONET and satellite measurements

[od550ss]
var_name = od550ss
description = Optical thickness at 550 nm seasalt
standard_name = atmosphere_optical_thickness_due_to_seasalt_ambient_aerosol_particles
var_type = radiative properties
unit = 1
minimum = 0
maximum = 10
dimensions = time,lat,lon
comments_and_purpose = For comparison with AERONET and satellite measurements

[od865aer]
var_name = od865aer
description = Optical thickness at 865 nm
standard_name = atmosphere_optical_thickness_due_to_ambient_aerosol_particles
var_type = radiative properties
unit = 1
minimum = 0
maximum = 10
dimensions = time,lat,lon
comments_and_purpose = For comparison with AERONET and satellite measurements; not required if 870 nm is saved

[od870aer]
var_name = od870aer
description = Optical thickness at 870 nm
standard_name = atmosphere_optical_thickness_due_to_ambient_aerosol_particles
var_type = radiative properties
unit = 1
minimum = 0
maximum = 10
dimensions = time,lat,lon
comments_and_purpose = For comparison with AERONET and satellite measurements
=======
[longitude]
var_name = longitude
description = Center coordinates for longitudes
standard_name = longitude
var_type = coordinate
unit = degrees_east
minimum = -180
maximum = 180
dimensions = lon
comments_and_purpose = None

[latitude]
var_name = latitude
description = Center coordinates for latitudes
standard_name = latitude
var_type = coordinate
unit = degrees_north
minimum = -90.
maximum = 90.
dimensions = lat
comments_and_purpose = None
>>>>>>> 964567ea

[cldf]
var_name = cldf
description = Cloud area fraction
standard_name = cloud_area_fraction
var_type = radiative properties
unit = 1
minimum = 0
maximum = 1
dimensions = time,lat,lon
comments_and_purpose = Cloud fraction as seen from TOA. For radiation and AOD diagnostics

[abs550aerh2o]
var_name = abs550aerh2o
description = Optical thickness at 550 nm aerosol water
standard_name = atmosphere_absorption_optical_thickness_due_to_water_in_ambient_aerosol_particles
var_type = radiative properties
unit = 1
minimum = 0
maximum = 10
dimensions = time,lat,lon
comments_and_purpose = For model diagnostics

[abs550nh4]
var_name = abs550nh4
description = Optical thickness at 550 nm NH4
standard_name = atmosphere_absorption_optical_thickness_due_to_ammonium_ambient_aerosol_particles
var_type = radiative properties
unit = 1
minimum = 0
maximum = 10
dimensions = time,lat,lon
comments_and_purpose = For model diagnostics

[abs550no3]
var_name = abs550no3
description = Optical thickness at 550 nm NO3
standard_name = atmosphere_absorption_optical_thickness_due_to_nitrate_ambient_aerosol_particles
var_type = radiative properties
unit = 1
minimum = 0
maximum = 10
dimensions = time,lat,lon
comments_and_purpose = For model diagnostics

[abs550oa]
var_name = abs550oa
description = Optical thickness at 550 nm Organic Matter
standard_name = atmosphere_absorption_optical_thickness_due_to_particulate_organic_matter_ambient_aerosol_particles
var_type = radiative properties
unit = 1
minimum = 0
maximum = 10
dimensions = time,lat,lon
comments_and_purpose = For model diagnostics

[abs550so4]
var_name = abs550so4
description = Optical thickness at 550 nm SO4
standard_name = atmosphere_absorption_optical_thickness_due_to_sulfate_ambient_aerosol_particles
var_type = radiative properties
unit = 1
minimum = 0
maximum = 10
dimensions = time,lat,lon
comments_and_purpose = For model diagnostics

[abs550ss]
var_name = abs550ss
description = Optical thickness at 550 nm seasalt
standard_name = atmosphere_absorption_optical_thickness_due_to_seasalt_ambient_aerosol_particles
var_type = radiative properties
unit = 1
minimum = 0
maximum = 10
dimensions = time,lat,lon
comments_and_purpose = For model diagnostics

[loadno3]
var_name = loadno3
description = Column NO3 mass load
standard_name = atmosphere_mass_content_of_nitrate_dry_aerosol_particles
var_type = mass load
unit = kg m-2
minimum = 0
maximum = 10000
dimensions = time,lat,lon
comments_and_purpose = For budget analysis

[loadso4]
var_name = loadso4
description = Column SO4 mass load
standard_name = atmosphere_mass_content_of_sulfate_dry_aerosol_particles
var_type = mass load
unit = kg m-2
minimum = 0
maximum = 10000
dimensions = time,lat,lon
comments_and_purpose = For budget analysis

[loadbc]
var_name = loadbc
description = Column BC mass load
standard_name = atmosphere_mass_content_of_elemental_carbon_dry_aerosol_particles
var_type = mass load
unit = kg m-2
minimum = 0
maximum = 10000
dimensions = time,lat,lon
comments_and_purpose = For budget analysis

[loadoc]
var_name = loadoc
description = Column OC mass load
standard_name = atmosphere_mass_content_of_particulate_organic_matter_dry_aerosol_particles_expressed_as_carbon
var_type = mass load
unit = kg m-2
minimum = 0
maximum = 10000
dimensions = time,lat,lon
comments_and_purpose = For budget analysis

[loadoa]
var_name = loadoa
description = Column OA mass load
standard_name = atmosphere_mass_content_of_particulate_organic_matter_dry_aerosol_particles
var_type = mass load
unit = kg m-2
minimum = 0
maximum = 10000
dimensions = time,lat,lon
comments_and_purpose = For budget analysis

[loadsoa]
var_name = loadsoa
description = Column SOA mass load
standard_name = atmosphere_mass_content_of_secondary_particulate_organic_matter_dry_aerosol_particles
var_type = mass load
unit = kg m-2
minimum = 0
maximum = 10000
dimensions = time,lat,lon
comments_and_purpose = For budget analysis

[loadss]
var_name = loadss
description = Column sea salt mass load
standard_name = atmosphere_mass_content_of_seasalt_dry_aerosol_particles
var_type = mass load
unit = kg m-2
minimum = 0
maximum = 10000
dimensions = time,lat,lon
comments_and_purpose = For budget analysis

[loaddust]
var_name = loaddust
description = Column dust mass load
standard_name = atmosphere_mass_content_of_dust_dry_aerosol_particles
var_type = mass load
unit = kg m-2
minimum = 0
maximum = 10000
dimensions = time,lat,lon
comments_and_purpose = For budget analysis

[loadmsa]
var_name = loadmsa
description = Column MSA mass load
standard_name = atmosphere_mass_content_of_methanesulfonic_acid_dry_aerosol_particles
var_type = mass load
unit = kg m-2
minimum = 0
maximum = 10000
dimensions = time,lat,lon
comments_and_purpose = For budget analysis

[loadnh4]
var_name = loadnh4
description = Column NH4 mass load
standard_name = atmosphere_mass_content_of_ammonium_dry_aerosol_particles
var_type = mass load
unit = kg m-2
minimum = 0
maximum = 10000
dimensions = time,lat,lon
comments_and_purpose = For budget analysis

[loadno]
var_name = loadno
description = Column mass of NO
standard_name = atmosphere_mass_content_of_nitrogen_monoxide
var_type = mass load
unit = kg m-2
minimum = 0
maximum = 10000
dimensions = time,lat,lon
comments_and_purpose = For AeroCom III nitrate budget analysis

[loadno2]
var_name = loadno2
description = Column mass of NO2
standard_name = atmosphere_mass_content_of_nitrogen_dioxide
var_type = mass load
unit = kg m-2
minimum = 0
maximum = 10000
dimensions = tune,lat,lon
comments_and_purpose = For AeroCom III nitrate budget analysis

[loadn2o5]
var_name = loadn2o5
description = Column mass of N2O5
standard_name = atmosphere_mass_content_of_dinitrogen_pentoxide
var_type = mass load
unit = kg m-2
minimum = 0
maximum = 10000
dimensions = tune,lat,lon
comments_and_purpose = For AeroCom III nitrate budget analysis

[loadpan]
var_name = loadpan
description = Column mass of PAN
standard_name = atmosphere_mass_content_of_peroxyacetyl_nitrate
var_type = mass load
unit = kg m-2
minimum = 0
maximum = 10000
dimensions = tune,lat,lon
comments_and_purpose = For AeroCom III nitrate budget analysis

[loadhono]
var_name = loadhono
description = Column mass of HONO
standard_name = atmosphere_mass_content_of_nitrous_acid
var_type = mass load
unit = kg m-2
minimum = 0
maximum = 10000
dimensions = tune,lat,lon
comments_and_purpose = For AeroCom III nitrate budget analysis

[loadhno3]
var_name = loadhno3
description = Column mass of HNO3
standard_name = atmosphere_mass_content_of_nitric_acid
var_type = mass load
unit = kg m-2
minimum = 0
maximum = 10000
dimensions = tune,lat,lon
comments_and_purpose = For AeroCom III nitrate budget analysis

[loadhno4]
var_name = loadhno4
description = Column mass of HNO4
standard_name = atmosphere_mass_content_of_peroxynitric_acid
var_type = mass load
unit = kg m-2
minimum = 0
maximum = 10000
dimensions = tune,lat,lon
comments_and_purpose = For AeroCom III nitrate budget analysis

[loadorgnit]
var_name = loadorgnit
description = Column mass of organic nitrate other
standard_name = atmosphere_mass_content_of_organic_nitrates
var_type = mass load
unit = kg m-2
minimum = 0
maximum = 10000
dimensions = tune,lat,lon
comments_and_purpose = For AeroCom III nitrate budget analysis

[loadnoy]
var_name = loadnoy
description = Coumn mass of NOy
standard_name = atmosphere_mass_content_of_noy_expressed_as_nitrogen
var_type = mass load
unit = kg m-2
minimum = 0
maximum = 10000
dimensions = tune,lat,lon
comments_and_purpose = For AeroCom III nitrate budget analysis

[loadnh3]
var_name = loadnh3
description = Column mass of NH3
standard_name = atmosphere_mass_content_of_ammonia
var_type = mass load
unit = kg m-2
minimum = 0
maximum = 10000
dimensions = tune,lat,lon
comments_and_purpose = For AeroCom III nitrate budget analysis

[loaddms]
var_name = loaddms
description = Column mass of DMS
standard_name = atmosphere_mass_content_of_dimethyl_sulfide
var_type = mass load
unit = kg m-2
minimum = 0
maximum = 10000
dimensions = tune,lat,lon
comments_and_purpose = For AeroCom III nitrate budget analysis

[loadso2]
var_name = loadso2
description = Column mass of SO2
standard_name = atmosphere_mass_content_of_sulfur_dioxide
var_type = mass load
unit = kg m-2
minimum = 0
maximum = 10000
dimensions = tune,lat,lon
comments_and_purpose = For AeroCom III nitrate budget analysis

[loadpm1no3]
var_name = loadpm1no3
description = Column mass of PM1 NO3
standard_name = atmosphere_mass_content_of_pm1_nitrate_dry_aerosol_particles
var_type = mass load
unit = kg m-2
minimum = 0
maximum = 10000
dimensions = tune,lat,lon
comments_and_purpose = For AeroCom III nitrate budget analysis

[loadpm2p5no3]
var_name = loadpm2p5no3
description = Column mass of PM2p5 NO3
standard_name = atmosphere_mass_content_of_pm2p5_nitrate_dry_aerosol_particles
var_type = mass load
unit = kg m-2
minimum = 0
maximum = 10000
dimensions = tune,lat,lon
comments_and_purpose = For AeroCom III nitrate budget analysis

[loadpm10no3]
var_name = loadpm10no3
description = Column mass of PM10 NO3
standard_name = atmosphere_mass_content_of_pm10_nitrate_dry_aerosol_particles
var_type = mass load
unit = kg m-2
minimum = 0
maximum = 10000
dimensions = tune,lat,lon
comments_and_purpose = For AeroCom III nitrate budget analysis

[loadpm1ss]
var_name = loadpm1ss
description = Column mass of PM1 sea salt
standard_name = atmosphere_mass_content_of_pm1_seasalt_dry_aerosol_particles
var_type = mass load
unit = kg m-2
minimum = 0
maximum = 10000
dimensions = tune,lat,lon
comments_and_purpose = For budget analysis

[loadpm2p5ss]
var_name = loadpm2p5ss
description = Column mass of PM2.5 sea salt
standard_name = atmosphere_mass_content_of_pm2p5_seasalt_dry_aerosol_particles
var_type = mass load
unit = kg m-2
minimum = 0
maximum = 10000
dimensions = tune,lat,lon
comments_and_purpose = For budget analysis

[loadpm10ss]
var_name = loadpm10ss
description = Column mass of PM10 sea salt
standard_name = atmosphere_mass_content_of_pm10_seasalt_dry_aerosol_particles
var_type = mass load
unit = kg m-2
minimum = 0
maximum = 10000
dimensions = tune,lat,lon
comments_and_purpose = For budget analysis

[loadpm1dust]
var_name = loadpm1dust
description = Column mass of PM1 dust
standard_name = atmosphere_mass_content_of_pm1_dust_dry_aerosol_particles
var_type = mass load
unit = kg m-2
minimum = 0
maximum = 10000
dimensions = tune,lat,lon
comments_and_purpose = For budget analysis

[loadpm2p5dust]
var_name = loadpm2p5dust
description = Column mass of PM2.5 dust
standard_name = atmosphere_mass_content_of_pm2p5_dust_dry_aerosol_particles
var_type = mass load
unit = kg m-2
minimum = 0
maximum = 10000
dimensions = tune,lat,lon
comments_and_purpose = For budget analysis

[loadpm10dust]
var_name = loadpm10dust
description = Column mass of PM10 dust
standard_name = atmosphere_mass_content_of_pm10_dust_dry_aerosol_particles
var_type = mass load
unit = kg m-2
minimum = 0
maximum = 10000
dimensions = tune,lat,lon
comments_and_purpose = For budget analysis

[loadpm1]
var_name = loadpm1
description = Column mass of PM1
standard_name = atmosphere_mass_content_of_pm1_dry_aerosol_particles
var_type = mass load
unit = kg m-2
minimum = 0
maximum = 10000
dimensions = tune,lat,lon
comments_and_purpose = For budget analysis

[loadpm2p5]
var_name = loadpm2p5
description = Column mass of PM2.5
standard_name = atmosphere_mass_content_of_pm2p5_dry_aerosol_particles
var_type = mass load
unit = kg m-2
minimum = 0
maximum = 10000
dimensions = tune,lat,lon
comments_and_purpose = For budget analysis

[loadpm10]
var_name = loadpm10
description = Column mass of PM10
standard_name = atmosphere_mass_content_of_pm10_dry_aerosol_particles
var_type = mass load
unit = kg m-2
minimum = 0
maximum = 10000
dimensions = tune,lat,lon
comments_and_purpose = For budget analysis

[lev]
var_name = lev
description = Atmosphere sigma coordinate
standard_name = atmosphere_sigma_coordinate
var_type = coordinate
unit = 1
minimum = 0.
maximum = 1.
dimensions = lev
comments_and_purpose = lev=sigma (see CF comment for details)

[lev_bnds]
var_name = lev_bnds
description = Sigma coordinate coefficient for layer bounds
standard_name = atmosphere_sigma_coordinate
var_type = coordinate info
unit = 1
minimum = 0.
maximum = 1.
dimensions = lev,2
comments_and_purpose = None

[ptop]
var_name = ptop
description = Pressure at the top of the model
standard_name = atmosphere_sigma_coordinate
var_type = coordinate information
unit = Pa
minimum = 1
maximum = 50000
dimensions = 1
comments_and_purpose = In Pa (not hPa)

[a]
var_name = a
description = Hybrid sigma coordinate a coefficient
standard_name = atmosphere_hybrid_sigma_pressure_coordinate
var_type = coordinate information
unit = 1
minimum = 0.
maximum = 1.
dimensions = lev
comments_and_purpose = None

[b]
var_name = b
description = Hybrid sigma coordinate b coefficient
standard_name = atmosphere_hybrid_sigma_pressure_coordinate
var_type = coordinate information
unit = 1
minimum = 0.
maximum = 1.
dimensions = lev
comments_and_purpose = None

[a_bnds]
var_name = a_bnds
description = Hybrid sigma coordinate a coefficient for layer bounds
standard_name = atmosphere_hybrid_sigma_pressure_coordinate
var_type = coordinate information
unit = 1
minimum = 0.
maximum = 1.
dimensions = lev,2
comments_and_purpose = None

[b_bnds]
var_name = b_bnds
description = Hybrid sigma coordinate b coefficient for layer bounds
standard_name = atmosphere_hybrid_sigma_pressure_coordinate
var_type = coordinate information
unit = 1
minimum = 0.
maximum = 1.
dimensions = lev,2
comments_and_purpose = None

[p0]
var_name = p0
description = Reference pressure
standard_name = model_reference_air_pressure
var_type = coordinate information
unit = Pa
minimum = 20000
maximum = 150000
dimensions = 1
comments_and_purpose = In Pa (not hPa)

[ap]
var_name = ap
description = Alternate hybrid sigma coordinate ap coefficient
standard_name = atmosphere_hybrid_sigma_pressure_coordinate
var_type = coordinate information
unit = Pa
minimum = 1
maximum = 150000
dimensions = lev
comments_and_purpose = In Pa (not hPa)!

[ap_bnds]
var_name = ap_bnds
description = alternate hybrid sigma coordinate ap coefficient for layer bounds
standard_name = atmosphere_hybrid_sigma_pressure_coordinate
var_type = coordinate information
unit = Pa
minimum = 1
maximum = 150000
dimensions = lev,2
comments_and_purpose = In Pa (not hPa)!

[ta]
var_name = ta
description = Air temperature
standard_name = air_temperature
var_type = Meteo / Thermodynamics
unit = K
minimum = 170
maximum = 340
dimensions = time, lev,lat,lon
comments_and_purpose = For  mixing ratio to concentration conversion

[rho]
var_name = rho
description = Air density
standard_name = air_density
var_type = Meteo / Thermodynamics
unit = kg m-3
minimum = 0
maximum = 2
dimensions = time,lev,lat,lon
comments_and_purpose = For  mixing ratio to concentration conversion; Check on coordinate interpretation; Vertical scale conversion.

[dh]
var_name = dh
description = Grid-cell height
standard_name = atmosphere_layer_thickness
var_type = coordinate information
unit = m
minimum = 0.1
maximum = 100000
dimensions = time, lev,lat, lon
comments_and_purpose = For concentration to mass budget conversion, as well as vertical scale conversion.

[hus]
var_name = hus
description = Specific humidity
standard_name = specific_humidity
var_type = Meteo / Thermodynamics
unit = kg kg-1
minimum = 0
maximum = 1
dimensions = time, lev,lat, lon
comments_and_purpose = For calculation of relative humidity from air density and Vertical scale conversion.

[mcu]
var_name = mcu
description = Convective updraft
standard_name = atmosphere_upward_convective_mass_flux
var_type = Meteo / Thermodynamics
unit = kg m-2 s-1
minimum = 0
maximum = 1
dimensions = time, lev,lat, lon
comments_and_purpose = For  subgrid-scale vertical transport and cloud formation. The atmosphere convective mass flux is the vertical transport of mass for a field of cumulus clouds or thermals, given by the product of air density and vertical velocity. For an area-average, cell_methods should specify whether the average is over all the area or the area of updrafts only.

[hur]
var_name = hur
description = relative humidity
standard_name = relative_humidy
var_type = Meteo / Thermodynamics
unit = 1
minimum = 0
maximum = 1
dimensions = time, lev,lat, lon
comments_and_purpose = For diagnosing aerosol particle hygroscopic growth

[emilnox]
var_name = emilnox
description = 3D lightning NOx emissions
standard_name = tendency_of_atmosphere_mass_concentration_of_nox_expressed_as_nitrogen_due_to_emission_from_lightning
var_type = 3D emissions flux
unit = kg m-2 s-1
minimum = 0
maximum = 10000
dimensions = time,lev,lat,lon
comments_and_purpose = Optionally, provides additional information on 3D  distribution of emissions

[eminoaircraft]
var_name = eminoaircraft
description = 3D aircraft NO emissions
standard_name = tendency_of_atmosphere_mass_concentration_of_nitrogen_monoxide_due_to_emission_from_aircraft
var_type = 3D emissions flux
unit = kg m-2 s-1
minimum = 0
maximum = 10000
dimensions = time,lev,lat,lon
comments_and_purpose = Optionally, provides additional information on 3D  distribution of emissions

[vmroh]
var_name = vmroh
description = OH Volume Mixing Ratio
standard_name = mole_fraction_of_hydroxyl_radical_in_air
var_type = volume mixing ratios
unit = mol mol-1
minimum = 0
maximum = 0.1
dimensions = time, lev,lat, lon
comments_and_purpose = Oxidizing capacity of the atmosphere (with O3 and H2O2).

[vmrh2o2]
var_name = vmrh2o2
description = H2O2 Volume Mixing Ratio
standard_name = mole_fraction_of_hydrogen_peroxide_in_air
var_type = volume mixing ratios
unit = mol mol-1
minimum = 0
maximum = 0.1
dimensions = time,lev,lat,lon
comments_and_purpose = Oxidizing capacity of the atmosphere (with O3 and OH).

[vmrho2]
var_name = vmrho2
description = HO2 Volume Mixing Ratio
standard_name = mole_fraction_of_hydroperoxyl_radical_in_air
var_type = volume mixing ratios
unit = mol mol-1
minimum = 0
maximum = 0.1
dimensions = time,lev,lat,lon
comments_and_purpose = Oxidizing capacity of the atmosphere

[vmrcl]
var_name = vmrcl
description = Cl Volume Mixing Ratio
standard_name = mole_fraction_of_chlorine_in_air
var_type = volume mixing ratios
unit = mol mol-1
minimum = 0
maximum = 0.1
dimensions = time, lev, lat, lon
comments_and_purpose = GEMOS Diagnostic

[vmrbr]
var_name = vmrbr
description = Br Volume Mixing Ratio
standard_name = mole_fraction_of_bromine_in_air
var_type = volume mixing ratios
unit = mol mol-1
minimum = 0
maximum = 0.1
dimensions = time, lev, lat, lon
comments_and_purpose = GEMOS Diagnostic

[vmrbro]
var_name = vmrbro
description = BrO Volume Mixing Ratio
standard_name = mole_fraction_of_bromine_monoxide_in_air
var_type = volume mixing ratios
unit = mol mol-1
minimum = 0
maximum = 0.1
dimensions = time, lev, lat, lon
comments_and_purpose = GEMOS Diagnostic

[prodo3]
var_name = prodo3
description = Chemical gross production rate of O3
standard_name = tendency_of_atmosphere_mole_concentration_of_ozone_due_to_chemical_production
var_type = Reaction rate
unit = mol m-3 s-1
minimum = 0
maximum = 1e-10
dimensions = time, lev,lat, lon
comments_and_purpose = verification of Ozone budget

[losso3]
var_name = losso3
description = Chemical loss rate of O3
standard_name = tendency_of_atmosphere_mole_concentration_of_ozone_due_to_chemical_destruction
var_type = Reaction rate
unit = mol m-3 s-1
minimum = 0
maximum = 1e-10
dimensions = time, lev,lat, lon
comments_and_purpose = Verification of Ozone budget

[lossch4]
var_name = lossch4
description = Rate of CH4 oxidation
standard_name = tendency_of_atmosphere_mole_concentration_of_methane_due_to_chemical_destruction
var_type = Reaction rate
unit = mol m-3 s-1
minimum = 0
maximum = 1e-10
dimensions = time, lev,lat, lon
comments_and_purpose = Interpretation of Ozone budget; Oxidizing power of atmosphere

[lossco]
var_name = lossco
description = Rate of CO oxidation
standard_name = tendency_of_atmosphere_mole_concentration_of_carbon_monoxide_due_to_chemical_destruction
var_type = Reaction rate
unit = mol m-3 s-1
minimum = 0
maximum = 1e-10
dimensions = time, lev,lat, lon
comments_and_purpose = Interpretation of Ozone budget; Oxidizing power of atmosphere

[reacvoc]
var_name = reacvoc
description = Photochemical Reactivity
standard_name = rate_of_hydroxyl_radical_destruction_due_to_reaction_with_nmvoc
var_type = Reaction rate
unit = s-1
minimum = 0
maximum = 1e-10
dimensions = time, lev,lat, lon
comments_and_purpose = Photochemical Reactivity. Interpretation Of Ozone budget. K_[OH+X] * [X], where X = reactive NMVOC; Request from Maria Kanakidou "if available".

[chepsoa]
var_name = chepsoa
description = Production of SOA due to net chemical production
standard_name = tendency_of_atmosphere_mass_content_of_secondary_particulate_organic_matter_dry_aerosol_particles_due_to_net_chemical_production
var_type = Reaction rate
unit = kg m-2 s-1
minimum = =+G118*-1
maximum = 1e-09
dimensions = time, lev,lat, lon
comments_and_purpose = Verification of Aerosol budget. This field has to be provided if the model explicitly calculates SOA formation, in this case the field emisoa should not be provided. "mass" refers to the mass of primary organic matter, not mass of organic carbon alone. Numbers can be negative.

[chepmsa]
var_name = chepmsa
description = Production of MSA due to net chemical production
standard_name = tendency_of_atmosphere_mass_content_of_methanesulfonic_acid_dry_aerosol_particles_due_to_net_chemical_production
var_type = Reaction rate
unit = kg m-2 s-1
minimum = 0
maximum = 1e-09
dimensions = time, lev,lat, lon
comments_and_purpose = Verification of Aerosol budget

[chegpso4]
var_name = chegpso4
description = Gas phase production rate of particulate SO4
standard_name = tendency_of_atmosphere_mass_content_of_sulfate_dry_aerosol_particles_due_to_gaseous_phase_net_chemical_production
var_type = Reaction rate
unit = kg m-2 s-1
minimum = 0
maximum = 1e-09
dimensions = time, lev,lat, lon
comments_and_purpose = Verification of Aerosol budget

[cheaqpso4]
var_name = cheaqpso4
description = Aqueous phase production rate of particulate SO4
standard_name = tendency_of_atmosphere_mass_content_of_sulfate_dry_aerosol_particles_due_to_aqueous_phase_net_chemical_production
var_type = Reaction rate
unit = kg m-2 s-1
minimum = 0
maximum = 1e-09
dimensions = time, lev,lat, lon
comments_and_purpose = Verification of Aerosol budget

[chegphno3]
var_name = chegphno3
description = Gas phase production rate of HNO3
standard_name = tendency_of_atmosphere_mass_content_of_nitric_acid_due_to_gaseous_phase_net_chemical_production
var_type = Reaction rate
unit = kg m-2 s-1
minimum = 0
maximum = 1e-09
dimensions = time, lev,lat, lon
comments_and_purpose = Verification of Aerosol budget

[cheglhno3]
var_name = cheglhno3
description = Gas phase loss rate of HNO3
standard_name = tendency_of_atmosphere_mass_content_of_nitric_acid_due_to_gaseous_phase_net_chemical_destruction
var_type = Reaction rate
unit = kg m-2 s-1
minimum = 0
maximum = 1e-09
dimensions = time, lev,lat, lon
comments_and_purpose = Verification of Aerosol budget

[cheaphno3]
var_name = cheaphno3
description = Production rate of HNO3 due to aerosols
standard_name = tendency_of_atmosphere_mass_content_of_nitric_acid_due_to_net_chemical_production_on_ambient_aerosol_particles
var_type = Reaction rate
unit = kg m-2 s-1
minimum = 0
maximum = 1e-09
dimensions = time, lev,lat, lon
comments_and_purpose = Verification of Aerosol budget

[chealhno3]
var_name = chealhno3
description = Loss rate of HNO3 due to aerosols
standard_name = tendency_of_atmosphere_mass_content_of_nitric_acid_due_to_net_chemical_destruction_on_ambient_aerosol_particles
var_type = Reaction rate
unit = kg m-2 s-1
minimum = 0
maximum = 1e-09
dimensions = time, lev,lat, lon
comments_and_purpose = Verification of Aerosol budget

[chepno3]
var_name = chepno3
description = Production Rate of particulate NO3 due to net chemical production
standard_name = tendency_of_atmosphere_mass_content_of_nitrate_dry_aerosol_particles_due_to_net_chemical_production
var_type = Reaction rate
unit = kg m-2 s-1
minimum = =+G126*-1
maximum = 1e-09
dimensions = time, lev,lat, lon
comments_and_purpose = Verification of Aerosol budget. This field refers to the NET production of particulate nitrate; globally it should match the removal by wet and dry deposition of particulate nitrate, numbers can be negative

[chedustpno3]
var_name = chedustpno3
description = Production Rate of particulate NO3 due to dust
standard_name = tendency_of_atmosphere_mass_content_of_nitrate_dry_aerosol_particles_due_to_net_chemical_production_on_dust_ambient_aerosol_particles
var_type = Reaction rate
unit = kg m-2 s-1
minimum = -1e-09
maximum = 1e-09
dimensions = time, lev,lat, lon
comments_and_purpose = Verification of Aerosol budget. This field refers to the NET production of particulate nitrate on dust aerosol particles

[chesspno3]
var_name = chesspno3
description = Production Rate of particulate NO3 due to sea salt
standard_name = tendency_of_atmosphere_mass_content_of_nitrate_dry_aerosol_particles_due_to_net_chemical_production_on_seasalt_ambient_aerosol_particles
var_type = Reaction rate
unit = kg m-2 s-1
minimum = -1e-09
maximum = 1e-09
dimensions = time, lev,lat, lon
comments_and_purpose = Verification of Aerosol budget. This field refers to the NET production of particulate nitrate on sea salt aerosol particles

[cheppm10no3]
var_name = cheppm10no3
description = Production rate of PM10 NO3 due to net chemical
standard_name = tendency_of_atmosphere_mass_content_of_pm10_nitrate_dry_aerosol_particles_due_to_net_chemical_production
var_type = Reaction rate
unit = kg m-2 s-1
minimum = =+G129*-1
maximum = 1e-09
dimensions = time, lev,lat, lon
comments_and_purpose = Verification of Aerosol budget

[cheppm2p5no3]
var_name = cheppm2p5no3
description = Production rate of PM2.5 NO3 due to net chemical
standard_name = tendency_of_atmosphere_mass_content_of_pm2p5_nitrate_dry_aerosol_particles_due_to_net_chemical_production
var_type = Reaction rate
unit = kg m-2 s-1
minimum = =+G130*-1
maximum = 1e-09
dimensions = time, lev,lat, lon
comments_and_purpose = Verification of Aerosol budget

[cheppm1no3]
var_name = cheppm1no3
description = Production rate of PM1 NO3 due to net chemical
standard_name = tendency_of_atmosphere_mass_content_of_pm1_nitrate_dry_aerosol_particles_due_to_net_chemical_production
var_type = Reaction rate
unit = kg m-2 s-1
minimum = -1e-09
maximum = 1e-09
dimensions = time, lev,lat, lon
comments_and_purpose = Verification of Aerosol budget

[chegpnh3]
var_name = chegpnh3
description = Gas phase production rate of NH3
standard_name = tendency_of_atmosphere_mass_content of ammonia_due_to_gaseous_phase_net_chemical_production
var_type = Reaction rate
unit = kg m-2 s-1
minimum = 0
maximum = 1e-09
dimensions = time, lev,lat, lon
comments_and_purpose = Verification of Aerosol budget

[chealnh3]
var_name = chealnh3
description = Loss rate of NH3 to aerosol ammonium
standard_name = tendency_of_atmosphere_mass_content_of_ammonia_due_to_chemical_destruction_on_ambient_aerosol_particles
var_type = Reaction rate
unit = kg m-2 s-1
minimum = 0
maximum = 1e-09
dimensions = time, lev,lat, lon
comments_and_purpose = Verification of Aerosol budget

[chepnh4]
var_name = chepnh4
description = Production Rate of particulate NH4 due to net chemical
standard_name = tendency_of_atmosphere_mass_content_of_ammonium_due_to net_chemical_production
var_type = Reaction rate
unit = kg m-2 s-1
minimum = 0
maximum = 1e-09
dimensions = time, lev,lat, lon
comments_and_purpose = Verification of Aerosol budget

[mmrsoa]
var_name = mmrsoa
description = SOA  Mass Mixing Ratio
standard_name = mass_fraction_of_secondary_particulate_organic_matter_dry_aerosol_particles_in_air
var_type = mass mixing ratio
unit = kg kg-1
minimum = 0
maximum = 0.1
dimensions = time, lev,lat, lon
comments_and_purpose = Secondary organic aerosol mass (not only carbon).

[mmraerh2o]
var_name = mmraerh2o
description = Aerosol water Mass Mixing Ratio
standard_name = mass_fraction_of_water_in_ambient_aerosol_particles_in_air
var_type = mass mixing ratio
unit = kg kg-1
minimum = 0
maximum = 0.1
dimensions = time, lev,lat, lon
comments_and_purpose = For dry to wet conversion

[mmrpm10h2o]
var_name = mmrpm10h2o
description = PM10  H2O Mass Mixing Ratio
standard_name = mass_fraction_of_water_in_pm10_ambient_aerosol_particles_in_air
var_type = mass mixing ratio
unit = kg kg-1
minimum = 0
maximum = 0.1
dimensions = time,lev,lat,lon
comments_and_purpose = For dry to wet conversion

[mmrpm2p5h2o]
var_name = mmrpm2p5h2o
description = PM2.5  H2O Mass Mixing Ratio
standard_name = mass_fraction_of_water_in_pm2p5_ambient_aerosol_particles_in_air
var_type = mass mixing ratio
unit = kg kg-1
minimum = 0
maximum = 0.1
dimensions = time,lev,lat,lon
comments_and_purpose = For dry to wet conversion

[rh]
description = relative humidity
standard_name = relative_humidy
var_type = Meteo / Thermodynamics
unit = %%
minimum = 0
maximum = 1
dimensions = time, lev,lat, lon
comments_and_purpose = For diagnosing aerosol particle hygroscopic growth

[scrh]
use = rh
comments_and_purpose = For diagnosing aerosol particle hygroscopic growth for light scattering measurement

[acrh]
use = rh
comments_and_purpose = For diagnosing aerosol particle hygroscopic growth for light absorption measurement

[vmrcodirect50d]
var_name = vmrcodirect50d
description = CO with lifetime of 50 days Volume Mixing Ratio
standard_name = mole_fraction_of_artificial_tracer_with_fixed_lifetime_in_air
var_type = volume mixing ratios
unit = mol mol-1
minimum = 0
maximum = 0.1
dimensions = time, lev,lat, lon
comments_and_purpose = at 13:30  Local Solar Time (instantaneous). Evaluation of the model CO profiles/columns (see for instance Streets et al., 2012)

[vmrcodirect25d]
var_name = vmrcodirect25d
description = CO with lifetime of 25 days Volume Mixing Ratio
standard_name = mole_fraction_of_artificial_tracer_with_fixed_lifetime_in_air
var_type = volume mixing ratios
unit = mol mol-1
minimum = 0
maximum = 0.1
dimensions = time, lev,lat, lon
comments_and_purpose = at 13:30  Local Solar Time (instantaneous). Evaluation of the model CO profiles/columns (see for instance Streets et al., 2012)

[station]
var_name = station
description = Station
standard_name = station
var_type = coordinate
unit = None
minimum = None
maximum = None
dimensions = station
comments_and_purpose = None

[network_stationid]
var_name = network_stationid
description = Original Station ID
standard_name = platform_id
var_type = coordinate info
unit = None
minimum = None
maximum = None
dimensions = station, charlen2
comments_and_purpose = Provided on HTAP Wiki (HTAP2_stations files)

[networkid]
var_name = networkid
description = Network ID
standard_name = platform_name
var_type = coordinate info
unit = None
minimum = None
maximum = None
dimensions = station, charlen3
comments_and_purpose = Provided on HTAP Wiki (HTAP2_stations files)

[stationid]
var_name = stationid
description = HTAP station ID
standard_name = platform_id
var_type = coordinate info
unit = None
minimum = None
maximum = None
dimensions = station, charlen1
comments_and_purpose = Provided on HTAP Wiki (HTAP2_stations files)

[station_elevation]
var_name = station_elevation
description = station elevation
standard_name = surface_altitude
var_type = coordinate info
unit = m asl
minimum = -700
maximum = 10000
dimensions = station
comments_and_purpose = Provided on HTAP Wiki (HTAP2_stations files)

[td]
var_name = td
description = Dew point  temperature
standard_name = dew_point_temperature
var_type = Meteo / Thermodynamics
unit = K
minimum = 170
maximum = 340
dimensions = time, station
comments_and_purpose = For physics evaluation and chemistry interpretation at stations.

[hurs]
var_name = hurs
description = Near Surface Relative humidity
standard_name = relative_humidity
var_type = Meteo / Thermodynamics
minimum = 0
maximum = 100
dimensions = time, station
comments_and_purpose = For physics evaluation and chemistry interpretation at stations. normally report this at 2 meters above the surface

[huss]
var_name = huss
description = Near Surface Specific humidity
standard_name = specific_humidity
var_type = Meteo / Thermodynamics
unit = kg/kg
minimum = 0
maximum = 1
dimensions = time, station
comments_and_purpose = For physics evaluation and chemistry interpretation at stations. normally report this at 2 meters above the surface

[mmrpm10poa]
var_name = mmrpm10poa
description = Near surface PM10  Primary Organic Aerosol Mass Mixing Ratio
standard_name = mass_fraction_of_pm10_primary_particulate_organic_matter_dry_aerosol_particles_in_air
var_type = mass mixing ratios
unit = kg kg-1
minimum = 0
maximum = 0.1
dimensions = time,station
comments_and_purpose = Primay OrganicPM10. At 2 m height. For evaluation at stations..

[mmrpm2p5poa]
var_name = mmrpm2p5poa
description = Near surface PM2.5  POA  Mass Mixing Ratio
standard_name = mass_fraction_of_pm2p5_primary_particulate_organic_matter_dry_aerosol_particles_in_air
var_type = mass mixing ratios
unit = kg kg-1
minimum = 0
maximum = 0.1
dimensions = time,station
comments_and_purpose = Primay OrganicPM10. At 2 m height. For evaluation at stations..

[vmr5mo3]
var_name = vmr5mo3
description = O3 Volume Mixing Ratio at 5 m height.
standard_name = mole_fraction_of_ozone_in_air
var_type = volume mixing ratios
unit = mol mol-1
minimum = 0
maximum = 0.1
dimensions = time, station
comments_and_purpose =  For evaluation at stations.

[vmr10mo3]
var_name = vmr10mo3
description = O3 Volume Mixing Ratio at 10 m height.
standard_name = mole_fraction_of_ozone_in_air
var_type = volume mixing ratios
unit = mol mol-1
minimum = 0
maximum = 0.1
dimensions = time, station
comments_and_purpose =  For evaluation at stations.

[tcwv]
var_name = tcwv
description = Water vapor column
standard_name = atmosphere_mass_content_of_water_vapor
var_type = tropospheric column content
unit = kg m-2
minimum = 0
maximum = 1000
dimensions = time, station
comments_and_purpose =  For evaluation at stations.

[tcno2]
var_name = tcno2
description =  NO2 column
standard_name = atmosphere_mass_content_of_nitrogen_dioxide
var_type = volume mixing ratios
unit = kg m-2
minimum = 0
maximum = 0.001
dimensions = time, station
comments_and_purpose =  For evaluation at stations.

[pres]
var_name = pres
description = Air pressure
standard_name = air_pressure
var_type = Vertical profiles
unit = Pa
minimum = 1
maximum = 150000
dimensions = time,lev,station
comments_and_purpose = For physics evaluation and chemistry interpretation above stations' locations. Needed for  mixing ratio to concentration conversion

[ua]
var_name = ua
description = Horizontal wind speed
standard_name = eastward_wind
var_type = Vertical profiles
unit = m s-1
minimum = -150
maximum = 150
dimensions = time,lev,station
comments_and_purpose = For physics evaluation and chemistry interpretation above stations' locations.

[va]
var_name = va
description = Horizontal wind speed
standard_name = northward_wind
var_type = Vertical profiles
unit = m s-1
minimum = -150
maximum = 150
dimensions = time,lev,station
comments_and_purpose = For physics evaluation and chemistry interpretation above stations' locations.

[wa]
var_name = wa
description = Vertical wind speed
standard_name = upward_air_velocity
var_type = Vertical profiles
unit = m s-1
minimum = -150
maximum = 150
dimensions = time,lev,station
comments_and_purpose = For physics evaluation and chemistry interpretation above stations' locations.<|MERGE_RESOLUTION|>--- conflicted
+++ resolved
@@ -2008,10 +2008,6 @@
 unit = mg S m-2 d-1
 minimum=0
 
-[wetoxs]
-description=Wet deposition of total sulphur mass
-unit = kg S m-2 s-1
-
 [wetn2o5]
 var_name = wetn2o5
 description = Wet deposition of N2O5
@@ -3884,7 +3880,6 @@
 dimensions = time,lat,lon
 comments_and_purpose = Major HTAP output diagnostic:  Impact analysis.
 
-<<<<<<< HEAD
 [abs388aer]
 var_name = abs388aer
 description = Absorption thickness at 388 nm
@@ -4247,29 +4242,6 @@
 maximum = 10
 dimensions = time,lat,lon
 comments_and_purpose = For comparison with AERONET and satellite measurements
-=======
-[longitude]
-var_name = longitude
-description = Center coordinates for longitudes
-standard_name = longitude
-var_type = coordinate
-unit = degrees_east
-minimum = -180
-maximum = 180
-dimensions = lon
-comments_and_purpose = None
-
-[latitude]
-var_name = latitude
-description = Center coordinates for latitudes
-standard_name = latitude
-var_type = coordinate
-unit = degrees_north
-minimum = -90.
-maximum = 90.
-dimensions = lat
-comments_and_purpose = None
->>>>>>> 964567ea
 
 [cldf]
 var_name = cldf
