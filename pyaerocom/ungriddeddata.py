#!/usr/bin/env python3
# -*- coding: utf-8 -*-
import numpy as np
from datetime import datetime
from collections import OrderedDict as od
import fnmatch
import os
import pandas as pd
from pyaerocom import const
logger = const.logger
print_log = const.print_log
from pyaerocom._lowlevel_helpers import merge_dicts
from pyaerocom.exceptions import (DataExtractionError, VarNotAvailableError,
                                  TimeMatchError, DataCoverageError,
                                  MetaDataError, StationNotFoundError)
from pyaerocom.combine_vardata_ungridded import combine_vardata_ungridded
from pyaerocom.stationdata import StationData
from pyaerocom.region import Region
from pyaerocom.geodesy import get_country_info_coords
from pyaerocom.mathutils import in_range
from pyaerocom.helpers import (same_meta_dict,
                               start_stop_str,
                               start_stop, merge_station_data,
                               isnumeric)
<<<<<<< HEAD

from pyaerocom.metastandards import STANDARD_META_KEYS
=======
from pyaerocom.units_helpers import get_unit_conversion_fac
from pyaerocom.metastandards import StationMetaData
>>>>>>> 1b7c0d0f

from pyaerocom.helpers_landsea_masks import (load_region_mask_xr,
                                             get_mask_value)

class UngriddedData(object):
    """Class representing point-cloud data (ungridded)

    The data is organised in a 2-dimensional numpy array where the first index
    (rows) axis corresponds to individual measurements (i.e. one timestamp of
    one variable) and along the second dimension (containing 11 columns) the
    actual values are stored (in column 6) along with additional information,
    such as metadata index (can be used as key in :attr:`metadata` to access
    additional information related to this measurement), timestamp, latitude,
    longitude, altitude of instrument, variable index and, in case of 3D
    data (e.g. LIDAR profiles), also the altitude corresponding to the data
    value.

    Note
    ----

    That said, let's look at two examples.

    **Example 1**: Suppose you load 3 variables from 5 files, each of which
    contains 30 timestamps. This corresponds to a total of 3*5*30=450 data
    points and hence, the shape of the underlying numpy array will be 450x11.

    **Example 2**: 3 variables, 5 files, 30 timestamps, but each variable
    is height resolved, containing 100 altitudes => 3*5*30*100=4500 data points,
    thus, the final shape will be 4500x11.

    TODO
    ----
    Include unit attribute for each variable (in pyaerocom.io package: make
    sure to include units during ungridded read, if available)

    Attributes
    ----------
    metadata : dict
        dictionary containing meta information about the data. Keys are
        floating point numbers corresponding to each station, values are
        corresponding dictionaries containing station information.
    meta_idx : dict
        dictionary containing index mapping for each station and variable. Keys
        correspond to metadata key (float -> station, see :attr:`metadata`) and
        values are dictionaries containing keys specifying variable name and
        corresponding values are arrays or lists, specifying indices (rows) of
        these station / variable information in :attr:`_data`. Note: this
        information is redunant and is there to accelarate station data
        extraction since the data index matches for a given metadata block
        do not need to be searched in the underlying numpy array.
    var_idx : dict
        mapping of variable name (keys, e.g. od550aer) to numerical variable
        index of this variable in data numpy array (in column specified by
        :attr:`_VARINDEX`)

    Parameters
    ----------
    num_points : :obj:`int`, optional
        inital number of total datapoints (number of rows in 2D dataarray)
    add_cols : :obj:`list`, optional
        list of additional index column names of 2D datarray.

    """
    #: version of class (for caching)
    __version__ = '0.21'

    #: default number of rows that are dynamically added if total number of
    #: data rows is reached.
    _CHUNKSIZE = 1000000

    #: The following indices specify what the individual rows of the datarray
    #: are reserved for. These may be expanded when creating an instance of
    #: this class by providing a list of additional index names.
    _METADATAKEYINDEX = 0
    _TIMEINDEX = 1
    _LATINDEX = 2
    _LONINDEX = 3
    _ALTITUDEINDEX = 4 # altitude of measurement device
    _VARINDEX = 5
    _DATAINDEX = 6
    _DATAHEIGHTINDEX = 7
    _DATAERRINDEX = 8 # col where errors can be stored
    _DATAFLAGINDEX = 9 # can be used to store flags
    _STOPTIMEINDEX = 10 # can be used to store stop time of acq.
    _TRASHINDEX = 11 #index where invalid data can be moved to (e.g. when outliers are removed)

    # The following number denotes the kept precision after the decimal dot of
    # the location (e.g denotes lat = 300.12345)
    # used to code lat and long in a single number for a uniqueness test
    _LOCATION_PRECISION = 5
    _LAT_OFFSET = np.float(90.)

    STANDARD_META_KEYS = STANDARD_META_KEYS

    @property
    def _ROWNO(self):
        return self._data.shape[0]

    def __init__(self, num_points=None, add_cols=None):

        if num_points is None:
            num_points = self._CHUNKSIZE

        self._chunksize = num_points
        self._index = self._init_index(add_cols)

        #keep private, this is not supposed to be used by the user
        self._data = np.empty([num_points, self._COLNO]) * np.nan

        self.metadata = od()
        # single value data revision is deprecated
        self.data_revision = od()
        self.meta_idx = od()
        self.var_idx = od()

        self._idx = -1

        self.filter_hist = od()

    def _get_data_revision_helper(self, data_id):
        rev = None
        for meta in self.metadata.values():
            if meta['data_id'] == data_id:
                if rev is None:
                    rev = meta['data_revision']
                elif not meta['data_revision'] == rev:
                    raise MetaDataError('Found different data revisions for '
                                         'dataset {}'.format(data_id))
        if data_id in self.data_revision:
            if not rev == self.data_revision[data_id]:
                raise MetaDataError('Found different data revisions for '
                                    'dataset {}'.format(data_id))
        self.data_revision[data_id] = rev
        return rev

    def _check_index(self):
        """Checks if all indices are assigned correctly"""
        assert len(self.meta_idx) == len(self.metadata), \
            'Mismatch len(meta_idx) and len(metadata)'

        assert sum(self.meta_idx.keys()) == sum(self.metadata.keys()), \
            'Mismatch between keys of metadata dict and meta_idx dict'

        _varnums = self._data[:, self._VARINDEX]
        var_indices = np.unique(_varnums[~np.isnan(_varnums)])

        assert len(var_indices) == len(self.var_idx), \
            'Mismatch between number of variables in data array and var_idx attr.'

        assert sum(var_indices) == sum(self.var_idx.values()), \
            'Mismatch between variable indices in data array and var_idx attr.'

        vars_avail = self.var_idx

        for idx, meta in self.metadata.items():
            if not 'var_info' in meta:
                if not 'variables' in meta:
                    raise AttributeError('Need either variables (list) or '
                                         'var_info (dict) in meta block {}: {}'
                                         .format(idx, meta))
                meta['var_info'] = {}
                for v in meta['variables']:
                    meta['var_info'][v] = {}

            var_idx = self.meta_idx[idx]
            for var, indices in var_idx.items():
                if len(indices) == 0:
                    continue # no data assigned for this metadata index

                assert var in meta['var_info'], \
                    ('Var {} is indexed in meta_idx[{}] but not in metadata[{}]'
                     .format(var, idx, idx))

                var_idx_data = np.unique(self._data[indices, self._VARINDEX])
                assert len(var_idx_data) == 1, ('Found multiple variable indices for '
                          'var {}: {}'.format(var, var_idx_data))
                assert var_idx_data[0] == vars_avail[var], ('Mismatch between variable '
                          'index assigned in data and var_idx for {} in meta-block'
                          .format(var, idx))

    @staticmethod
    def from_station_data(stats):
        """
        Create UngriddedData from input station data object(s)

        Parameters
        ----------
        stats : list or StationData
            input data object(s)

        Raises
        ------
        ValueError
            if any of the input data objects is not an instance of
            :class:`StationData`.

        Returns
        -------
        UngriddedData
            ungridded data object created from input station data objects

        """

        if isinstance(stats, StationData):
            stats = [StationData]
        data_obj = UngriddedData(num_points=1000000)

        meta_key = 0.0
        idx = 0

        metadata = data_obj.metadata
        meta_idx = data_obj.meta_idx

        var_count_glob = -1
        for stat in stats:
            if not isinstance(stat, StationData):
                raise ValueError('Need instances of StationData')
            metadata[meta_key] = od()
            metadata[meta_key].update(stat.get_meta(force_single_value=False,
                                                    quality_check=False,
                                                    add_none_vals=True))

            metadata[meta_key]['var_info'] = od()

            meta_idx[meta_key] = {}

            append_vars = list(stat.var_info.keys())

            for var in append_vars:
                if not var in data_obj.var_idx:
                    var_count_glob += 1
                    var_idx = var_count_glob
                    data_obj.var_idx[var] = var_idx
                else:
                    var_idx = data_obj.var_idx[var]

                vardata = stat[var]

                if isinstance(vardata, pd.Series):
                    times = vardata.index
                    values = vardata.values
                else:
                    times = stat['dtime']
                    values = vardata
                    if not len(times) == len(values):
                        raise ValueError

                times = np.asarray([np.datetime64(x, 's') for x in times])
                times = np.float64(times)

                num_times = len(times)
                #check if size of data object needs to be extended
                if (idx + num_times) >= data_obj._ROWNO:
                    #if totnum < data_obj._CHUNKSIZE, then the latter is used
                    data_obj.add_chunk(num_times)

                start = idx
                stop = start + num_times

                #write common meta info for this station (data lon, lat and
                #altitude are set to station locations)
                data_obj._data[start:stop,
                               data_obj._LATINDEX] = stat['latitude']
                data_obj._data[start:stop,
                               data_obj._LONINDEX] = stat['longitude']
                data_obj._data[start:stop,
                               data_obj._ALTITUDEINDEX] = stat['altitude']
                data_obj._data[start:stop,
                               data_obj._METADATAKEYINDEX] = meta_key

                # write data to data object
                data_obj._data[start:stop, data_obj._TIMEINDEX] = times

                data_obj._data[start:stop, data_obj._DATAINDEX] = values

                data_obj._data[start:stop, data_obj._VARINDEX] = var_idx

                if var in stat.data_flagged:
                    invalid = stat.data_flagged[var]
                    data_obj._data[start:stop, data_obj._DATAFLAGINDEX] = invalid

                if var in stat.data_err:
                    errs = stat.data_err[var]
                    data_obj._data[start:stop, data_obj._DATAERRINDEX] = errs

                var_info = stat['var_info'][var]
                metadata[meta_key]['var_info'][var] = od()
                metadata[meta_key]['var_info'][var].update(var_info)
                meta_idx[meta_key][var] = np.arange(start, stop)

                idx += num_times

            meta_key += 1

        # shorten data_obj._data to the right number of points
        data_obj._data = data_obj._data[:idx]

        data_obj._check_index()

        return data_obj

    def add_station_data(self, stat, meta_idx=None, data_idx=None,
                         check_index=False):
        raise NotImplementedError('Coming at some point')
        if meta_idx is None:
            meta_idx = self.last_meta_idx + 1
        elif meta_idx in self.meta_idx.keys():
            raise ValueError('Cannot add data at meta block index {}, index '
                             'already exists'.format(meta_idx))

        if data_idx is None:
            data_idx = self._data.shape[0]
        elif not np.all(np.isnan(self._data[data_idx, :])):
            raise ValueError('Cannot add data at data index {}, index '
                             'already exists'.format(data_idx))


    @property
    def last_meta_idx(self):
        """
        Index of last metadata block
        """
        return np.max(list(self.meta_idx.keys()))

    @property
    def index(self):
        return self._index

    @property
    def first_meta_idx(self):
        #First available metadata index
        return list(self.metadata.keys())[0]

    def _init_index(self, add_cols=None):
        """Init index mapping for columns in dataarray"""
        idx = od(meta           = self._METADATAKEYINDEX,
                 time           = self._TIMEINDEX,
                 stoptime       = self._STOPTIMEINDEX,
                 latitude       = self._LATINDEX,
                 longitude      = self._LONINDEX,
                 altitude       = self._ALTITUDEINDEX,
                 varidx         = self._VARINDEX,
                 data           = self._DATAINDEX,
                 dataerr        = self._DATAERRINDEX,
                 dataaltitude   = self._DATAHEIGHTINDEX,
                 dataflag       = self._DATAFLAGINDEX,
                 trash          = self._TRASHINDEX)

        next_idx = max(idx.values()) + 1
        if add_cols is not None:
            if not isinstance(add_cols, (list, tuple)):
                raise ValueError('Invalid input for add_cols. Need list or tuple')
            for name in add_cols:
                if name in idx:
                    raise ValueError('Cannot add new index with name {} since '
                                     'this index already exists at column '
                                     'position {}'.format(name, idx[name]))
                idx[name] = next_idx
                next_idx += 1
        return idx

    @property
    def _COLNO(self):
        return len(self._index)

    @property
    def has_flag_data(self):
        """Boolean specifying whether this object contains flag data"""
        return (~np.isnan(self._data[:, self._DATAFLAGINDEX])).any()

    def copy(self):
        """Make a copy of this object

        Returns
        -------
        UngriddedData
            copy of this object

        Raises
        ------
        MemoryError
            if copy is too big to fit into memory together with existing
            instance
        """
        from copy import deepcopy
        new = UngriddedData()
        new._data = np.copy(self._data)
        new.metadata = deepcopy(self.metadata)
        new.data_revision = self.data_revision
        new.meta_idx = deepcopy(self.meta_idx)
        new.var_idx = deepcopy(self.var_idx)
        new.filter_hist = deepcopy(self.filter_hist)
        return new

    @property
    def contains_vars(self):
        """List of all variables in this dataset"""
        return [k for k in self.var_idx.keys()]

    @property
    def contains_datasets(self):
        """List of all datasets in this object"""
        datasets = []
        for info in self.metadata.values():
            ds = info['data_id']
            if not ds in datasets:
                datasets.append(ds)
        return datasets

    @property
    def contains_instruments(self):
        """List of all instruments in this object"""
        instruments = []
        for info in self.metadata.values():
            try:
                instr = info['instrument_name']
                if instr is not None and not instr in instruments:
                    instruments.append(instr)
            except Exception:
                pass
        return instruments

    @property
    def shape(self):
        """Shape of data array"""
        return self._data.shape

    @property
    def is_empty(self):
        """Boolean specifying whether this object contains data or not"""
        return True if len(self.metadata) == 0 else False

    @property
    def is_filtered(self):
        """Boolean specifying whether this data object has been filtered

        Note
        ----
        Details about applied filtering can be found in :attr:`filter_hist`
        """
        if len(self.filter_hist) > 0:
            return True
        return False

    @property
    def longitude(self):
        """Longitudes of stations"""
        vals = []
        for v in self.metadata.values():
            try:
                vals.append(v['longitude'])
            except Exception:
                vals.append(np.nan)
        return vals

    @longitude.setter
    def longitude(self, value):
        raise AttributeError("Station longitudes cannot be changed")

    @property
    def latitude(self):
        """Latitudes of stations"""
        vals = []
        for v in self.metadata.values():
            try:
                vals.append(v['latitude'])
            except Exception:
                vals.append(np.nan)
        return vals

    @latitude.setter
    def latitude(self, value):
        raise AttributeError("Station latitudes cannot be changed")

    @property
    def altitude(self):
        """Altitudes of stations"""
        vals = []
        for v in self.metadata.values():
            try:
                vals.append(v['altitude'])
            except Exception:
                vals.append(np.nan)
        return vals

    @altitude.setter
    def altitude(self, value):
        raise AttributeError("Station altitudes cannot be changed")

    @property
    def station_name(self):
        """Latitudes of data"""
        vals = []
        for v in self.metadata.values():
            try:
                vals.append(v['station_name'])
            except Exception:
                vals.append(np.nan)
        return vals

    @station_name.setter
    def station_name(self, value):
        raise AttributeError("Station names cannot be changed")

    @property
    def unique_station_names(self):
        """List of unique station names"""
        return sorted(list(dict.fromkeys(self.station_name)))

    @property
    def nonunique_station_names(self):
        """List of station names that occur more than once in metadata"""
        import collections
        lst = self.station_name
        return [item for item, count in collections.Counter(lst).items() if count > 1]

    @property
    def time(self):
        """Time dimension of data"""
        raise NotImplementedError

    @time.setter
    def time(self, value):
        raise AttributeError("Time array cannot be changed")

    def last_filter_applied(self):
        """Returns the last filter that was applied to this dataset

        To see all filters, check out :attr:`filter_hist`
        """
        if not self.is_filtered:
            raise AttributeError('No filters were applied so far')
        return self.filter_hist[max(self.filter_hist.keys())]

    def add_chunk(self, size=None):
        """Extend the size of the data array

        Parameters
        ----------
        size : :obj:`int`, optional
            number of additional rows. If None (default) or smaller than
            minimum chunksize specified in attribute ``_CHUNKSIZE``, then the
            latter is used.
        """
        if size is None or size < self._chunksize:
            size = self._chunksize
        chunk = np.empty([size, self._COLNO])*np.nan
        self._data = np.append(self._data, chunk, axis=0)
        logger.info("adding chunk, new array size ({})".format(self._data.shape))

    def _find_station_indices_wildcards(self, station_str):
        """Find indices of all metadata blocks matching input station name

        Parameters
        ----------
        station_str : str
            station name or wildcard pattern

        Returns
        -------
        list
           list containing all metadata indices that match the input station
           name or pattern

        Raises
        ------
        StationNotFoundError
            if no such station exists in this data object
        """
        idx = []
        for i, meta in self.metadata.items():
            if fnmatch.fnmatch(meta['station_name'], station_str):
                idx.append(i)
        if len(idx) == 0:
            raise StationNotFoundError('No station available in UngriddedData '
                                       'that matches pattern {}'
                                       .format(station_str))
        return idx

    def _find_station_indices(self, station_str):
        """Find indices of all metadata blocks matching input station name

        Parameters
        ----------
        station_str : str
            station name

        Returns
        -------
        list
           list containing all metadata indices that match the input station
           name or pattern

        Raises
        ------
        StationNotFoundError
            if no such station exists in this data object
        """
        idx = []
        for i, meta in self.metadata.items():
            if meta['station_name'] == station_str:
                idx.append(i)
        if len(idx) == 0:
            raise StationNotFoundError('No station available in UngriddedData '
                                       'that matches name {}'
                                       .format(station_str))
        return idx

    def _get_stat_coords(self):
        meta_idx = []
        coords = []
        for idx, meta in self.metadata.items():
            try:
                lat, lon = meta['latitude'], meta['longitude']
            except:
                const.print_log.warning('Could not retrieve lat lon coord '
                                        'at meta index {}'.format(idx))
                continue
            meta_idx.append(idx)
            coords.append((lat, lon))
        return (meta_idx, coords)

    def check_set_country(self):
        """CHecks all metadata entries for availability of country information

        Metadata blocks that are missing country entry will be updated based
        on country inferred from corresponding lat / lon coordinate. Uses
        :func:`pyaerocom.geodesy.get_country_info_coords` (library
        reverse-geocode) to retrieve countries. This may be errouneous
        close to country borders as it uses eucledian distance based on a list
        of known locations.

        Note
        ----
        Metadata blocks that do not contain latitude and longitude entries are
        skipped.

        Returns
        -------
        list
            metadata entries where country was added
        list
            corresponding countries that were inferred from lat / lon
        """
        meta_idx, coords = self._get_stat_coords()
        info = get_country_info_coords(coords)
        meta_idx_updated = []
        countries = []

        for i, idx in enumerate(meta_idx):
            meta = self.metadata[idx]
            if not 'country' in meta or meta['country'] is None:
                country = info[i]['country']
                meta['country'] = country
                meta['country_code'] = info[i]['country_code']
                meta_idx_updated.append(idx)
                countries.append(country)
        return (meta_idx_updated, countries)

    @property
    def countries_available(self):
        """
        Alphabetically sorted list of country names available
        """
        #self.check_set_country()
        countries = []
        for idx, meta in self.metadata.items():
            try:
                countries.append(meta['country'])
            except:
                const.logger.warning('No country information in meta block', idx)
        if len(countries) == 0:
            const.print_log.warning('None of the metadata blocks contains '
                                    'country information. You may want to '
                                    'run class method check_set_country first '
                                    'to automatically assign countries.')
        return sorted(dict.fromkeys(countries))

    def find_station_meta_indices(self, station_name_or_pattern,
                                  allow_wildcards=True):
        """Find indices of all metadata blocks matching input station name

        You may also use wildcard pattern as input (e.g. *Potenza*)

        Parameters
        ----------
        station_pattern : str
            station name or wildcard pattern
        allow_wildcards : bool
            if True, input station_pattern will be used as wildcard pattern and
            all matches are returned.

        Returns
        -------
        list
           list containing all metadata indices that match the input station
           name or pattern

        Raises
        ------
        StationNotFoundError
            if no such station exists in this data object
        """
        if not allow_wildcards:
            return self._find_station_indices(station_name_or_pattern)
        return self._find_station_indices_wildcards(station_name_or_pattern)

    # TODO: see docstring
    def to_station_data(self, meta_idx, vars_to_convert=None, start=None,
                        stop=None, freq=None,
                        merge_if_multi=True, merge_pref_attr=None,
                        merge_sort_by_largest=True, insert_nans=False,
                        allow_wildcards_station_name=True,
                        add_meta_keys=None,
                        **kwargs):
        """Convert data from one station to :class:`StationData`

        Todo
        ----
        - Review for retrieval of profile data (e.g. Lidar data)

        Parameters
        ----------
        meta_idx : float
            index of station or name of station.
        vars_to_convert : :obj:`list` or :obj:`str`, optional
            variables that are supposed to be converted. If None, use all
            variables that are available for this station
        start
            start time, optional (if not None, input must be convertible into
            pandas.Timestamp)
        stop
            stop time, optional (if not None, input must be convertible into
            pandas.Timestamp)
        freq : str
            pandas frequency string (e.g. 'D' for daily, 'M' for month end) or
            valid pyaerocom ts_type
        merge_if_multi : bool
            if True and if data request results in multiple instances of
            StationData objects, then these are attempted to be merged into one
            :class:`StationData` object using :func:`merge_station_data`
        merge_pref_attr
            only relevant for merging of multiple matches: preferred attribute
            that is used to sort the individual StationData objects by relevance.
            Needs to be available in each of the individual StationData objects.
            For details cf. :attr:`pref_attr` in docstring of
            :func:`merge_station_data`. Example could be `revision_date`. If
            None, then the stations will be sorted based on the number of
            available data points (if :attr:`merge_sort_by_largest` is True,
            which is default).
        merge_sort_by_largest : bool
            only relevant for merging of multiple matches: cf. prev. attr. and
            docstring of :func:`merge_station_data` method.
        insert_nans : bool
            if True, then the retrieved :class:`StationData` objects are filled
            with NaNs
        allow_wildcards_station_name : bool
            if True and if input `meta_idx` is a string (i.e. a station name or
            pattern), metadata matches will be identified applying wildcard
            matches between input `meta_idx` and all station names in this
            object.

        Returns
        -------
        StationData or list
            StationData object(s) containing results. list is only returned if
            input for meta_idx is station name and multiple matches are
            detected for that station (e.g. data from different instruments),
            else single instance of StationData. All variable time series are
            inserted as pandas Series
        """
        if isinstance(vars_to_convert, str):
            vars_to_convert = [vars_to_convert]
        elif vars_to_convert is None:
            vars_to_convert = self.contains_vars
            if len(vars_to_convert) == 0:
                raise DataCoverageError('UngriddedData object does not contain '
                                        'any variables')
        if start is None and stop is None:
            start = pd.Timestamp('1970')
            stop = pd.Timestamp('2200')
        else:
            start, stop = start_stop(start, stop)

        if isinstance(meta_idx, str):
            # user asks explicitely for station name, find all meta indices
            # that match this station
            meta_idx = self.find_station_meta_indices(meta_idx,
                                                      allow_wildcards_station_name)
        if not isinstance(meta_idx, list):
            meta_idx = [meta_idx]

        stats = []
        # ToDo: check consistency, consider using methods in helpers.py
        # check also Hans' issue on the topic
        start, stop = np.datetime64(start), np.datetime64(stop)

        for idx in meta_idx:
            try:
                stat = self._metablock_to_stationdata(idx,
                                                      vars_to_convert,
                                                      start, stop,
                                                      add_meta_keys)
                stats.append(stat)
            except (VarNotAvailableError, DataCoverageError) as e:
                logger.info('Skipping meta index {}. Reason: {}'
                            .format(idx, repr(e)))
        if merge_if_multi and len(stats) > 1:
            if len(vars_to_convert) > 1:
                raise NotImplementedError('Cannot yet merge multiple stations '
                                          'with multiple variables.')
            if merge_pref_attr is None:
                merge_pref_attr = self._try_infer_stat_merge_pref_attr(stats)
            merged = merge_station_data(stats, vars_to_convert,
                                        pref_attr=merge_pref_attr,
                                        sort_by_largest=merge_sort_by_largest,
                                        fill_missing_nan=False) #done below
            stats = [merged]

        stats_ok = []
        for stat in stats:
            for var in vars_to_convert:
                if not var in stat:
                    continue
                if freq is not None:
                    stat.resample_time(var, freq, inplace=True, **kwargs) # this does also insert NaNs, thus elif in next
                elif insert_nans:
                    stat.insert_nans_timeseries(var)
                if np.all(np.isnan(stat[var].values)):
                    stat = stat.remove_variable(var)
            if any([x in stat for x in vars_to_convert]):
                stats_ok.append(stat)

        if len(stats_ok) == 0:
            raise DataCoverageError('{} data could not be retrieved for meta '
                                    ' index (or station name) {}'
                                    .format(vars_to_convert, meta_idx))
        elif len(stats_ok) == 1:
            # return StationData object and not list
            return stats_ok[0]
        return stats_ok

    def _try_infer_stat_merge_pref_attr(self, stats):
        """Checks if a preferred attribute for handling of overlaps can be inferred

        Parameters
        ----------
        stats : list
            list of :class:`StationData` objects

        Returns
        -------
        str
            preferred merge attribute parameter, if applicable, else None
        """
        data_id = None
        pref_attr = None
        for stat in stats:
            if not 'data_id' in stat:
                return None
            elif data_id is None:
                data_id = stat['data_id']
                from pyaerocom.metastandards import DataSource
                s = DataSource(data_id=data_id) # reads default data source info that may contain preferred meta attribute
                pref_attr = s.stat_merge_pref_attr
                if pref_attr is None:
                    return None
            elif not stat['data_id'] == data_id: #station data objects contain different data sources
                return None
        return pref_attr

    ### TODO: check if both `variables` and `var_info` attrs are required in
    ### metdatda blocks
    def _metablock_to_stationdata(self, meta_idx, vars_to_convert,
                                  start=None, stop=None,
                                  add_meta_keys=None):
        """Convert one metadata index to StationData (helper method)

        See :func:`to_station_data` for input parameters
        """
        if add_meta_keys is None:
            add_meta_keys = []
        elif isinstance(add_meta_keys, str):
            add_meta_keys = [add_meta_keys]

        sd = StationData()
        meta = self.metadata[meta_idx]

        # TODO: make sure in reading classes that data_revision is assigned
        # to each metadata block and not only in self.data_revision
        rev = None
        if 'data_revision' in meta:
            rev = meta['data_revision']
        else:
            try:
                rev = self.data_revision[meta['data_id']]
            except Exception:
                logger.warning('Data revision could not be accessed')
        sd.data_revision = rev
        try:
            vars_avail = list(meta['var_info'].keys())
        except KeyError:
            if not 'variables' in meta or meta['variables'] in (None, []):
                raise VarNotAvailableError('Metablock does not contain variable '
                                           'information')
            vars_avail = meta['variables']

        for key in (self.STANDARD_META_KEYS + add_meta_keys):
            if key in sd.PROTECTED_KEYS:
                logger.warning(f'skipping protected key: {key}')
                continue
            try:
                sd[key] = meta[key]
            except KeyError:
                pass

        try:
            sd['ts_type_src'] = meta['ts_type']
        except KeyError:
            pass

        # assign station coordinates explicitely
        for ck in sd.STANDARD_COORD_KEYS:
            try:
                sd.station_coords[ck] = meta[ck]
            except KeyError:
                pass

        # if no input variables are provided, use the ones that are available
        # for this metadata block
        if vars_to_convert is None:
            vars_to_convert = vars_avail

        # find overlapping variables (ignore all other ones)
        vars_avail = np.intersect1d(vars_to_convert, vars_avail)
        if not len(vars_avail) >= 1:
            raise VarNotAvailableError('None of the input variables matches, '
                                       'or station does not contain data.')
        # init helper boolean that is set to True if valid data can be found
        # for at least one of the input variables
        FOUND_ONE = False
        for var in vars_avail:

            # get indices of this variable
            var_idx = self.meta_idx[meta_idx][var]

            # vector of timestamps corresponding to this variable
            dtime = self._data[var_idx,
                               self._TIMEINDEX].astype('datetime64[s]')

            # get subset
            subset = self._data[var_idx]

            # make sure to extract only valid timestamps
            if start is None:
                start = dtime.min()
            if stop is None:
                stop = dtime.max()

            # create access mask for valid time stamps
            tmask = np.logical_and(dtime >= start,
                                   dtime <= stop)

            # make sure there is some valid data
            if tmask.sum() == 0:
                logger.info('Ignoring station {}, var {} ({}): '
                            'no data available in specified time interval '
                            '{} - {}'.format(sd['station_name'],
                                             var,
                                             sd['data_id'],
                                             start, stop))
                continue

            dtime = dtime[tmask]
            subset = subset[tmask]

            vals = subset[:, self._DATAINDEX]
            if np.all(np.isnan(vals)):
                logger.warning('Ignoring station {}, var {} ({}):'
                            'All values are NaN'
                            .format(sd['station_name'], var, sd['data_id']))
                continue
            vals_err = subset[:, self._DATAERRINDEX]
            flagged = subset[:, self._DATAFLAGINDEX]
            altitude =  subset[:, self._DATAHEIGHTINDEX]

            data = pd.Series(vals, dtime)
            if not data.index.is_monotonic:
                data = data.sort_index()
            if any(~np.isnan(vals_err)):
                sd.data_err[var] = vals_err
            if any(~np.isnan(flagged)):
                sd.data_flagged[var] = flagged

            sd['dtime'] = data.index.values
            sd[var] = data
            sd['var_info'][var] = od()
            FOUND_ONE = True
            # check if there is information about altitude (then relevant 3D
            # variables and parameters are included too)
            if 'var_info' in meta:
                vi = meta['var_info']
            else:
                vi = {}
            if not np.isnan(altitude).all():
                if 'altitude' in vi:
                    sd.var_info['altitude'] = vi['altitude']
                sd.altitude = altitude
            if var in vi:
                sd.var_info[var].update(vi[var])

            if len(data.index) == len(data.index.unique()):
                sd.var_info[var]['overlap'] = False
            else:
                sd.var_info[var]['overlap'] = True
        if not FOUND_ONE:
            raise DataCoverageError('Could not retrieve any valid data for '
                                    'station {} and input variables {}'
                                    .format(sd['station_name'],
                                            vars_to_convert))
        return sd

    def _generate_station_index(self, by_station_name=True, ignore_index=None):
        """Generates index to loop over station names or metadata block indices"""
        if ignore_index is None:
            if by_station_name:
                return self.unique_station_names #all station names
            return list(range(len(self.metadata))) #all meta indices

        if not by_station_name:
            from pyaerocom.helpers import isnumeric
            if isnumeric(ignore_index):
                ignore_index = [ignore_index]
            if not isinstance(ignore_index, list):
                raise ValueError('Invalid input for ignore_index, need number '
                                 'or list')
            return [i for i in range(len(self.metadata)) if not i in ignore_index]

        # by station name and ignore certation stations
        _iter = []
        if isinstance(ignore_index, str):
            ignore_index = [ignore_index]
        if not isinstance(ignore_index, list):
            raise ValueError('Invalid input for ignore_index, need str or '
                             'list')
        for stat_name in self.unique_station_names:
            ok = True
            for name_or_pattern in ignore_index:
                if fnmatch.fnmatch(stat_name, name_or_pattern):
                    ok = False
            if ok:
                _iter.append(stat_name)
        return _iter

    def to_station_data_all(self, vars_to_convert=None, start=None, stop=None,
                            freq=None, by_station_name=True,
                            ignore_index=None, **kwargs):
        """Convert all data to :class:`StationData` objects

        Creates one instance of :class:`StationData` for each metadata block in
        this object.

        Parameters
        ----------
        vars_to_convert : :obj:`list` or :obj:`str`, optional
            variables that are supposed to be converted. If None, use all
            variables that are available for this station
        start
            start time, optional (if not None, input must be convertible into
            pandas.Timestamp)
        stop
            stop time, optional (if not None, input must be convertible into
            pandas.Timestamp)
        freq : str
            pandas frequency string (e.g. 'D' for daily, 'M' for month end)
            or valid pyaerocom ts_type (e.g. 'hourly', 'monthly').
        by_station_name : bool
            if True, then iter over unique_station_name (and merge multiple
            matches if applicable), else, iter over metadata index
        **kwargs
            additional keyword args passed to :func:`to_station_data` (e.g.
            `merge_if_multi, merge_pref_attr, merge_sort_by_largest,
            insert_nans`)

        Returns
        -------
        dict
            4-element dictionary containing following key / value pairs:

                - stats: list of :class:`StationData` objects
                - station_name: list of corresponding station names
                - latitude: list of latitude coordinates
                - longitude: list of longitude coordinates

        """
        out_data = {'stats'         : [],
                    'station_name'  : [],
                    'latitude'      : [],
                    'failed'        : [],
                    'longitude'     : []}

        _iter = self._generate_station_index(by_station_name,
                                             ignore_index)
        for idx in _iter:

            try:
                data = self.to_station_data(idx, vars_to_convert, start,
                                            stop, freq,
                                            merge_if_multi=True,
                                            allow_wildcards_station_name=False,
                                            **kwargs)

                out_data['latitude'].append(data['latitude'])
                out_data['longitude'].append(data['longitude'])
                out_data['station_name'].append(data['station_name'])
                out_data['stats'].append(data)

            # catch the exceptions that are acceptable
            except (VarNotAvailableError, TimeMatchError,
                    DataCoverageError) as e:
                logger.warning('Failed to convert to StationData '
                               'Error: {}'.format(repr(e)))
                out_data['failed'].append([idx, repr(e)])
        return out_data

    # TODO: check more general cases (i.e. no need to convert to StationData
    # if no time conversion is required)
    def get_variable_data(self, variables, start=None, stop=None,
                          ts_type=None, **kwargs):
        """Extract all data points of a certain variable

        Parameters
        ----------
        vars_to_extract : :obj:`str` or :obj:`list`
            all variables that are supposed to be accessed
        """
        if isinstance(variables, str):
            variables = [variables]
        all_stations = self.to_station_data_all(variables, start, stop,
                                                freq=ts_type, **kwargs)
        result = {}
        num_stats = {}
        for var in variables:
            result[var] = []
            num_stats[var] = 0
        for stat_data in all_stations:
            if stat_data is not None:
                num_points = len(stat_data.dtime)
                for var in variables:
                    if var in stat_data:
                        num_stats[var] += 1
                        result[var].extend(stat_data[var])
                    else:
                        result[var].extend([np.nan]*num_points)
        result['num_stats'] = num_stats
        return result

    def _check_str_filter_match(self, meta, negate, str_f):
        # Check string equality for input meta data and filters. Supports
        # wildcard matching
        for metakey, filterval in str_f.items():
            # key does not exist in this specific meta_block
            if not metakey in meta:
                return False
            # check if this key is in negate list (then result will be True
            # for all that do not match the specified filter input value(s))
            neg = metakey in negate

            # actual value of this key in input metadata
            metaval = meta[metakey]

            # check equality of values
            match = metaval == filterval
            if match: # direct match found
                if neg: # key is flagged in negate -> no match
                    return False
            else: # no direct match found
                # check wildcard match
                if '*' in filterval: # no wildcard in
                    match = fnmatch.fnmatch(metaval, filterval)
                    if neg:
                        if match:
                            return False
                    else:
                        if not match:
                            return False
                elif not neg: # no match, no wildcard match and not inverted
                    return False
        return True

    def _check_filter_match(self, meta, negate, str_f, list_f, range_f, val_f):
        """Helper method that checks if station meta item matches filters

        Note
        ----
        This method is used in :func:`apply_filter`
        """
        if not self._check_str_filter_match(meta, negate, str_f):
            return False

        for metakey, filterval in list_f.items():
            if not metakey in meta:
                return False
            neg = metakey in negate
            metaval = meta[metakey]
            match = metaval == filterval
            if match: # lists are identical
                if neg:
                    return False
            else:
                # value in metadata block is different from filter value
                match = metaval in filterval
                if match:
                    if neg:
                        return False
                else:
                    # current metavalue is not equal the filterlist and is also
                    # not contained in the filterlist. However, one or more
                    # entries in the filterlist may be wildcard
                    if isinstance(metaval, str):
                        found = False
                        for entry in filterval:
                            if '*' in entry:
                                match = fnmatch.fnmatch(metaval, entry)
                                if match:
                                    found = True
                                    if neg:
                                        return False
                        if not found and not neg:
                            return False
        # range filter
        for metakey, filterval in range_f.items():
            if not metakey in meta:
                return False
            neg = metakey in negate
            match = in_range(meta[metakey], filterval[0], filterval[1])
            if (neg and match) or (not neg and not match):
                return False

        for metakey, filterval in val_f.items():
            if not metakey in meta:
                return False
            neg = metakey in negate
            match = meta[metakey] == filterval
            if (neg and match) or (not neg and not match):
                return False
        return True

    def _init_meta_filters(self, **filter_attributes):
        """Init filter dictionary for :func:`apply_filter_meta`

        Parameters
        ----------
        **filter_attributes
            valid meta keywords that are supposed to be filtered and the
            corresponding filter values (or value ranges)
            Only valid meta keywords are considered (e.g. data_id,
            longitude, latitude, altitude, ts_type)

        Returns
        -------
        tuple
            3-element tuple containing

            - dict: string match filters for metakeys \
              (e.g. dict['data_id'] = 'AeronetSunV2Lev2.daily')
            - dict: in-list match filters for metakeys \
              (e.g. dict['station_name'] = ['stat1', 'stat2', 'stat3'])
            - dict: in-range dictionary for metakeys \
              (e.g. dict['longitude'] = [-30, 30])

        """
        # initiate filters that are checked
        valid_keys = self.metadata[self.first_meta_idx].keys()
        str_f = {}
        list_f = {}
        range_f = {}
        val_f = {}
        for key, val in filter_attributes.items():
            if not key in valid_keys:
                raise IOError('Invalid input parameter for filtering: {}. '
                              'Please choose from {}'.format(key, valid_keys))

            if isinstance(val, str):
                str_f[key] = val
            elif isnumeric(val):
                val_f[key] = val
            elif isinstance(val, (list, np.ndarray, tuple)):
                if all([isinstance(x, str) for x in val]):
                    list_f[key] = val
                elif len(val) == 2:
                    try:
                        low, high = float(val[0]), float(val[1])
                        if not low < high:
                            raise ValueError('First entry needs to be smaller '
                                             'than 2nd')
                        range_f[key] = [low, high]
                    except Exception as e:
                        raise ValueError('Failed to convert input ({}) specifying '
                                         'value range of {} into floating point '
                                         'numbers. Reason: {}'
                                         .format(list(val), key, repr(e)))
        return (str_f, list_f, range_f, val_f)

    def check_convert_var_units(self, var_name, to_unit=None,
                                    inplace=True):
        obj = self if inplace else self.copy()


        # get the unit
        if to_unit is None:
            to_unit = const.VARS[var_name]['units']

        for i, meta in obj.metadata.items():
            if var_name in meta['var_info']:
                try:
                    unit = meta['var_info'][var_name]['units']
                except KeyError:
                    add_str = ''
                    if 'unit' in meta['var_info'][var_name]:
                        add_str = ('Corresponding var_info dict contains '
                                   'attr. "unit", which is deprecated, please '
                                   'check corresponding reading routine. ')
                    raise MetaDataError('Failed to access unit information for '
                                        'variable {} in metadata block {}. {}'
                                        .format(var_name, i, add_str))
                fac = get_unit_conversion_fac(unit, to_unit, var_name)
                if fac != 1:
                    meta_idx = obj.meta_idx[i][var_name]
                    current = obj._data[meta_idx, obj._DATAINDEX]
                    new = current * fac
                    obj._data[meta_idx, obj._DATAINDEX] = new
                    obj.metadata[i]['var_info'][var_name]['units'] = to_unit

        return obj

    def check_unit(self, var_name, unit=None):
        """Check if variable unit corresponds to AeroCom unit

        Parameters
        ----------
        var_name : str
            variable name for which unit is to be checked
        unit : :obj:`str`, optional
            unit to be checked, if None, AeroCom default unit is used

        Raises
        ------
        MetaDataError
            if unit information is not accessible for input variable name
        """
        if unit is None:
            unit = const.VARS[var_name]['units']

        units =  []
        for i, meta in self.metadata.items():
            if var_name in meta['var_info']:
                try:
                    u = meta['var_info'][var_name]['units']
                    if not u in units:
                        units.append(u)
                except KeyError:
                    add_str = ''
                    if 'unit' in meta['var_info'][var_name]:
                        add_str = ('Corresponding var_info dict contains '
                                   'attr. "unit", which is deprecated, please '
                                   'check corresponding reading routine. ')
                    raise MetaDataError('Failed to access unit information for '
                                        'variable {} in metadata block {}. {}'
                                        .format(var_name, i, add_str))
        if len(units) == 0 and str(unit) != '1':
            raise MetaDataError('Failed to access unit information for '
                                'variable {}. Expected unit {}'
                                .format(var_name, unit))
        for u in units:
            if not get_unit_conversion_fac(u, unit, var_name) == 1:
                raise MetaDataError(
                    f'Invalid unit {u} detected (expected {unit})')

    def set_flags_nan(self, inplace=False, verbose=False):
        """Set all flagged datapoints to NaN

        Parameters
        ----------
        inplace : bool
            if True, the flagged datapoints will be set to NaN in this object,
            otherwise a new oject will be created and returned

        Returns
        -------
        UngriddedData
            data object that has all flagged data values set to NaN

        Raises
        ------
        AttributeError
            if no flags are assigned
        """

        if not self.has_flag_data:
            raise AttributeError('Ungridded data object does not contain '
                                 'flagged data points')
        if inplace:
            obj = self
        else:
            obj = self.copy()
        mask = obj._data[:, obj._DATAFLAGINDEX] == 1

        obj._data[mask, obj._DATAINDEX] = np.nan
        obj._add_to_filter_history('set_flags_nan')
        return obj

    # TODO: check, confirm and remove Beta version note in docstring
    def remove_outliers(self, var_name, inplace=False, low=None, high=None,
                        unit_ref=None, move_to_trash=True):
        """Method that can be used to remove outliers from data

        Parameters
        ----------
        var_name : str
            variable name
        inplace : bool
            if True, the outliers will be removed in this object, otherwise
            a new oject will be created and returned
        low : float
            lower end of valid range for input variable. If None, then the
            corresponding value from the default settings for this variable
            are used (cf. minimum attribute of `available variables
            <https://pyaerocom.met.no/config_files.html#variables>`__)
        high : float
            upper end of valid range for input variable. If None, then the
            corresponding value from the default settings for this variable
            are used (cf. maximum attribute of `available variables
            <https://pyaerocom.met.no/config_files.html#variables>`__)
        unit_ref : str
            reference unit for assessment of input outlier ranges: all data
            needs to be in that unit, else an Exception will be raised
        move_to_trash : bool
            if True, then all detected outliers will be moved to the trash
            column of this data object (i.e. column no. specified at
            :attr:`UngriddedData._TRASHINDEX`).

        Returns
        -------
        UngriddedData
            ungridded data object that has all outliers for this variable
            removed.

        Raises
        ------
        ValueError
            if input :attr:`move_to_trash` is True and in case for some of the
            measurements there is already data in the trash.
        """
        if inplace:
            new = self
        else:
            new = self.copy()

        new.check_convert_var_units(var_name, to_unit=unit_ref)

        if low is None:
            low = const.VARS[var_name].minimum
            logger.info('Setting {} outlier lower lim: {:.2f}'.format(var_name, low))
        if high is None:
            high = const.VARS[var_name].maximum
            logger.info('Setting {} outlier upper lim: {:.2f}'.format(var_name, high))
        var_idx = new.var_idx[var_name]
        var_mask = new._data[:, new._VARINDEX] == var_idx

        all_data =  new._data[:, new._DATAINDEX]
        invalid_mask = np.logical_or(all_data<low, all_data>high)

        mask = invalid_mask * var_mask
        invalid_vals = new._data[mask, new._DATAINDEX]
        new._data[mask, new._DATAINDEX] = np.nan

        if move_to_trash:
            # check if trash is empty and put outliers into trash
            trash = new._data[mask, new._TRASHINDEX]
            if np.isnan(trash).sum() == len(trash): #trash is empty
                new._data[mask, new._TRASHINDEX] = invalid_vals
            else:
                raise ValueError('Trash is not empty for some of the datapoints. '
                                 'Please empty trash first using method '
                                 ':func:`empty_trash` or deactivate input arg '
                                 ':attr:`move_to_trash`')

        info = ('Removed {} outliers from {} data (range: {}-{}, in trash: {})'
                .format(len(invalid_vals), var_name, low, high, move_to_trash))

        new._add_to_filter_history(info)
        return new

    def _add_to_filter_history(self, info):
        """Add info to :attr:`filter_hist`

        Key is current system time string

        Parameter
        ---------
        info
            information to be appended to filter history
        """
        time_str = datetime.now().strftime('%Y%m%d%H%M%S')
        self.filter_hist[int(time_str)] = info

    def empty_trash(self):
        """Set all values in trash column to NaN"""
        self._data[:, self._TRASHINDEX] = np.nan

    @property
    def station_coordinates(self):
        """dictionary with station coordinates

        Returns
        -------
        dict
            dictionary containing station coordinates (latitude, longitude,
            altitude -> values) for all stations (keys) where these parameters
            are accessible.
        """
        d = {'station_name' : [],
             'latitude'     : [],
             'longitude'    : [],
             'altitude'     : []}

        for i, meta in self.metadata.items():
            if not 'station_name' in meta:
                print_log.warning('Skipping meta-block {}: station_name is not '
                                  'defined'.format(i))
                continue
            elif not all(name in meta for name in const.STANDARD_COORD_NAMES):
                print_log.warning('Skipping meta-block {} (station {}): '
                                  'one or more of the coordinates is not '
                                  'defined'.format(i, meta['station_name']))
                continue

            stat = meta['station_name']

            if stat in d['station_name']:
                continue
            d['station_name'].append(stat)
            for k in const.STANDARD_COORD_NAMES:
                d[k].append(meta[k])
        return d

    def _find_meta_matches(self, negate=None, *filters):
        """Find meta matches for input attributes

        Parameters
        ----------
        negate : list or str, optional
            specified meta key(s) provided in `*filters` that are
            supposed to be treated as 'not valid'. E.g. if
            `station_name="bad_site"` is input in `filter_attributes` and if
            `station_name` is listed in `negate`, then all metadata blocks
            containing "bad_site" as station_name will be excluded in output
            data object.
        *filters
            list of filters to be applied

        Returns
        -------
        tuple
            list of metadata indices that match input filter
        """
        if negate is None:
            negate = []
        elif isinstance(negate, str):
            negate = [negate]
        elif not isinstance(negate, list):
            raise ValueError(f'Invalid input for negate {negate}, '
                             f'need list or str or None')
        meta_matches = []
        totnum = 0
        for meta_idx, meta in self.metadata.items():
            if self._check_filter_match(meta,
                                        negate,
                                        *filters):
                meta_matches.append(meta_idx)
                for var in meta['var_info']:
                    try:
                        totnum += len(self.meta_idx[meta_idx][var])
                    except KeyError:
                        const.print_log.warning('Ignoring variable {} in '
                                             'meta block {} since no data '
                                             'could be found'.format(
                                              var, meta_idx))

        return (meta_matches, totnum)

    def filter_altitude(self, alt_range):
        """Filter altitude range

        Parameters
        ----------
        alt_range : list or tuple
            2-element list specifying altitude range to be filtered in m

        Returns
        -------
        UngriddedData
            filtered data object
        """
        return self.filter_by_meta(altitude=alt_range)

    def filter_region(self, region_id, check_mask=True,
                      check_country_meta=False, **kwargs):
        """Filter object by a certain region

        Parameters
        ----------
        region_id : str
            name of region (must be valid AeroCom region name or HTAP region)
        check_mask : bool
            if True and region_id a valid name for a binary mask, then the
            filtering is done based on that binary mask.
        check_country_meta : bool
            if True, then the input region_id is first checked against
            available country names in metadata. If that fails, it is assumed
            that this regions is either a valid name for registered rectangular
            regions or for available binary masks.
        **kwargs
            currently not used in method (makes usage in higher level classes
            such as :class:`Filter` easier as other data objects have the
            same method with possibly other input possibilities)

        Returns
        -------
        UngriddedData
            filtered data object (containing only stations that fall into
            input region)
        """
        if check_country_meta:
            if region_id in self.countries_available:
                return self.filter_by_meta(country=region_id)

        if region_id in const.HTAP_REGIONS and check_mask:
            return self.apply_region_mask(region_id)

        region = Region(region_id)
        return self.filter_by_meta(longitude=region.lon_range,
                                   latitude=region.lat_range)

    def apply_region_mask(self, region_id=None):
        """
        TODO : Write documentations

        Parameters
        ----------
        region_id : str or list (of strings)
            ID of region or IDs of multiple regions to be combined
        """
        if not region_id in const.HTAP_REGIONS:
            raise ValueError('Invalid input for region_id: {}, choose from: {}'
                             .format(region_id, const.HTAP_REGIONS))

        # 1. find matches -> list of meta indices that are in region
        # 2. Get total number of datapoints -> defines shape of output UngriddedData
        # 3. Create

        mask = load_region_mask_xr(region_id)

        meta_matches = []
        totnum = 0
        for meta_idx, meta in self.metadata.items():
            lon, lat = meta['longitude'], meta['latitude']

            mask_val = get_mask_value(lat, lon, mask)
            if mask_val >= 1: # coordinate is in mask
                meta_matches.append(meta_idx)
                for var in meta['var_info']:
                    totnum += len(self.meta_idx[meta_idx][var])

        new = self._new_from_meta_blocks(meta_matches, totnum)
        time_str = datetime.now().strftime('%Y%m%d%H%M%S')
        new.filter_hist[int(time_str)] = 'Applied mask {}'.format(region_id)
        new._check_index()
        return new

    def apply_filters(self, var_outlier_ranges=None, **filter_attributes):
        """Extended filtering method

        Combines :func:`filter_by_meta` and adds option to also remove outliers
        (keyword `remove_outliers`), set flagged data points to NaN (keyword
        `set_flags_nan`) and to extract individual variables (keyword
        `var_name`).

        Parameters
        ----------
        var_outlier_ranges : dict, optional
            dictionary specifying custom outlier ranges for individual
            variables.
        **filter_attributes : dict
            filters that are supposed to be applied to the data.
            To remove outliers, use keyword `remove_outliers`, to set flagged
            values to NaN, use keyword `set_flags_nan`, to extract single or
            multiple variables, use keyword `var_name`. Further filter keys
            are assumed to be metadata specific and are passed to
            :func:`filter_by_meta`.

        Returns
        -------
        UngriddedData
            filtered data object
        """
        data = self

        remove_outliers = False
        set_flags_nan = False
        extract_vars = None
        region_id = None
        if 'remove_outliers' in filter_attributes:
            remove_outliers = filter_attributes.pop('remove_outliers')
        if 'set_flags_nan' in filter_attributes:
            set_flags_nan = filter_attributes.pop('set_flags_nan')
        if 'var_name' in filter_attributes:
            extract_vars = filter_attributes.pop('var_name')
            if isinstance(extract_vars, str):
                extract_vars = [extract_vars]
            for var in extract_vars:
                if not var in data.contains_vars:
                    raise VarNotAvailableError('No such variable {} in '
                                               'UngriddedData object. '
                                               'Available vars: {}'
                                               .format(var, self.contains_vars))
        if 'region_id' in filter_attributes:
            region_id = filter_attributes.pop('region_id')

        if len(filter_attributes) > 0:
            data = data.filter_by_meta(**filter_attributes)

        if extract_vars is not None:
            data = data.extract_vars(extract_vars)

        if remove_outliers:
            if var_outlier_ranges is None:
                var_outlier_ranges = {}

            for var in data.contains_vars:
                lower, upper = None, None #uses pyaerocom default specified in variables.ini
                if var in var_outlier_ranges:
                    lower, upper = var_outlier_ranges[var]
                data = data.remove_outliers(var,
                                            inplace=True,
                                            low=lower,
                                            high=upper,
                                            move_to_trash=False)
        if set_flags_nan:
            if not data.has_flag_data:
                raise MetaDataError('Cannot apply filter "set_flags_nan" to '
                                    'UngriddedData object, since it does not '
                                    'contain flag information')
            data = data.set_flags_nan(inplace=True)
        if region_id:
            data = data.filter_region(region_id)
        return data

    def filter_by_meta(self, negate=None, **filter_attributes):
        """Flexible method to filter these data based on input meta specs

        Parameters
        ----------
        negate : list or str, optional
            specified meta key(s) provided via `filter_attributes` that are
            supposed to be treated as 'not valid'. E.g. if
            `station_name="bad_site"` is input in `filter_attributes` and if
            `station_name` is listed in `negate`, then all metadata blocks
            containing "bad_site" as station_name will be excluded in output
            data object.
        **filter_attributes
            valid meta keywords that are supposed to be filtered and the
            corresponding filter values (or value ranges)
            Only valid meta keywords are considered (e.g. data_id,
            longitude, latitude, altitude, ts_type)

        Returns
        -------
        UngriddedData
            filtered ungridded data object

        Raises
        ------
        NotImplementedError
            if attempt variables are supposed to be filtered (not yet possible)
        IOError
            if any of the input keys are not valid meta key

        Example
        -------
        >>> import pyaerocom as pya
        >>> r = pya.io.ReadUngridded(['AeronetSunV2Lev2.daily',
                                      'AeronetSunV3Lev2.daily'], 'od550aer')
        >>> data = r.read()
        >>> data_filtered = data.filter_by_meta(data_id='AeronetSunV2Lev2.daily',
        ...                                     longitude=[-30, 30],
        ...                                     latitude=[20, 70],
        ...                                     altitude=[0, 1000])
        """

        if 'variables' in filter_attributes:
            raise NotImplementedError('Cannot yet filter by variables')

        # separate filters by strin, list, etc.
        filters = self._init_meta_filters(**filter_attributes)

        # find all metadata blocks that match the filters
        meta_matches, totnum_new = self._find_meta_matches(negate,
                                                           *filters,
                                                           )
        if len(meta_matches) == len(self.metadata):
            const.logger.info('Input filters {} result in unchanged data '
                              'object'.format(filter_attributes))
            return self
        new = self._new_from_meta_blocks(meta_matches, totnum_new)
        time_str = datetime.now().strftime('%Y%m%d%H%M%S')
        new.filter_hist[int(time_str)] = filter_attributes
        return new

    def _new_from_meta_blocks(self, meta_indices, totnum_new):
        # make a new empty object with the right size (totnum_new)

        new = UngriddedData(num_points=totnum_new)

        meta_idx_new = 0.0
        data_idx_new = 0

        # loop over old meta_idx and extract data and create new meta_idx in
        # output data object
        for meta_idx in meta_indices:
            meta = self.metadata[meta_idx]
            new.metadata[meta_idx_new] = meta
            new.meta_idx[meta_idx_new] = od()
            for var in meta['var_info']:
                indices = self.meta_idx[meta_idx][var]
                totnum = len(indices)

                stop = data_idx_new + totnum

                new._data[data_idx_new:stop, :] = self._data[indices, :]
                new.meta_idx[meta_idx_new][var] = np.arange(data_idx_new,
                                                            stop)
                new.var_idx[var] = self.var_idx[var]
                data_idx_new += totnum

            meta_idx_new += 1

        if meta_idx_new == 0 or data_idx_new == 0:
            raise DataExtractionError('Filtering results in empty data object')
        new._data = new._data[:data_idx_new]

        # write history of filtering applied
        new.filter_hist.update(self.filter_hist)
        new.data_revision.update(self.data_revision)

        return new

    def clear_meta_no_data(self, inplace=True):
        """Remove all metadata blocks that do not have data associated with it

        Parameters
        ----------
        inplace : bool
            if True, the changes are applied to this instance directly, else
            to a copy

        Returns
        -------
        UngriddedData
            cleaned up data object

        Raises
        ------
        DataCoverageError
            if filtering results in empty data object
        """
        if inplace:
            obj = self
        else:
            obj = self.copy()
        meta_new = od()
        meta_idx_new = od()
        for idx, val in obj.meta_idx.items():
            meta = obj.metadata[idx]
            if not bool(val): # no data assigned with this metadata block
                # sanity check
                if bool(meta['var_info']):
                    raise AttributeError('meta_idx {} suggests empty data block '
                                         'but metadata[{}] contains variable '
                                         'information')
            else:
                meta_new[idx] = meta
                meta_idx_new[idx] = val
        num_removed = len(obj.metadata) - len(meta_new)
        if not bool(meta_new):
            raise DataCoverageError('UngriddedData object appears to be empty')
        elif num_removed > 0: # some meta blocks are empty
            obj.metadata = meta_new
            obj.meta_idx = meta_idx_new

        obj._add_to_filter_history('Removed {} metadata blocks that have no '
                                   'data assigned'.format(num_removed))
        obj._check_index()
        return obj

    def extract_dataset(self, data_id):
        """Extract single dataset into new instance of :class:`UngriddedData`

        Calls :func:`filter_by_meta`.

        Parameters
        -----------
        data_id : str
            ID of dataset

        Returns
        -------
        UngriddedData
            new instance of ungridded data containing only data from specified
            input network
        """
        logger.info('Extracting dataset {} from data object'.format(data_id))
        return self.filter_by_meta(data_id=data_id)

    def extract_var(self, var_name, check_index=True):
        """Split this object into single-var UngriddedData objects

        Parameters
        ----------
        var_name : str
            name of variable that is supposed to be extracted
        check_index : Bool
            Call :func:`_check_index` in the new data object.

        Returns
        -------
        UngriddedData
            new data object containing only input variable data
        """
        if not var_name in self.contains_vars:
            # try alias
            _var = const.VARS[var_name].var_name_aerocom
            if _var in self.contains_vars:
                var_name = _var
            else:
                raise VarNotAvailableError('No such variable {} in data'
                                           .format(var_name))
        elif len(self.contains_vars) == 1:
            const.print_log.info('Data object is already single variable. '
                                 'Returning copy')
            return self.copy()

        var_idx = self.var_idx[var_name]

        totnum = np.sum(self._data[:, self._VARINDEX] == var_idx)

        colnum, rownum = self.shape

        if rownum != len(self._init_index()):
            raise NotImplementedError('Cannot split UngriddedData objects that have '
                                      'additional columns other than default columns')

        subset = UngriddedData(totnum)

        subset.var_idx[var_name] = 0
        subset._index = self.index

        meta_idx = -1
        arr_idx = 0

        for midx, didx in self.meta_idx.items():
            if var_name in didx and len(didx[var_name]) > 0:
                meta_idx += 1
                meta =  {}
                _meta = self.metadata[midx]
                meta.update(_meta)
                meta['var_info'] = od()
                meta['var_info'][var_name] = _meta['var_info'][var_name]
                meta['variables'] = [var_name]
                subset.metadata[meta_idx] = meta

                idx = didx[var_name]

                subset.meta_idx[meta_idx] = {}

                num_add = len(idx)
                start = arr_idx
                stop = arr_idx + num_add
                subset.meta_idx[meta_idx][var_name] = np.arange(start, stop)

                subset._data[start:stop] = self._data[idx]
                subset._data[start:stop, subset._METADATAKEYINDEX] = meta_idx
                subset._data[start:stop, subset._VARINDEX] = 0

                arr_idx += num_add

        if check_index:
            subset._check_index()
        subset.filter_hist.update(self.filter_hist)
        subset._add_to_filter_history('Created {} single var object from '
                                      'multivar UngriddedData instance'
                                      .format(var_name))
        return subset

    def extract_vars(self, var_names, check_index=True):
        """Extract multiple variables from dataset

        Loops over input variable names and calls :func:`extract_var` to
        retrieve single variable UngriddedData objects for each variable and
        then merges all of these into one object

        Parameters
        ----------
        var_names : list or str
            list of variables to be extracted
        check_index : Bool
            Call :func:`_check_index` in the new data object.

        Returns
        -------
        UngriddedData
            new data object containing input variables

        Raises
        -------
        VarNotAvailableError
            if one of the input variables is not available in this data
            object
        """
        if isinstance(var_names, str):
            return self.extract_var(var_names)
        data = UngriddedData()

        for var in var_names:
            data.append(self.extract_var(var, check_index=False))
        if check_index:
            data._check_index()
        return data

    def code_lat_lon_in_float(self):
        """method to code lat and lon in a single number so that we can use np.unique to
        determine single locations"""

        # multiply lons with 10 ** (three times the needed) precision and add the lats muliplied with 1E(precision) to it
        self.coded_loc = self._data[:, self._LONINDEX] * 10 ** (3 * self._LOCATION_PRECISION) + (
                self._data[:, self._LATINDEX] + self._LAT_OFFSET) * (10 ** self._LOCATION_PRECISION)
        return self.coded_loc

    def decode_lat_lon_from_float(self):
        """method to decode lat and lon from a single number calculated by code_lat_lon_in_float
        """

        lons = np.trunc(self.coded_loc / 10 ** (2 * self._LOCATION_PRECISION)) / 10 ** self._LOCATION_PRECISION
        lats = (self.coded_loc - np.trunc(self.coded_loc / 10 ** (2 * self._LOCATION_PRECISION)) * 10 ** (
                2 * self._LOCATION_PRECISION)) / (10 ** self._LOCATION_PRECISION) - self._LAT_OFFSET

        return lats, lons

    def _find_common_meta(self, ignore_keys=None):
        """Searches all metadata dictionaries that are the same

        Parameters
        ----------
        ignore_keys : list
            list containing meta keys that are supposed to be ignored

        Returns
        -------
        tuple
            2-element tuple containing

            - list containing lists with common meta indices
            - list containing corresponding meta dictionaries
        """
        if ignore_keys is None:
            ignore_keys = []
        meta_registered = []
        same_indices = []
        for meta_key, meta in self.metadata.items():
            found = False
            for idx, meta_reg in enumerate(meta_registered):

                if same_meta_dict(meta_reg, meta, ignore_keys=ignore_keys):
                    same_indices[idx].append(meta_key)
                    found = True

            if not found:
                meta_registered.append(meta)
                same_indices.append([meta_key])

        return same_indices


    def merge_common_meta(self, ignore_keys=None):
        """Merge all meta entries that are the same

        Note
        ----
        If there is an overlap in time between the data, the blocks are not
        merged

        Todo
        ----
        Keep mapping of ``var_info`` (if defined in ``metadata``) to data
        points (e.g. EBAS), since the data sources may be at different
        wavelengths.

        Parameters
        ----------
        ignore_keys : list
            list containing meta keys that are supposed to be ignored

        Returns
        -------
        UngriddedData
            merged data object
        """
        if ignore_keys is None:
            ignore_keys = []
        sh = self.shape
        lst_meta_idx = self._find_common_meta(ignore_keys)
        new = UngriddedData(num_points=self.shape[0])
        didx = 0
        for i, idx_lst in enumerate(lst_meta_idx):
            _meta_check = od()
            # write metadata of first index that matches
            _meta_check.update(self.metadata[idx_lst[0]])
            _meta_idx_new = od()
            for j, meta_idx in enumerate(idx_lst):
                if j > 0: # don't check first against first
                    meta = self.metadata[meta_idx]
                    merged = merge_dicts(meta, _meta_check)
                    for key in ignore_keys:
                        _meta_check[key] = merged[key]

                data_var_idx = self.meta_idx[meta_idx]
                for var, data_idx in data_var_idx.items():
                    num = len(data_idx)
                    stop = didx + num
                    new._data[didx:stop, :] = self._data[data_idx]
                    new._data[didx:stop, 0] = i
                    if not var in _meta_idx_new:
                        _meta_idx_new[var] = np.arange(didx, stop)
                    else:
                        _idx = np.append(_meta_idx_new[var], np.arange(didx, stop))
                        _meta_idx_new[var] = _idx
                    didx += num

            new.meta_idx[i] = _meta_idx_new
            new.metadata[i] = _meta_check
        new.var_idx.update(self.var_idx)
        new.filter_hist.update(self.filter_hist)
        if not new.shape == sh:
            raise Exception('FATAL: Mismatch in shape between initial and '
                            'and final object. Developers: please check')
        return new

    def merge(self, other, new_obj=True):
        """Merge another data object with this one

        Parameters
        -----------
        other : UngriddedData
            other data object
        new_obj : bool
            if True, this object remains unchanged and the merged data objects
            are returned in a new instance of :class:`UngriddedData`. If False,
            then this object is modified

        Returns
        -------
        UngriddedData
            merged data object

        Raises
        -------
        ValueError
            if input object is not an instance of :class:`UngriddedData`
        """
        if not isinstance(other, UngriddedData):
            raise ValueError("Invalid input, need instance of UngriddedData, "
                             "got: {}".format(type(other)))
        if new_obj:
            obj = self.copy()
        else:
            obj = self

        if obj.is_empty:
            obj._data = other._data
            obj.metadata = other.metadata
            #obj.unit = other.unit
            obj.data_revision = other.data_revision
            obj.meta_idx = other.meta_idx
            obj.var_idx = other.var_idx
        else:
            # get offset in metadata index
            meta_offset = max([x for x in obj.metadata.keys()]) + 1
            data_offset = obj.shape[0]

            # add this offset to indices of meta dictionary in input data object
            for meta_idx_other, meta_other in other.metadata.items():
                meta_idx = meta_offset + meta_idx_other
                obj.metadata[meta_idx] = meta_other
                _idx_map = od()
                for var_name, indices in other.meta_idx[meta_idx_other].items():
                    _idx_map[var_name] = np.asarray(indices) + data_offset
                obj.meta_idx[meta_idx] = _idx_map

            for var, idx in other.var_idx.items():
                if var in obj.var_idx: #variable already exists in this object
                    if not idx == obj.var_idx[var]:
                        other.change_var_idx(var, obj.var_idx[var])
                else: # variable does not yet exist
                    idx_exists = [v for v in obj.var_idx.values()]
                    if idx in idx_exists:
                        # variable index is already assigned to another
                        # variable and needs to be changed
                        new_idx = max(idx_exists)+1
                        other.change_var_idx(var, new_idx)
                        obj.var_idx[var] = new_idx
                    else:
                        obj.var_idx[var] = idx
            obj._data = np.vstack([obj._data, other._data])
            obj.data_revision.update(other.data_revision)
        obj.filter_hist.update(other.filter_hist)
        obj._check_index()
        return obj

    def colocate_vardata(self, var1, data_id1=None,
                         var2=None, data_id2=None, other=None,
                         **kwargs):
        if other is None:
            other = self
        if var2 is None:
            var2 = var1
        if data_id1 is None:
            contains = self.contains_datasets
            if len(contains) > 1:
                raise ValueError('Please provide data_id1 since data object '
                                 'contains more than 1 dataset...')
            data_id1 = contains[0]

        if data_id2 is None:
            contains = other.contains_datasets
            if len(contains) > 1:
                raise ValueError('Please provide data_id2 since data object '
                                 'contains more than 1 dataset...')
            data_id2 = contains[0]
        if self is other and data_id1 == data_id2 and var1 == var2:
            raise ValueError('Input combination too unspecific, please provide '
                             'either another data object, 2 different data IDs '
                             'or 2 different variable names')
        input_data = [(self, data_id1, var1),
                      (other, data_id2, var2)]
        statlist = combine_vardata_ungridded(input_data,
                                             **kwargs)

        new = UngriddedData.from_station_data(statlist)
        return new

    def change_var_idx(self, var_name, new_idx):
        """Change index that is assigned to variable

        Each variable in this object has assigned a unique index that is
        stored in the dictionary :attr:`var_idx` and which is used internally
        to access data from a certain variable from the data array
        :attr:`_data` (the indices are stored in the data column specified by
        :attr:`_VARINDEX`, cf. class header).

        This index thus needs to be unique for each variable and hence, may
        need to be updated, when two instances of :class:`UngriddedData` are
        merged (cf. :func:`merge`).

        And the latter is exactrly what this function does.

        Parameters
        ----------
        var_name : str
            name of variable
        new_idx : int
            new index of variable

        Raises
        ------
        ValueError
            if input ``new_idx`` already exist in this object as a variable
            index
        """
        if new_idx in self.var_idx.values():
            raise ValueError('Fatal: variable index cannot be assigned a new '
                             'index that is already assigned to one of the '
                             'variables in this object')
        cidx = self.var_idx[var_name]
        self.var_idx[var_name] = new_idx
        var_indices = np.where(self._data[:, self._VARINDEX]==cidx)
        self._data[var_indices, self._VARINDEX] = new_idx

    def append(self, other):
        """Append other instance of :class:`UngriddedData` to this object

        Note
        ----
        Calls :func:`merge(other, new_obj=False)`

        Parameters
        -----------
        other : UngriddedData
            other data object

        Returns
        -------
        UngriddedData
            merged data object

        Raises
        -------
        ValueError
            if input object is not an instance of :class:`UngriddedData`

        """
        return self.merge(other, new_obj=False)

    def all_datapoints_var(self, var_name):
        """Get array of all data values of input variable

        Parameters
        ----------
        var_name : str
            variable name

        Returns
        -------
        ndarray
            1-d numpy array containing all values of this variable

        Raises
        ------
        AttributeError
            if variable name is not available
        """
        if not var_name in self.var_idx:
            raise AttributeError('Variable {} not available in data'
                                 .format(var_name))
        idx = self.var_idx[var_name]
        mask = np.where(self._data[:, self._VARINDEX]==idx)[0]
        return self._data[mask, self._DATAINDEX]

    def num_obs_var_valid(self, var_name):
        """Number of valid observations of variable in this dataset

        Parameters
        ----------
        var_name : str
            name of variable

        Returns
        -------
        int
            number of valid observations (all values that are not NaN)
        """
        raise NotImplementedError('Coming soon')

    def find_common_stations(self, other, check_vars_available=None,
                             check_coordinates=True,
                             max_diff_coords_km=0.1):
        """Search common stations between two UngriddedData objects

        This method loops over all stations that are stored within this
        object (using :attr:`metadata`) and checks if the corresponding
        station exists in a second instance of :class:`UngriddedData` that
        is provided. The check is performed on basis of the station name, and
        optionally, if desired, for each station name match, the lon lat
        coordinates can be compared within a certain radius (defaul 0.1 km).

        Note
        ----
        This is a beta version and thus, to be treated with care.

        Parameters
        ----------
        other : UngriddedData
            other object of ungridded data
        check_vars_available : :obj:`list` (or similar), optional
            list of variables that need to be available in stations of both
            datasets
        check_coordinates : bool
            if True, check that lon and lat coordinates of station candidates
            match within a certain range, specified by input parameter
            ``max_diff_coords_km``

        Returns
        -------
        OrderedDict
            dictionary where keys are meta_indices of the common station in
            this object and corresponding values are meta indices of the
            station in the other object

        """
        if len(self.contains_datasets) > 1:
            raise NotImplementedError('This data object contains data from '
                                      'more than one dataset and thus may '
                                      'include multiple station matches for '
                                      'each station ID. This method, however '
                                      'is implemented such, that it checks '
                                      'only the first match for each station')
        elif len(other.contains_datasets) > 1:
            raise NotImplementedError('Other data object contains data from '
                                      'more than one dataset and thus may '
                                      'include multiple station matches for '
                                      'each station ID. This method, however '
                                      'is implemented such, that it checks '
                                      'only the first match for each station')
        _check_vars = False
        if check_vars_available is not None:
            _check_vars = True
            if isinstance(check_vars_available, str):
                check_vars_available = [check_vars_available]
            elif isinstance(check_vars_available, (tuple, np.ndarray)):
                check_vars_available = list(check_vars_available)
            if not isinstance(check_vars_available, list):
                raise ValueError('Invalid input for check_vars_available. Need '
                                 'str or list-like, got: {}'
                                 .format(check_vars_available))
        lat_len = 111.0 #approximate length of latitude degree in km
        station_map = od()
        stations_other = other.station_name
        for meta_idx, meta in self.metadata.items():
            name = meta['station_name']
            # bool that is used to accelerate things
            ok = True
            if _check_vars:
                for var in check_vars_available:
                    try:
                        if not var in meta['variables']:
                            logger.debug('No {} in data of station {}'
                                         '({})'.format(var, name,
                                                       meta['data_id']))
                            ok = False
                    except Exception: # attribute does not exist or is not iterable
                        ok = False
            if ok and name in stations_other:
                for meta_idx_other, meta_other in other.metadata.items():
                    if meta_other['station_name'] == name:
                        if _check_vars:
                            for var in check_vars_available:
                                try:
                                    if not var in meta_other['variables']:
                                        logger.debug('No {} in data of station'
                                                     ' {} ({})'.format(var,
                                                     name,
                                                     meta_other['data_id']))
                                        ok = False
                                except Exception: # attribute does not exist or is not iterable
                                    ok = False
                        if ok and check_coordinates:
                            dlat = abs(meta['latitude']-meta_other['latitude'])
                            dlon = abs(meta['longitude']-meta_other['longitude'])
                            lon_fac = np.cos(np.deg2rad(meta['latitude']))
                            #compute distance between both station coords
                            dist = np.linalg.norm((dlat*lat_len,
                                                   dlon*lat_len*lon_fac))
                            if dist > max_diff_coords_km:
                                logger.warning('Coordinate of station '
                                               '{} varies more than {} km '
                                               'between {} and {} data. '
                                               'Retrieved distance: {:.2f} km '
                                               .format(name, max_diff_coords_km,
                                                       meta['data_id'],
                                                       meta_other['data_id'],
                                                       dist))
                                ok = False
                        if ok: #match found
                            station_map[meta_idx] = meta_idx_other
                            logger.debug('Found station match {}'.format(name))
                            # no need to further iterate over the rest
                            continue

        return station_map

    # TODO: brute force at the moment, we need to rethink and define how to
    # work with time intervals and perform temporal merging.
    def find_common_data_points(self, other, var_name, sampling_freq='daily'):
        if not sampling_freq == 'daily':
            raise NotImplementedError('Currently only works with daily data')
        if not isinstance(other, UngriddedData):
            raise NotImplementedError('So far, common data points can only be '
                                      'retrieved between two instances of '
                                      'UngriddedData')
        #find all stations that are common
        common = self.find_common_stations(other,
                                           check_vars_available=var_name,
                                           check_coordinates=True)
        if len(common) == 0:
            raise DataExtractionError('None of the stations in the two '
                                      'match')
        dates = []
        data_this_match = []
        data_other_match = []

        for idx_this, idx_other in common.items():
            data_idx_this = self.meta_idx[idx_this][var_name]
            data_idx_other = other.meta_idx[idx_other][var_name]

            # timestamps of variable match for station...
            dtimes_this = self._data[data_idx_this, self._TIMEINDEX]
            dtimes_other = other._data[data_idx_other, other._TIMEINDEX]
            # ... and corresponding data values of variable
            data_this = self._data[data_idx_this, self._DATAINDEX]
            data_other = other._data[data_idx_other, other._DATAINDEX]
            # round to daily resolution. looks too complicated, but is much
            # faster than pandas combined with datetime
            date_nums_this = (dtimes_this.astype('datetime64[s]').
                              astype('M8[D]').astype(int))
            date_nums_other = (dtimes_other.astype('datetime64[s]').
                               astype('M8[D]').astype(int))

            # TODO: loop over shorter array
            for idx, datenum in enumerate(date_nums_this):
                matches = np.where(date_nums_other==datenum)[0]
                if len(matches) == 1:
                    dates.append(datenum)
                    data_this_match.append(data_this[idx])
                    data_other_match.append(data_other[matches[0]])

        return (dates, data_this_match, data_other_match)

    def _meta_to_lists(self):
        meta = {k:[] for k in self.metadata[self.first_meta_idx].keys()}
        for meta_item in self.metadata.values():
            for k, v in meta.items():
                v.append(meta_item[k])
        return meta

    def get_timeseries(self, station_name, var_name, start=None, stop=None,
                      ts_type=None, insert_nans=True, **kwargs):
        """Get variable timeseries data for a certain station

        Parameters
        ----------
        station_name : :obj:`str` or :obj:`int`
            station name or index of station in metadata dict
        var_name : str
            name of variable to be retrieved
        start
            start time (optional)
        stop
            stop time (optional). If start time is provided and stop time not,
            then only the corresponding year inferred from start time will be
            considered
        ts_type : :obj:`str`, optional
            temporal resolution (can be pyaerocom ts_type or pandas freq.
            string)
        **kwargs
            Additional keyword args passed to method :func:`to_station_data`

        Returns
        -------
        pandas.Series
            time series data
        """
        if 'merge_if_multi' in kwargs:
            if not kwargs.pop['merge_if_multi']:
                print_log.warning('Invalid input merge_if_multi=False'
                                  'setting it to True')
        stat = self.to_station_data(station_name, var_name, start, stop,
                                    freq=ts_type, merge_if_multi=True,
                                    insert_nans=insert_nans,
                                    **kwargs)
        return stat.to_timeseries(var_name)

    def plot_station_timeseries(self, station_name, var_name, start=None,
                                stop=None, ts_type=None,
                                insert_nans=True, ax=None, **kwargs):
        """Plot time series of station and variable

        Parameters
        ----------
        station_name : :obj:`str` or :obj:`int`
            station name or index of station in metadata dict
        var_name : str
            name of variable to be retrieved
        start
            start time (optional)
        stop
            stop time (optional). If start time is provided and stop time not,
            then only the corresponding year inferred from start time will be
            considered
        ts_type : :obj:`str`, optional
            temporal resolution

        **kwargs
            Addifional keyword args passed to method :func:`pandas.Series.plot`

        Returns
        -------
        axes
            matplotlib axes instance

        """
        if ax is None:
            from pyaerocom.plot.config import FIGSIZE_DEFAULT
            fig, ax = plt.subplots(figsize=FIGSIZE_DEFAULT)

        stat = self.to_station_data(station_name, var_name, start, stop,
                                    freq=ts_type, merge_if_multi=True,
                                    insert_nans=insert_nans)
        #s = self.get_timeseries(station_name, var_name, start, stop, ts_type)
        #s.plot(ax=ax, **kwargs)
        ax = stat.plot_timeseries(var_name, ax=ax, **kwargs)
        return ax

    def plot_station_coordinates(self, var_name=None,
                                 start=None,
                                 stop=None, ts_type=None, color='r',
                                 marker='o', markersize=8, fontsize_base=10,
                                 legend=True, add_title=True,
                                 **kwargs):
        """Plot station coordinates on a map

        All input parameters are optional and may be used to add constraints
        related to which stations are plotted. Default is all stations of all
        times.

        Parameters
        ----------

        var_name : :obj:`str`, optional
            name of variable to be retrieved
        start
            start time (optional)
        stop
            stop time (optional). If start time is provided and stop time not,
            then only the corresponding year inferred from start time will be
            considered
        ts_type : :obj:`str`, optional
            temporal resolution
        color : str
            color of stations on map
        marker : str
            marker type of stations
        markersize : int
            size of station markers
        fontsize_base : int
            basic fontsize
        legend : bool
            if True, legend is added
        add_title : bool
            if True, title will be added
        **kwargs
            Addifional keyword args passed to
            :func:`pyaerocom.plot.plot_coordinates`

        Returns
        -------
        axes
            matplotlib axes instance

        """
        from pyaerocom.plot.plotcoordinates import plot_coordinates

        if len(self.contains_datasets) > 1:
            print_log.warning('UngriddedData object contains more than one '
                              'dataset ({}). Station coordinates will not be '
                              'distinguishable. You may want to apply a filter '
                              'first and plot them separately')

        subset = self
        if var_name is None:
            info_str = 'AllVars'
        else:
            if not isinstance(var_name, str):
                raise ValueError('Can only handle single variable (or all'
                                 '-> input var_name=None)')
            elif not var_name in subset.contains_vars:
                raise ValueError('Input variable {} is not available in dataset '
                                 .format(var_name))
            info_str = var_name

        try:
            info_str += '_{}'.format(start_stop_str(start, stop, ts_type))
        except Exception:
            info_str += '_AllTimes'
        if ts_type is not None:
            info_str += '_{}'.format(ts_type)

        if all([x is None for x in (var_name, start, stop)]): #use all stations
            all_meta = subset._meta_to_lists()
            lons, lats = all_meta['longitude'], all_meta['latitude']

        else:
            stat_data = subset.to_station_data_all(var_name, start, stop,
                                                 ts_type)

            if len(stat_data['stats']) == 0:
                raise DataCoverageError('No stations could be found for input '
                                        'specs (var, start, stop, freq)')
            lons = stat_data['longitude']
            lats = stat_data['latitude']
        if not 'label' in kwargs:
            kwargs['label'] = info_str

        ax = plot_coordinates(lons, lats,
                              color=color, marker=marker,
                              markersize=markersize,
                              legend=legend,
                              fontsize_base=fontsize_base, **kwargs)

        if 'title' in kwargs:
            title = kwargs['title']
        else:
            title = info_str
        if add_title:
            ax.set_title(title, fontsize=fontsize_base+4)
        return ax

    def save_as(self, file_name, save_dir):
        """
        Save this object to disk

        Note
        ----
        So far, only storage as pickled object via
        `CacheHandlerUngridded` is supported, so input file_name must end
        with .pkl

        Parameters
        ----------
        file_name : str
            name of output file
        save_dir : str
            name of output directory

        Returns
        -------
        str
            file path

        """
        from pyaerocom.io.cachehandler_ungridded import CacheHandlerUngridded

        if not os.path.exists(save_dir):
            raise FileNotFoundError('Directory does not exist: {}'.format(save_dir))
        elif not file_name.endswith('.pkl'):
            raise ValueError('Can only store files as pickle, file_name needs '
                             'to have format .pkl')
        ch = CacheHandlerUngridded()
        return ch.write(self, var_or_file_name=file_name,
                        cache_dir=save_dir)

    @staticmethod
    def from_cache(data_dir, file_name):
        """
        Load pickled instance of `UngriddedData`

        Parameters
        ----------
        data_dir : str
            directory where pickled object is stored
        file_name : str
            file name of pickled object (needs to end with pkl)

        Raises
        ------
        ValueError
            if loading failed

        Returns
        -------
        UngriddedData
            loaded UngriddedData object. If this method is called from an
            instance of `UngriddedData`, this instance remains unchanged.
            You may merge the returned reloaded instance using
            :func:`merge`.

        """
        from pyaerocom.io.cachehandler_ungridded import CacheHandlerUngridded
        ch = CacheHandlerUngridded()
        if ch.check_and_load(file_name, cache_dir=data_dir):
            return ch.loaded_data[file_name]
        raise ValueError('Failed to load UngriddedData object')

    def __contains__(self, key):
        """Check if input key (str) is valid dataset, variable, instrument or
        station name

        Parameters
        ----------
        key : str
            search key

        Returns
        -------
        bool
            True, if key can be found, False if not
        """

        if not isinstance(key, str):
            raise ValueError('Need string (e.g. variable name, station name, '
                             'instrument name')
        if key in self.contains_datasets:
            return True
        elif key in self.contains_vars:
            return True
        elif key in self.station_name:
            return True
        elif key in self.contains_instruments:
            return True
        return False

    def __iter__(self):
        return self

    #: ToDo revise cases of DataCoverageError
    def __next__(self):
        self._idx += 1
        if self._idx == len(self.metadata):
            self._idx = -1
            raise StopIteration
        try:
            return self[self._idx]
        except DataCoverageError:
            const.print_log.warning('No variable data in metadata block {}. '
                                    'Returning empty StationData'
                                    .format(self._idx))
            return StationData()

    def __repr__(self):
        return ('{} <networks: {}; vars: {}; instruments: {};'
                'No. of metadata units: {}'
                .format(type(self).__name__,self.contains_datasets,
                        self.contains_vars, self.contains_instruments,
                        len(self.metadata)))

    def __getitem__(self, key):
        if isnumeric(key) or key in self.unique_station_names:
            return self.to_station_data(key, insert_nans=True)
        raise KeyError('Invalid input key, need metadata index or station name ')

    def __and__(self, other):
        """Merge this object with another using the logical ``and`` operator

        Example
        -------
        >>> from pyaerocom.io import ReadAeronetSdaV2
        >>> read = ReadAeronetSdaV2()

        >>> d0 = read.read(last_file=10)
        >>> d1 = read.read(first_file=10, last_file=20)

        >>> merged = d0 & d1

        >>> print(d0.shape, d1.shape, merged.shape)
        (7326, 11) (9894, 11) (17220, 11)
        """
        return self.merge(other, new_obj=True)

    def __str__(self):
        head = "Pyaerocom {}".format(type(self).__name__)
        s = "\n{}\n{}".format(head, len(head)*"-")
        s += ('\nContains networks: {}'
              '\nContains variables: {}'
              '\nContains instruments: {}'
              '\nTotal no. of meta-blocks: {}'.format(self.contains_datasets,
                                                   self.contains_vars,
                                                   self.contains_instruments,
                                                   len(self.metadata)))
        if self.is_filtered:
            s += '\nFilters that were applied:'
            for tstamp, f in self.filter_hist.items():
                if f:
                    s += '\n Filter time log: {}'.format(tstamp)
                    if isinstance(f, dict):
                        for key, val in f.items():
                            s += '\n\t{}: {}'.format(key, val)
                    else:
                        s += '\n\t{}'.format(f)

        return s

    # DEPRECATED METHODS
    @property
    def vars_to_retrieve(self):
        logger.warning(DeprecationWarning("Attribute vars_to_retrieve is "
                                          "deprecated. Please use attr "
                                          "contains_vars instead"))
        return self.contains_vars

    def get_time_series(self, station, var_name, start=None, stop=None,
                        ts_type=None, **kwargs):
        """Get time series of station variable

        Parameters
        ----------
        station : :obj:`str` or :obj:`int`
            station name or index of station in metadata dict
        var_name : str
            name of variable to be retrieved
        start
            start time (optional)
        stop
            stop time (optional). If start time is provided and stop time not,
            then only the corresponding year inferred from start time will be
            considered
        ts_type : :obj:`str`, optional
            temporal resolution
        **kwargs
            Additional keyword args passed to method :func:`to_station_data`

        Returns
        -------
        pandas.Series
            time series data
        """
        logger.warning(DeprecationWarning('Outdated method, please use to_timeseries'))

        data = self.to_station_data(station, var_name,
                                     start, stop, freq=ts_type,
                                     **kwargs)
        if not isinstance(data, StationData):
            raise NotImplementedError('Multiple matches found for {}. Cannot '
                                      'yet merge multiple instances '
                                      'of StationData into one single '
                                      'timeseries. Coming soon...'.format(station))
        return data.to_timeseries(var_name)

    # TODO: review docstring
    def to_timeseries(self, station_name=None, start_date=None, end_date=None,
                      freq=None):
        """Convert this object into individual pandas.Series objects

        Parameters
        ----------
        station_name : :obj:`tuple` or :obj:`str:`, optional
            station_name or list of station_names to return
        start_date, end_date : :obj:`str:`, optional
            date strings with start and end date to return
        freq : obj:`str:`, optional
            frequency to resample to using the pandas resample method
            us the offset aliases as noted in
            http://pandas.pydata.org/pandas-docs/stable/timeseries.html#offset-aliases

        Returns
        -------
        list or dictionary
            station_names is a string: dictionary with station data
            station_names is list or None: list of dictionaries with station data

        Example
        -------
        >>> import pyaerocom.io.readobsdata
        >>> obj = pyaerocom.io.readobsdata.ReadUngridded()
        >>> obj.read()
        >>> pdseries = obj.to_timeseries()
        >>> pdseriesmonthly = obj.to_timeseries(station_name='Avignon',start_date='2011-01-01', end_date='2012-12-31', freq='M')
        """
        from warnings import warn
        msg = ('This method name is deprecated, please use to_timeseries')
        warn(DeprecationWarning(msg))

        if station_name is None:
            stats = self.to_station_data_all(start=start_date, stop=end_date,
                                             freq=freq)
            stats['stats']
        if isinstance(station_name, str):
            station_name = [station_name]

        if isinstance(station_name, list):
            indices = []
            for meta_idx, info in self.metadata.items():
                if info['station_name'] in station_name:
                    indices.append(meta_idx)
            if len(indices) == 0:
                raise MetaDataError('No such station(s): {}'.format(station_name))
            elif len(indices) == 1:
                # return single dictionary, like before
                # TODO: maybe change this after clarification
                return self.to_station_data(start=start_date, stop=end_date,
                                            freq=freq)
            else:
                out_data = []
                for meta_idx in indices:
                    try:
                        out_data.append(self.to_station_data(start=start_date,
                                                             stop=end_date,
                                                             freq=freq))
                    except (VarNotAvailableError, TimeMatchError,
                            DataCoverageError) as e:
                        logger.warning('Failed to convert to StationData '
                               'Error: {}'.format(repr(e)))
                return out_data

def reduce_array_closest(arr_nominal, arr_to_be_reduced):
    test = sorted(arr_to_be_reduced)
    closest_idx = []
    for num in sorted(arr_nominal):
        idx = np.argmin(abs(test - num))
        closest_idx.append(idx)
        test = test[(idx+1):]
    return closest_idx

if __name__ == "__main__":
    import pyaerocom as pya
    import matplotlib.pyplot as plt

    OBS_LOCAL = '/home/jonasg/MyPyaerocom/data/obsdata/'

    GHOST_EEA_LOCAL = os.path.join(OBS_LOCAL, 'GHOST/data/EEA_AQ_eReporting/daily')

    data = pya.io.ReadUngridded('GHOST.EEA.daily',
                                data_dir=GHOST_EEA_LOCAL).read(vars_to_retrieve='vmro3')


    MBlandforms_to_include = ['high altitude plains','water', 'very low plateaus',
                        'plains', 'rugged lowlands','hills','high altitude plateaus',
                        'mid altitude plateaus', 'nan','lowlands', 'mid altitude plains',
                        'low plateaus',]

    EEA_rural_station_types_to_include = ['background']
    EEA_rural_area_types_to_include = ['rural','rural-near_city',
                                       'rural-regional',
                                       'rural-remote']


    #Define filters for the obs subsets

    standard_filter = {'set_flags_nan'  : True,
                       'station_name'   : ['Innsbr*'],
                       'negate'         : 'station_name'}

    rural_filter = {'standardised_network_provided_station_classification':
                    EEA_rural_station_types_to_include,
                    'standardised_network_provided_area_classification':
                        EEA_rural_area_types_to_include
                    }

    mountain_filter = {'altitude':[-20,1500],
                       'ESDAC_Meybeck_landform_classification' :
                           MBlandforms_to_include
                      }
    obs_filters = {**standard_filter,**rural_filter,**mountain_filter}

    filtered = data.apply_filters(**obs_filters)<|MERGE_RESOLUTION|>--- conflicted
+++ resolved
@@ -22,13 +22,10 @@
                                start_stop_str,
                                start_stop, merge_station_data,
                                isnumeric)
-<<<<<<< HEAD
 
 from pyaerocom.metastandards import STANDARD_META_KEYS
-=======
 from pyaerocom.units_helpers import get_unit_conversion_fac
 from pyaerocom.metastandards import StationMetaData
->>>>>>> 1b7c0d0f
 
 from pyaerocom.helpers_landsea_masks import (load_region_mask_xr,
                                              get_mask_value)
